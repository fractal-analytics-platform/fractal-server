--- conflicted
+++ resolved
@@ -37,12 +37,7 @@
           key: venv-${{ runner.os }}-${{ steps.setup-python.outputs.python-version }}-${{ hashFiles('**/poetry.lock') }}
 
       - name: Install dependencies
-<<<<<<< HEAD
-        if: steps.cached-poetry-dependencies.outputs.cache-hit != 'true'
-        run: poetry install -E tasks-core --no-interaction
-=======
         run: poetry install --with dev -E tasks-core --no-interaction
->>>>>>> 985f797a
 
       - name: Test with pytest
         run: poetry run pytest