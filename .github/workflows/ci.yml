name: ci

on:
  push:
    branches: ["main"]
  pull_request:
    branches: ["main"]

jobs:

  tests:
    name: "Python ${{ matrix.python-version }}"
<<<<<<< HEAD
    runs-on: ubuntu:20.04
=======
    runs-on: ubuntu-20.04
>>>>>>> 21443796
    timeout-minutes: 30

    strategy:
      matrix:
        python-version: ["3.8", "3.9", "3.10"]


    services:
      postgres:
        image: postgres
        env:
          POSTGRES_PASSWORD: postgres
          POSTGRES_DB: fractal
        options: >-
          --health-cmd pg_isready
          --health-interval 10s
          --health-timeout 5s
          --health-retries 5
        ports:
          - 5432:5432

    steps:
      - uses: actions/checkout@v3
        with:
          fetch-depth: 1
          submodules: "recursive"

      - name: Set up Python ${{ matrix.python-version }}
        uses: actions/setup-python@v3
        with:
          python-version: ${{ matrix.python-version }}

      - name: Run pre-commit
        if: ${{ matrix.python-version == '3.10' }}
        uses: pre-commit/action@v3.0.0

      - name: Install and configure Poetry
        uses: snok/install-poetry@v1
        with:
          version: 1.2.1
          virtualenvs-create: true
          virtualenvs-in-project: false
          installer-parallel: true

      - name: Install dependencies
        run: poetry install --with dev --no-interaction --all-extras

      - name: Test with pytest
        run: poetry run coverage run -m pytest

      - name: Upload coverage data
        uses: actions/upload-artifact@v3
        with:
          name: coverage-data
          path: ".coverage*"

  coverage:
    name: Coverage
    runs-on: ubuntu-20.04
    needs: tests
    steps:
      - uses: actions/checkout@v3
        with:
          fetch-depth: 1
          submodules: "recursive"

      - uses: actions/setup-python@v3
        with:
          python-version: "3.10"

      - name: Install dependencies
        run: python -m pip install --upgrade coverage[toml]

      - name: Download data
        uses: actions/download-artifact@v3
        with:
          name: coverage-data

      - name: Combine coverage
        run: |
          python -m coverage combine
          python -m coverage html --skip-covered --skip-empty
          python -m coverage report

      - name: Upload HTML report
        uses: actions/upload-artifact@v3
        with:
          name: html-report
          path: htmlcov<|MERGE_RESOLUTION|>--- conflicted
+++ resolved
@@ -10,11 +10,7 @@
 
   tests:
     name: "Python ${{ matrix.python-version }}"
-<<<<<<< HEAD
-    runs-on: ubuntu:20.04
-=======
     runs-on: ubuntu-20.04
->>>>>>> 21443796
     timeout-minutes: 30
 
     strategy:
