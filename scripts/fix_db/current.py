--- conflicted
+++ resolved
@@ -61,51 +61,6 @@
             db.expunge(project)
             ProjectRead(**project.model_dump())
 
-    # Get list of all jobs
-    stm = select(ApplyWorkflow)
-    res = db.execute(stm)
-    jobs = res.scalars().all()
-
-    # Loop over jobs
-    for job in sorted(jobs, key=lambda x: x.id):
-        if job.project_dump != {}:
-            # Do not overwrite existing data
-            logging.warning(
-                f"[Job {job.id:4d}] project_dump attribute non-empty, skip"
-            )
-        else:
-            if job.project_id is None:
-                logging.warning(
-                    f"[Job {job.id:4d}] project_id=None, use dummy data"
-                )
-                project_dump = dict(
-                    id=-1,
-                    name="__UNDEFINED__",
-                    read_only=True,
-                    timestamp_created=REFERENCE_TIMESTAMP_STRING,
-                )
-            else:
-                project = db.get(Project, job.project_id)
-                if project is None:
-                    raise IntegrityError(
-                        f"[Job {job.id:4d}] "
-                        f"project_id={job.project_id}, "
-                        f"but Project {job.project_id} does not exist"
-                    )
-                project_dump = json.loads(project.json(exclude={"user_list"}))
-
-            logging.warning(f"[Job {job.id:4d}] setting {project_dump=}")
-            ProjectDump(**project_dump)
-            job.project_dump = project_dump
-            db.add(job)
-            db.commit()
-
-            # Also validate that the row can be cast into ApplyWorkflowRead
-            db.refresh(job)
-            db.expunge(job)
-<<<<<<< HEAD
-            ApplyWorkflowRead(**job.dict())
-
     # Workflow.timestamp_created
     stm = select(Workflow)
     workflows = db.execute(stm).scalars().all()
@@ -159,6 +114,48 @@
             db.refresh(dataset)
             db.expunge(dataset)
             DatasetRead(**dataset.model_dump())
-=======
-            ApplyWorkflowRead(**job.model_dump())
->>>>>>> facf8df4
+
+    # Get list of all jobs
+    stm = select(ApplyWorkflow)
+    res = db.execute(stm)
+    jobs = res.scalars().all()
+
+    # Loop over jobs
+    for job in sorted(jobs, key=lambda x: x.id):
+        if job.project_dump != {}:
+            # Do not overwrite existing data
+            logging.warning(
+                f"[Job {job.id:4d}] project_dump attribute non-empty, skip"
+            )
+        else:
+            if job.project_id is None:
+                logging.warning(
+                    f"[Job {job.id:4d}] project_id=None, use dummy data"
+                )
+                project_dump = dict(
+                    id=-1,
+                    name="__UNDEFINED__",
+                    read_only=True,
+                    timestamp_created=REFERENCE_TIMESTAMP_STRING,
+                )
+            else:
+                project = db.get(Project, job.project_id)
+                if project is None:
+                    raise IntegrityError(
+                        f"[Job {job.id:4d}] "
+                        f"project_id={job.project_id}, "
+                        f"but Project {job.project_id} does not exist"
+                    )
+                project_dump = json.loads(project.json(exclude={"user_list"}))
+
+            logging.warning(f"[Job {job.id:4d}] setting {project_dump=}")
+            ProjectDump(**project_dump)
+            job.project_dump = project_dump
+            db.add(job)
+            db.commit()
+
+            # Also validate that the row can be cast into ApplyWorkflowRead
+            db.refresh(job)
+            db.expunge(job)
+
+            ApplyWorkflowRead(**job.model_dump())