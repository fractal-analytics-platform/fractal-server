"""
Loop over jobs.
If the corresponding project still exists, set the project_dump.
"""
import json
import logging
from datetime import datetime
from datetime import timezone

from sqlalchemy import select
from sqlalchemy.exc import IntegrityError

from fractal_server.app.db import get_sync_db
from fractal_server.app.models.job import ApplyWorkflow
from fractal_server.app.models.project import Project
from fractal_server.app.schemas.applyworkflow import ApplyWorkflowRead
from fractal_server.app.schemas.dumps import ProjectDump
from fractal_server.app.schemas.project import ProjectRead


REFERENCE_TIMESTAMP = datetime(2000, 1, 1, tzinfo=timezone.utc)
REFERENCE_TIMESTAMP_STRING = str(REFERENCE_TIMESTAMP)


with next(get_sync_db()) as db:
    # Get list of all projects with their related job
    stm = select(Project)
    projects = db.execute(stm).scalars().all()
    for project in projects:
        timestamp_created = project.timestamp_created
        if timestamp_created != REFERENCE_TIMESTAMP:
            logging.warning(
                f"[Project {project.id:4d}] {timestamp_created=} -> skip."
            )
        else:
            logging.warning(
                f"[Project {project.id:4d}] {timestamp_created=} -> "
                "replace with job timestamps."
            )
            stm = select(ApplyWorkflow).where(
                ApplyWorkflow.project_id == project.id
            )
            jobs = db.execute(stm).scalars().all()
            if len(jobs) == 0:
                logging.warning(
                    f"[Project {project.id:4d}] No jobs found, skip."
                )
                continue
            timestamp_created = min([job.start_timestamp for job in jobs])
            logging.warning(
                f"[Project {project.id:4d}] New value: {timestamp_created=}"
            )
            project.timestamp_created = timestamp_created
            db.add(project)
            db.commit()
            db.refresh(project)
            db.expunge(project)
<<<<<<< HEAD
            ProjectRead(**project.model_dump())
        else:
            logging.warning(
                f"[Project {project.id:4d}] timestamp_created attribute valid,"
                " skip"
            )
=======
            ProjectRead(**project.dict())
>>>>>>> 238bd326

    # Get list of all jobs
    stm = select(ApplyWorkflow)
    res = db.execute(stm)
    jobs = res.scalars().all()

    # Loop over jobs
    for job in sorted(jobs, key=lambda x: x.id):
        if job.project_dump != {}:
            # Do not overwrite existing data
            logging.warning(
                f"[Job {job.id:4d}] project_dump attribute non-empty, skip"
            )
        else:
            if job.project_id is None:
                logging.warning(
                    f"[Job {job.id:4d}] project_id=None, use dummy data"
                )
                project_dump = dict(
                    id=-1,
                    name="__UNDEFINED__",
                    read_only=True,
                    timestamp_created=REFERENCE_TIMESTAMP_STRING,
                )
            else:
                project = db.get(Project, job.project_id)
                if project is None:
                    raise IntegrityError(
                        f"[Job {job.id:4d}] "
                        f"project_id={job.project_id}, "
                        f"but Project {job.project_id} does not exist"
                    )
                project_dump = json.loads(project.json(exclude={"user_list"}))

            logging.warning(f"[Job {job.id:4d}] setting {project_dump=}")
            ProjectDump(**project_dump)
            job.project_dump = project_dump
            db.add(job)
            db.commit()

            # Also validate that the row can be cast into ApplyWorkflowRead
            db.refresh(job)
            db.expunge(job)
            ApplyWorkflowRead(**job.model_dump())<|MERGE_RESOLUTION|>--- conflicted
+++ resolved
@@ -55,16 +55,7 @@
             db.commit()
             db.refresh(project)
             db.expunge(project)
-<<<<<<< HEAD
             ProjectRead(**project.model_dump())
-        else:
-            logging.warning(
-                f"[Project {project.id:4d}] timestamp_created attribute valid,"
-                " skip"
-            )
-=======
-            ProjectRead(**project.dict())
->>>>>>> 238bd326
 
     # Get list of all jobs
     stm = select(ApplyWorkflow)
