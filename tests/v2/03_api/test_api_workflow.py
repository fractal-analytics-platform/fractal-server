from datetime import datetime
from datetime import timezone
from typing import Literal

from devtools import debug  # noqa
from sqlmodel import select

from fractal_server.app.models.v2 import TaskGroupV2
from fractal_server.app.models.v2 import TaskV2
from fractal_server.app.models.v2 import WorkflowTaskV2
from fractal_server.app.models.v2 import WorkflowV2
from fractal_server.app.routes.api.v2._aux_functions import (
    _workflow_insert_task,
)
from fractal_server.app.schemas.v2 import JobStatusTypeV2
<<<<<<< HEAD
from fractal_server.app.schemas.v2 import TaskImportV2
from fractal_server.app.schemas.v2 import WorkflowImportV2
from fractal_server.app.schemas.v2 import WorkflowReadV2
=======
>>>>>>> 2e54d325

PREFIX = "api/v2"


async def get_workflow(client, p_id, wf_id):
    res = await client.get(f"{PREFIX}/project/{p_id}/workflow/{wf_id}/")
    assert res.status_code == 200
    return res.json()


async def add_task(
    client,
    index,
    type: Literal["parallel", "non_parallel", "compound"] = "compound",
):
    task = dict(
        name=f"task{index}",
        source=f"source{index}",
        command_non_parallel="cmd",
        command_parallel="cmd",
    )
    if type == "parallel":
        del task["command_non_parallel"]
    elif type == "non_parallel":
        del task["command_parallel"]
    res = await client.post(f"{PREFIX}/task/", json=task)
    debug(res.json())
    assert res.status_code == 201
    return res.json()


async def test_post_workflow(db, client, MockCurrentUser, project_factory_v2):

    async with MockCurrentUser() as user:
        project_id = None
        res = await client.post(
            f"{PREFIX}/project/{project_id}/workflow/",
            json={"name": "My Workflow"},
        )
        assert res.status_code == 422  # no project_id
        res = await client.post(
            f"{PREFIX}/project/123/workflow/",
            json={"name": "My Workflow"},
        )
        assert res.status_code == 404  # project does not exist

        project1 = await project_factory_v2(user)
        project2 = await project_factory_v2(user)
        workflow = dict(name="My Workflow")

        res = await client.post(
            f"{PREFIX}/project/{project1.id}/workflow/", json=workflow
        )
        assert res.status_code == 201
        res = await client.post(
            f"{PREFIX}/project/{project1.id}/workflow/", json=workflow
        )
        assert res.status_code == 422  # already in use
        res = await client.post(
            f"{PREFIX}/project/{project2.id}/workflow/", json=workflow
        )
        assert res.status_code == 201  # same name, different projects

        for _id in [project1.id, project2.id]:
            stm = select(WorkflowV2).where(WorkflowV2.project_id == _id)
            _workflow = await db.execute(stm)
            db_workflow = _workflow.scalars().one()

            assert db_workflow.name == workflow["name"]
            assert db_workflow.project_id == _id


async def test_delete_workflow(
    project_factory_v2,
    workflow_factory_v2,
    task_factory_v2,
    dataset_factory_v2,
    job_factory_v2,
    db,
    client,
    MockCurrentUser,
    tmp_path,
    collect_packages,
):
    """
    GIVEN a Workflow with two Tasks
    WHEN the endpoint that deletes a Workflow is called
    THEN the Workflow and its associated WorkflowTasks are removed from the db
    """
    async with MockCurrentUser() as user:

        # Create project
        project = await project_factory_v2(user)
        p_id = project.id
        workflow = dict(name="My Workflow")

        # Create workflow
        res = await client.post(
            f"{PREFIX}/project/{p_id}/workflow/", json=workflow
        )
        wf_id = res.json()["id"]

        # Create a task
        task = await task_factory_v2(
            user_id=user.id, name="task", source="dummy"
        )

        # Add a dummy task to workflow
        res = await client.post(
            f"{PREFIX}/project/{p_id}/workflow/{wf_id}/wftask/"
            f"?task_id={task.id}",
            json=dict(),
        )
        debug(res.json())
        debug(user)
        assert res.status_code == 201

        # Verify that the WorkflowTask was correctly inserted into the Workflow
        stm = (
            select(WorkflowTaskV2)
            .join(WorkflowV2)
            .where(WorkflowTaskV2.workflow_id == wf_id)
        )
        res = await db.execute(stm)
        res = list(res)
        assert len(res) == 1

        # Delete the Workflow
        res = await client.delete(f"{PREFIX}/project/{p_id}/workflow/{wf_id}/")
        assert res.status_code == 204

        # Check that the Workflow was deleted
        res = await client.get(f"{PREFIX}/project/{p_id}/workflow/{wf_id}/")
        assert res.status_code == 404

        # Check that the WorkflowTask was deleted
        res = await db.execute(stm)
        res = list(res)
        assert len(res) == 0

        # Assert you cannot delete a Workflow linked to an ongoing Job
        wf_deletable_1 = await workflow_factory_v2(project_id=project.id)
        wf_deletable_2 = await workflow_factory_v2(project_id=project.id)
        wf_not_deletable_1 = await workflow_factory_v2(project_id=project.id)
        task = await task_factory_v2(
            user_id=user.id, name="task", source="source"
        )
        await _workflow_insert_task(
            workflow_id=wf_deletable_1.id, task_id=task.id, db=db
        )
        await _workflow_insert_task(
            workflow_id=wf_deletable_2.id, task_id=task.id, db=db
        )
        await _workflow_insert_task(
            workflow_id=wf_not_deletable_1.id,
            task_id=task.id,
            db=db,
        )
        dataset = await dataset_factory_v2(project_id=project.id)
        payload = dict(
            project_id=project.id,
            dataset_id=dataset.id,
            working_dir=(tmp_path / "some_working_dir").as_posix(),
        )
        j1 = await job_factory_v2(
            workflow_id=wf_deletable_1.id,
            status=JobStatusTypeV2.DONE,
            **payload,
        )
        j2 = await job_factory_v2(
            workflow_id=wf_deletable_2.id,
            status=JobStatusTypeV2.FAILED,
            **payload,
        )
        await job_factory_v2(
            workflow_id=wf_not_deletable_1.id,
            status=JobStatusTypeV2.SUBMITTED,
            **payload,
        )
        res = await client.delete(
            f"{PREFIX}/project/{project.id}/workflow/{wf_deletable_1.id}/"
        )
        assert res.status_code == 204
        await db.refresh(j1)
        assert j1.workflow_id is None

        res = await client.delete(
            f"{PREFIX}/project/{project.id}/workflow/{wf_deletable_2.id}/"
        )
        assert res.status_code == 204
        await db.refresh(j2)
        assert j2.workflow_id is None

        res = await client.delete(
            f"{PREFIX}/project/{project.id}/workflow/{wf_not_deletable_1.id}/"
        )
        assert res.status_code == 422


async def test_get_workflow(
    client,
    MockCurrentUser,
    task_factory_v2,
    project_factory_v2,
    workflow_factory_v2,
    db,
):
    """
    GIVEN a Workflow in the db
    WHEN the endpoint to GET a Workflow by its id is called
    THEN the Workflow is returned
    """
    # Create several kinds of tasks
    async with MockCurrentUser() as user_A:
        user_A_id = user_A.id
        t1 = await task_factory_v2(user_id=user_A_id, source="1")
        t2 = await task_factory_v2(user_id=user_A_id, source="2")
    async with MockCurrentUser() as user_B:
        t3 = await task_factory_v2(user_id=user_B.id, source="3")
    tg3 = await db.get(TaskGroupV2, t3.taskgroupv2_id)
    tg2 = await db.get(TaskGroupV2, t2.taskgroupv2_id)
    tg3.user_group_id = None
    tg2.active = False
    db.add(tg2)
    db.add(tg3)
    await db.commit()

    async with MockCurrentUser(user_kwargs=dict(id=user_A_id)) as user_A:

        project = await project_factory_v2(user_A)
        p_id = project.id

        # Create workflow
        WORFKLOW_NAME = "My Workflow"
        wf = await workflow_factory_v2(project_id=p_id, name=WORFKLOW_NAME)
        wf_id = wf.id

        for task in [t1, t2, t3]:
            await _workflow_insert_task(
                workflow_id=wf_id, task_id=task.id, db=db
            )

        # Get project (useful to check workflow.project relationship)
        res = await client.get(f"{PREFIX}/project/{p_id}/")
        assert res.status_code == 200
        EXPECTED_PROJECT = res.json()

        # Get workflow, and check relationship
        res = await client.get(f"{PREFIX}/project/{p_id}/workflow/{wf_id}/")
        assert res.status_code == 200
        assert res.json()["name"] == WORFKLOW_NAME
        assert res.json()["project"] == EXPECTED_PROJECT
        assert (
            datetime.fromisoformat(res.json()["timestamp_created"]).tzinfo
            == timezone.utc
        )

        # Assert warnings
        assert res.json()["task_list"][0]["warning"] is None
        assert res.json()["task_list"][1]["warning"] == "Task is not active."
        assert (
            res.json()["task_list"][2]["warning"]
            == "Current user has no access to this task."
        )

        # Get list of project workflows
        res = await client.get(f"{PREFIX}/project/{p_id}/workflow/")
        assert res.status_code == 200
        workflows = res.json()
        assert len(workflows) == 1
        assert workflows[0]["project"] == EXPECTED_PROJECT


async def test_get_user_workflows(
    client, MockCurrentUser, project_factory_v2, workflow_factory_v2
):
    """
    Test /api/v2/workflow/
    """

    async with MockCurrentUser(user_kwargs={}) as user:
        debug(user)

        project1 = await project_factory_v2(user, name="p1")
        project2 = await project_factory_v2(user, name="p2")
        await workflow_factory_v2(project_id=project1.id, name="wf1a")
        await workflow_factory_v2(project_id=project1.id, name="wf1b")
        await workflow_factory_v2(project_id=project2.id, name="wf2a")

        res = await client.get(f"{PREFIX}/workflow/")
        assert res.status_code == 200
        debug(res.json())
        assert len(res.json()) == 3
        assert set(wf["name"] for wf in res.json()) == {"wf1a", "wf1b", "wf2a"}


async def test_get_project_workflows(
    db, client, MockCurrentUser, project_factory_v2
):
    """
    GIVEN a Project containing three Workflows
    WHEN the endpoint to GET all the Workflows associated
        to that Project is called
    THEN the list of all its Workflows is returned
    """
    async with MockCurrentUser() as user:
        project = await project_factory_v2(user)
        other_project = await project_factory_v2(user)
        workflow1 = {"name": "WF1"}
        workflow2 = {"name": "WF2"}
        workflow3 = {"name": "WF3"}
        workflow4 = {"name": "WF4"}
        res = await client.post(
            f"{PREFIX}/project/{project.id}/workflow/", json=workflow1
        )
        assert res.status_code == 201
        res = await client.post(
            f"{PREFIX}/project/{project.id}/workflow/", json=workflow2
        )
        assert res.status_code == 201
        res = await client.post(
            f"{PREFIX}/project/{other_project.id}/workflow/", json=workflow3
        )
        assert res.status_code == 201
        res = await client.post(
            f"{PREFIX}/project/{project.id}/workflow/", json=workflow4
        )
        assert res.status_code == 201

        res = await client.get(f"{PREFIX}/project/{project.id}/workflow/")

        workflows = res.json()
        assert len(workflows) == 3
        assert len((await db.execute(select(WorkflowV2))).scalars().all()) == 4


async def test_patch_workflow(
    client, MockCurrentUser, project_factory_v2, db, task_factory_v2
):
    """
    GIVEN a Workflow
    WHEN the endpoint to PATCH a Workflow is called
    THEN the Workflow is updated
    """
    # Create several kinds of tasks
    async with MockCurrentUser() as user_A:
        user_A_id = user_A.id
        t1 = await task_factory_v2(user_id=user_A_id, source="1")
        t2 = await task_factory_v2(user_id=user_A_id, source="2")
    async with MockCurrentUser() as user_B:
        t3 = await task_factory_v2(user_id=user_B.id, source="3")
    tg3 = await db.get(TaskGroupV2, t3.taskgroupv2_id)
    tg2 = await db.get(TaskGroupV2, t2.taskgroupv2_id)
    tg3.user_group_id = None
    tg2.active = False
    db.add(tg2)
    db.add(tg3)
    await db.commit()

    async with MockCurrentUser() as user:
        project = await project_factory_v2(user)

        # POST a Workflow with name `WF`
        res = await client.post(
            f"{PREFIX}/project/{project.id}/workflow/", json=dict(name="WF")
        )
        assert res.json()["name"] == "WF"
        wf_id = res.json()["id"]

        for task in [t1, t2, t3]:
            await _workflow_insert_task(
                workflow_id=wf_id, task_id=task.id, db=db
            )

        res = await client.get(f"{PREFIX}/project/{project.id}/workflow/")
        assert len(res.json()) == 1
        assert res.status_code == 200

        # POST a second Workflow, with name `WF2`
        res = await client.post(
            f"{PREFIX}/project/{project.id}/workflow/", json=dict(name="WF2")
        )
        assert res.status_code == 201

        # fail to PATCH "WF" to "WF2"
        res = await client.patch(
            f"{PREFIX}/project/{project.id}/workflow/{wf_id}/",
            json=dict(name="WF2"),
        )
        assert res.status_code == 422
        debug(res.json())
        assert "already exists" in res.json()["detail"]

        patch = {"name": "new_WF"}
        res = await client.patch(
            f"{PREFIX}/project/{project.id}/workflow/{wf_id}/", json=patch
        )
        assert res.status_code == 200
        # Assert warnings
        assert res.json()["task_list"][0]["warning"] is None
        assert res.json()["task_list"][1]["warning"] == "Task is not active."
        assert (
            res.json()["task_list"][2]["warning"]
            == "Current user has no access to this task."
        )

        new_workflow = await get_workflow(client, project.id, wf_id)
        assert new_workflow["name"] == "new_WF"

        res = await client.get(f"{PREFIX}/project/{project.id}/workflow/")
        assert len(res.json()) == 2


async def test_delete_workflow_with_job(
    client,
    MockCurrentUser,
    project_factory_v2,
    job_factory_v2,
    task_factory_v2,
    workflow_factory_v2,
    dataset_factory_v2,
    tmp_path,
    db,
):
    """
    GIVEN a Workflow in a relationship with a Job
    WHEN we DELETE that Workflow
    THEN Job.workflow_id is set to None
    """
    async with MockCurrentUser() as user:

        project = await project_factory_v2(user)

        # Create a workflow and a job in relationship with it
        workflow = await workflow_factory_v2(project_id=project.id)
        task = await task_factory_v2(user_id=user.id, name="1", source="1")
        await _workflow_insert_task(
            workflow_id=workflow.id, task_id=task.id, db=db
        )
        dataset = await dataset_factory_v2(project_id=project.id)

        job = await job_factory_v2(
            project_id=project.id,
            workflow_id=workflow.id,
            dataset_id=dataset.id,
            working_dir=(tmp_path / "some_working_dir").as_posix(),
            status=JobStatusTypeV2.DONE,
        )

        assert job.workflow_id == workflow.id

        res = await client.delete(
            f"{PREFIX}/project/{project.id}/workflow/{workflow.id}/"
        )
        assert res.status_code == 204

        await db.refresh(job)
<<<<<<< HEAD
        assert job.workflow_id is None


async def test_import_export_workflow(
    client,
    MockCurrentUser,
    project_factory_v2,
    task_factory,
    task_factory_v2,
    testdata_path,
):

    # Load workflow to be imported into DB
    with (testdata_path / "import_export/workflow-v2.json").open("r") as f:
        workflow_from_file = json.load(f)

    async with MockCurrentUser() as user:
        # Create project
        prj = await project_factory_v2(user)
        # Add dummy tasks to DB
        await task_factory_v2(
            user_id=user.id, name="task", source="PKG_SOURCE:dummy2"
        )
        await task_factory(name="task", source="PKG_SOURCE:dummy1")

    # Import workflow into project
    payload = WorkflowImportV2(**workflow_from_file).dict(exclude_none=True)

    res = await client.post(
        f"{PREFIX}/project/{prj.id}/workflow/import/", json=payload
    )
    assert res.status_code == 201
    workflow_imported = res.json()

    # Check that output can be cast to WorkflowRead
    WorkflowReadV2(**workflow_imported)

    # Export workflow
    workflow_id = workflow_imported["id"]
    res = await client.get(
        f"{PREFIX}/project/{prj.id}/workflow/{workflow_id}/export/"
    )
    debug(res)
    debug(res.status_code)
    workflow_exported = res.json()
    debug(workflow_exported)

    assert "id" not in workflow_exported
    assert "project_id" not in workflow_exported
    for wftask in workflow_exported["task_list"]:
        assert "id" not in wftask
        assert "task_id" not in wftask
        assert "workflow_id" not in wftask
        assert "id" not in wftask["task"]
    assert res.status_code == 200

    # Check that the exported workflow is an extension of the one in the
    # original JSON file

    # FIXME: we must check that workflow from file is correctly translated in
    # workflow new

    assert len(workflow_from_file["task_list"]) == len(
        workflow_exported["task_list"]
    )

    for task_old, task_new in zip(
        workflow_from_file["task_list"], workflow_exported["task_list"]
    ):
        assert task_old.keys() <= task_new.keys()
        for meta in ["meta_parallel", "meta_non_parallel"]:
            if task_old.get(meta):
                # then 'meta' is also in task_new
                debug(meta)
                assert task_old[meta].items() <= task_new[meta].items()
                task_old.pop(meta)
                task_new.pop(meta)
            elif task_new.get(meta):  # but not in task_old
                task_new.pop(meta)
        debug(task_old, task_new)
        # remove task from task_list item
        # cause task_new.task is a TaskExportV2
        # task_old.task is a TaskExportV2Legacy
        # we remove also import filters because
        # in the wf_old it would be added by the
        # WorkflowExportV2
        task_old.pop("task")
        task_new.pop("task")
        task_new.pop("input_filters")
        assert task_old == task_new


async def test_export_workflow_log(
    client,
    MockCurrentUser,
    task_factory_v2,
    project_factory_v2,
    workflow_factory_v2,
):
    """
    WHEN exporting a workflow with custom tasks
    THEN there must be a warning
    """

    # Create project and task
    async with MockCurrentUser() as user:
        TASK_OWNER = "someone"
        task = await task_factory_v2(
            user_id=user.id, owner=TASK_OWNER, source="some-source"
        )
        prj = await project_factory_v2(user)
        wf = await workflow_factory_v2(project_id=prj.id)

    # Insert WorkflowTasks
    res = await client.post(
        (
            f"api/v2/project/{prj.id}/workflow/{wf.id}/wftask/"
            f"?task_id={task.id}"
        ),
        json={},
    )
    assert res.status_code == 201

    # Export workflow
    res = await client.get(
        f"/api/v2/project/{prj.id}/workflow/{wf.id}/export/"
    )
    assert res.status_code == 200


async def test_import_export_workflow_fail(
    client,
    MockCurrentUser,
    project_factory_v2,
    task_factory,
):
    async with MockCurrentUser() as user:
        prj = await project_factory_v2(user)

    await task_factory(name="valid", source="test_source")
    payload = {
        "name": "MyWorkflow",
        "task_list": [{"task": {"source": "xyz"}}],
    }
    res = await client.post(
        f"/api/v2/project/{prj.id}/workflow/import/", json=payload
    )
    assert res.status_code == 422


async def test_new_import_export(
    client,
    MockCurrentUser,
    task_factory_v2,
    project_factory_v2,
    workflow_factory_v2,
    testdata_path,
    db,
):

    with (testdata_path / "import_export/workflow-v2.json").open("r") as f:
        workflow_from_file = json.load(f)

    # Aux function
    def wf_modify(task_import: dict, new_name: Optional[str] = None):
        wf_from_file = workflow_from_file.copy()
        wf_from_file["name"] = new_name
        wf_from_file["task_list"][0]["task"] = task_import
        return wf_from_file

    wf_file_task_source = workflow_from_file["task_list"][0]["task"]["source"]

    async with MockCurrentUser() as user:
        prj = await project_factory_v2(user)
        wf = await workflow_factory_v2(project_id=prj.id)

        await task_factory_v2(user_id=user.id, source=wf_file_task_source)

        # Export workflow
        res = await client.get(
            f"/api/v2/project/{prj.id}/workflow/{wf.id}/export/"
        )
        assert res.status_code == 200

        res = await client.post(
            f"{PREFIX}/project/{prj.id}/workflow/import/",
            json=workflow_from_file,
        )
        assert res.status_code == 201

        # Check that output can be cast to WorkflowRead
        # WorkflowReadV2(**workflow_imported)

        # Case source and the others
        invalid_payload = wf_modify(
            {
                "source": "fractal-tasks-core-1.2.3-cellpose",
                "pkg_name": "fractal-tasks-core",
                "version": "1.2.3",
                "name": "cellpose_segmentation",
            }
        )

        # No casting to WorkflowImportV2
        res = await client.post(
            f"{PREFIX}/project/{prj.id}/workflow/import/", json=invalid_payload
        )
        assert res.status_code == 422

        # Case no source and missing one of the others
        invalid_payload = wf_modify(
            {
                "pkg_name": "fractal-tasks-core",
                "version": "1.2.3",
            }
        )

        # No casting to WorkflowImportV2
        res = await client.post(
            f"{PREFIX}/project/{prj.id}/workflow/import/", json=invalid_payload
        )
        assert res.status_code == 422

        # Case empty dict
        invalid_payload = wf_modify({})

        # No casting to WorkflowImportV2
        res = await client.post(
            f"{PREFIX}/project/{prj.id}/workflow/import/", json=invalid_payload
        )
        assert res.status_code == 422

        first_task_no_source = await task_factory_v2(
            user_id=user.id,
            name="cellpose_segmentation",
            task_group_kwargs=dict(pkg_name="fractal-tasks-core", version="0"),
        )

        valid_payload_full = wf_modify(
            new_name="foo",
            task_import={
                "pkg_name": "fractal-tasks-core",
                "version": "0",
                "name": "cellpose_segmentation",
            },
        )
        res = await client.post(
            f"{PREFIX}/project/{prj.id}/workflow/import/",
            json=valid_payload_full,
        )

        assert res.status_code == 201
        assert (
            res.json()["task_list"][0]["task"]["taskgroupv2_id"]
            == first_task_no_source.id
        )
        valid_payload_miss_version = wf_modify(
            new_name="foo2",
            task_import={
                "pkg_name": "fractal-tasks-core",
                "name": "cellpose_segmentation",
            },
        )
        res = await client.post(
            f"{PREFIX}/project/{prj.id}/workflow/import/",
            json=valid_payload_miss_version,
        )
        assert res.status_code == 201

        # Add task no version latest group
        # Test the disambiguation based on the oldest UserGroup
        # add a new group and a new task associated with that user group
        # check that during the import phase will be choosen the oldest
        # not the latest task
        new_group = UserGroup(name="new_group")
        db.add(new_group)
        await db.commit()
        await db.refresh(new_group)
        link = LinkUserGroup(user_id=user.id, group_id=new_group.id)
        db.add(link)
        await db.commit()
        await db.close()

        await task_factory_v2(
            user_id=user.id,
            name="cellpose_segmentation",
            task_group_kwargs=dict(
                user_id=user.id,
                version=None,
                user_group_id=new_group.id,
                pkg_name="fractal-tasks-core",
            ),
        )

        valid_payload_miss_version_latest_group = wf_modify(
            new_name="foo3",
            task_import={
                "pkg_name": "fractal-tasks-core",
                "name": "cellpose_segmentation",
            },
        )
        res = await client.post(
            f"{PREFIX}/project/{prj.id}/workflow/import/",
            json=valid_payload_miss_version_latest_group,
        )
        assert res.status_code == 201

        assert (
            res.json()["task_list"][0]["task"]["taskgroupv2_id"]
            == first_task_no_source.taskgroupv2_id
        )


async def test_get_task_by_source():
    from fractal_server.app.routes.api.v2.workflow_import import (
        _get_task_by_source,
    )

    task1 = TaskV2(id=1, name="task1", source="source1")
    task2 = TaskV2(id=2, name="task2", source="source2")
    task_group = [
        TaskGroupV2(
            task_list=[task1, task2],
            user_id=1,
            user_group_id=1,
            pkg_name="pkg1",
            version="1.0",
        )
    ]

    # Test matching source
    task_id = await _get_task_by_source("source1", task_group)
    assert task_id == 1

    # Test non-matching source
    task_id = await _get_task_by_source("nonexistent_source", task_group)
    assert task_id is None


async def test_get_task_by_version():
    from fractal_server.app.routes.api.v2.workflow_import import (
        _get_task_by_version,
    )

    task1 = TaskV2(id=1, name="task1")
    task2 = TaskV2(id=2, name="task2")
    task_group1 = TaskGroupV2(
        task_list=[task1],
        user_id=1,
        user_group_id=1,
        pkg_name="pkg1",
        version="1.0",
    )
    task_group2 = TaskGroupV2(
        task_list=[task2],
        user_id=2,
        user_group_id=2,
        pkg_name="pkg1",
        version="2.0",
    )
    task_groups = [task_group1, task_group2]
    task_import = TaskImportV2(name="task1", pkg_name="pkg1")

    # Test with matching version
    task_id = await _get_task_by_version(task_import, 1, None, task_groups, 1)
    assert task_id == 1

    # Test with non-matching version
    task_import.version = "3.0"
    task_id = await _get_task_by_version(task_import, 1, None, task_groups, 1)
    assert task_id is None


async def test_disambiguate_task_groups(MockCurrentUser, task_factory_v2, db):
    from fractal_server.app.routes.api.v2.workflow_import import (
        _disambiguate_task_groups,
    )

    task1 = TaskV2(id=1, name="task1")
    task2 = TaskV2(id=2, name="task2")
    task_group1 = TaskGroupV2(
        task_list=[task1],
        user_id=1,
        user_group_id=1,
        pkg_name="pkg1",
        version="1.0",
    )
    task_group2 = TaskGroupV2(
        task_list=[task2],
        user_id=2,
        user_group_id=2,
        pkg_name="pkg1",
        version="2.0",
    )

    matching_task_groups = [task_group1, task_group2]
    default_group_id = 1

    async with MockCurrentUser() as user:
        await task_factory_v2(user_id=user.id)

        result = await _disambiguate_task_groups(
            matching_task_groups, user.id, db, default_group_id
        )
        debug(result)
        assert result == task_group1
=======
        assert job.workflow_id is None
>>>>>>> 2e54d325
<|MERGE_RESOLUTION|>--- conflicted
+++ resolved
@@ -6,19 +6,13 @@
 from sqlmodel import select
 
 from fractal_server.app.models.v2 import TaskGroupV2
-from fractal_server.app.models.v2 import TaskV2
 from fractal_server.app.models.v2 import WorkflowTaskV2
 from fractal_server.app.models.v2 import WorkflowV2
 from fractal_server.app.routes.api.v2._aux_functions import (
     _workflow_insert_task,
 )
 from fractal_server.app.schemas.v2 import JobStatusTypeV2
-<<<<<<< HEAD
-from fractal_server.app.schemas.v2 import TaskImportV2
-from fractal_server.app.schemas.v2 import WorkflowImportV2
-from fractal_server.app.schemas.v2 import WorkflowReadV2
-=======
->>>>>>> 2e54d325
+
 
 PREFIX = "api/v2"
 
@@ -476,413 +470,4 @@
         assert res.status_code == 204
 
         await db.refresh(job)
-<<<<<<< HEAD
-        assert job.workflow_id is None
-
-
-async def test_import_export_workflow(
-    client,
-    MockCurrentUser,
-    project_factory_v2,
-    task_factory,
-    task_factory_v2,
-    testdata_path,
-):
-
-    # Load workflow to be imported into DB
-    with (testdata_path / "import_export/workflow-v2.json").open("r") as f:
-        workflow_from_file = json.load(f)
-
-    async with MockCurrentUser() as user:
-        # Create project
-        prj = await project_factory_v2(user)
-        # Add dummy tasks to DB
-        await task_factory_v2(
-            user_id=user.id, name="task", source="PKG_SOURCE:dummy2"
-        )
-        await task_factory(name="task", source="PKG_SOURCE:dummy1")
-
-    # Import workflow into project
-    payload = WorkflowImportV2(**workflow_from_file).dict(exclude_none=True)
-
-    res = await client.post(
-        f"{PREFIX}/project/{prj.id}/workflow/import/", json=payload
-    )
-    assert res.status_code == 201
-    workflow_imported = res.json()
-
-    # Check that output can be cast to WorkflowRead
-    WorkflowReadV2(**workflow_imported)
-
-    # Export workflow
-    workflow_id = workflow_imported["id"]
-    res = await client.get(
-        f"{PREFIX}/project/{prj.id}/workflow/{workflow_id}/export/"
-    )
-    debug(res)
-    debug(res.status_code)
-    workflow_exported = res.json()
-    debug(workflow_exported)
-
-    assert "id" not in workflow_exported
-    assert "project_id" not in workflow_exported
-    for wftask in workflow_exported["task_list"]:
-        assert "id" not in wftask
-        assert "task_id" not in wftask
-        assert "workflow_id" not in wftask
-        assert "id" not in wftask["task"]
-    assert res.status_code == 200
-
-    # Check that the exported workflow is an extension of the one in the
-    # original JSON file
-
-    # FIXME: we must check that workflow from file is correctly translated in
-    # workflow new
-
-    assert len(workflow_from_file["task_list"]) == len(
-        workflow_exported["task_list"]
-    )
-
-    for task_old, task_new in zip(
-        workflow_from_file["task_list"], workflow_exported["task_list"]
-    ):
-        assert task_old.keys() <= task_new.keys()
-        for meta in ["meta_parallel", "meta_non_parallel"]:
-            if task_old.get(meta):
-                # then 'meta' is also in task_new
-                debug(meta)
-                assert task_old[meta].items() <= task_new[meta].items()
-                task_old.pop(meta)
-                task_new.pop(meta)
-            elif task_new.get(meta):  # but not in task_old
-                task_new.pop(meta)
-        debug(task_old, task_new)
-        # remove task from task_list item
-        # cause task_new.task is a TaskExportV2
-        # task_old.task is a TaskExportV2Legacy
-        # we remove also import filters because
-        # in the wf_old it would be added by the
-        # WorkflowExportV2
-        task_old.pop("task")
-        task_new.pop("task")
-        task_new.pop("input_filters")
-        assert task_old == task_new
-
-
-async def test_export_workflow_log(
-    client,
-    MockCurrentUser,
-    task_factory_v2,
-    project_factory_v2,
-    workflow_factory_v2,
-):
-    """
-    WHEN exporting a workflow with custom tasks
-    THEN there must be a warning
-    """
-
-    # Create project and task
-    async with MockCurrentUser() as user:
-        TASK_OWNER = "someone"
-        task = await task_factory_v2(
-            user_id=user.id, owner=TASK_OWNER, source="some-source"
-        )
-        prj = await project_factory_v2(user)
-        wf = await workflow_factory_v2(project_id=prj.id)
-
-    # Insert WorkflowTasks
-    res = await client.post(
-        (
-            f"api/v2/project/{prj.id}/workflow/{wf.id}/wftask/"
-            f"?task_id={task.id}"
-        ),
-        json={},
-    )
-    assert res.status_code == 201
-
-    # Export workflow
-    res = await client.get(
-        f"/api/v2/project/{prj.id}/workflow/{wf.id}/export/"
-    )
-    assert res.status_code == 200
-
-
-async def test_import_export_workflow_fail(
-    client,
-    MockCurrentUser,
-    project_factory_v2,
-    task_factory,
-):
-    async with MockCurrentUser() as user:
-        prj = await project_factory_v2(user)
-
-    await task_factory(name="valid", source="test_source")
-    payload = {
-        "name": "MyWorkflow",
-        "task_list": [{"task": {"source": "xyz"}}],
-    }
-    res = await client.post(
-        f"/api/v2/project/{prj.id}/workflow/import/", json=payload
-    )
-    assert res.status_code == 422
-
-
-async def test_new_import_export(
-    client,
-    MockCurrentUser,
-    task_factory_v2,
-    project_factory_v2,
-    workflow_factory_v2,
-    testdata_path,
-    db,
-):
-
-    with (testdata_path / "import_export/workflow-v2.json").open("r") as f:
-        workflow_from_file = json.load(f)
-
-    # Aux function
-    def wf_modify(task_import: dict, new_name: Optional[str] = None):
-        wf_from_file = workflow_from_file.copy()
-        wf_from_file["name"] = new_name
-        wf_from_file["task_list"][0]["task"] = task_import
-        return wf_from_file
-
-    wf_file_task_source = workflow_from_file["task_list"][0]["task"]["source"]
-
-    async with MockCurrentUser() as user:
-        prj = await project_factory_v2(user)
-        wf = await workflow_factory_v2(project_id=prj.id)
-
-        await task_factory_v2(user_id=user.id, source=wf_file_task_source)
-
-        # Export workflow
-        res = await client.get(
-            f"/api/v2/project/{prj.id}/workflow/{wf.id}/export/"
-        )
-        assert res.status_code == 200
-
-        res = await client.post(
-            f"{PREFIX}/project/{prj.id}/workflow/import/",
-            json=workflow_from_file,
-        )
-        assert res.status_code == 201
-
-        # Check that output can be cast to WorkflowRead
-        # WorkflowReadV2(**workflow_imported)
-
-        # Case source and the others
-        invalid_payload = wf_modify(
-            {
-                "source": "fractal-tasks-core-1.2.3-cellpose",
-                "pkg_name": "fractal-tasks-core",
-                "version": "1.2.3",
-                "name": "cellpose_segmentation",
-            }
-        )
-
-        # No casting to WorkflowImportV2
-        res = await client.post(
-            f"{PREFIX}/project/{prj.id}/workflow/import/", json=invalid_payload
-        )
-        assert res.status_code == 422
-
-        # Case no source and missing one of the others
-        invalid_payload = wf_modify(
-            {
-                "pkg_name": "fractal-tasks-core",
-                "version": "1.2.3",
-            }
-        )
-
-        # No casting to WorkflowImportV2
-        res = await client.post(
-            f"{PREFIX}/project/{prj.id}/workflow/import/", json=invalid_payload
-        )
-        assert res.status_code == 422
-
-        # Case empty dict
-        invalid_payload = wf_modify({})
-
-        # No casting to WorkflowImportV2
-        res = await client.post(
-            f"{PREFIX}/project/{prj.id}/workflow/import/", json=invalid_payload
-        )
-        assert res.status_code == 422
-
-        first_task_no_source = await task_factory_v2(
-            user_id=user.id,
-            name="cellpose_segmentation",
-            task_group_kwargs=dict(pkg_name="fractal-tasks-core", version="0"),
-        )
-
-        valid_payload_full = wf_modify(
-            new_name="foo",
-            task_import={
-                "pkg_name": "fractal-tasks-core",
-                "version": "0",
-                "name": "cellpose_segmentation",
-            },
-        )
-        res = await client.post(
-            f"{PREFIX}/project/{prj.id}/workflow/import/",
-            json=valid_payload_full,
-        )
-
-        assert res.status_code == 201
-        assert (
-            res.json()["task_list"][0]["task"]["taskgroupv2_id"]
-            == first_task_no_source.id
-        )
-        valid_payload_miss_version = wf_modify(
-            new_name="foo2",
-            task_import={
-                "pkg_name": "fractal-tasks-core",
-                "name": "cellpose_segmentation",
-            },
-        )
-        res = await client.post(
-            f"{PREFIX}/project/{prj.id}/workflow/import/",
-            json=valid_payload_miss_version,
-        )
-        assert res.status_code == 201
-
-        # Add task no version latest group
-        # Test the disambiguation based on the oldest UserGroup
-        # add a new group and a new task associated with that user group
-        # check that during the import phase will be choosen the oldest
-        # not the latest task
-        new_group = UserGroup(name="new_group")
-        db.add(new_group)
-        await db.commit()
-        await db.refresh(new_group)
-        link = LinkUserGroup(user_id=user.id, group_id=new_group.id)
-        db.add(link)
-        await db.commit()
-        await db.close()
-
-        await task_factory_v2(
-            user_id=user.id,
-            name="cellpose_segmentation",
-            task_group_kwargs=dict(
-                user_id=user.id,
-                version=None,
-                user_group_id=new_group.id,
-                pkg_name="fractal-tasks-core",
-            ),
-        )
-
-        valid_payload_miss_version_latest_group = wf_modify(
-            new_name="foo3",
-            task_import={
-                "pkg_name": "fractal-tasks-core",
-                "name": "cellpose_segmentation",
-            },
-        )
-        res = await client.post(
-            f"{PREFIX}/project/{prj.id}/workflow/import/",
-            json=valid_payload_miss_version_latest_group,
-        )
-        assert res.status_code == 201
-
-        assert (
-            res.json()["task_list"][0]["task"]["taskgroupv2_id"]
-            == first_task_no_source.taskgroupv2_id
-        )
-
-
-async def test_get_task_by_source():
-    from fractal_server.app.routes.api.v2.workflow_import import (
-        _get_task_by_source,
-    )
-
-    task1 = TaskV2(id=1, name="task1", source="source1")
-    task2 = TaskV2(id=2, name="task2", source="source2")
-    task_group = [
-        TaskGroupV2(
-            task_list=[task1, task2],
-            user_id=1,
-            user_group_id=1,
-            pkg_name="pkg1",
-            version="1.0",
-        )
-    ]
-
-    # Test matching source
-    task_id = await _get_task_by_source("source1", task_group)
-    assert task_id == 1
-
-    # Test non-matching source
-    task_id = await _get_task_by_source("nonexistent_source", task_group)
-    assert task_id is None
-
-
-async def test_get_task_by_version():
-    from fractal_server.app.routes.api.v2.workflow_import import (
-        _get_task_by_version,
-    )
-
-    task1 = TaskV2(id=1, name="task1")
-    task2 = TaskV2(id=2, name="task2")
-    task_group1 = TaskGroupV2(
-        task_list=[task1],
-        user_id=1,
-        user_group_id=1,
-        pkg_name="pkg1",
-        version="1.0",
-    )
-    task_group2 = TaskGroupV2(
-        task_list=[task2],
-        user_id=2,
-        user_group_id=2,
-        pkg_name="pkg1",
-        version="2.0",
-    )
-    task_groups = [task_group1, task_group2]
-    task_import = TaskImportV2(name="task1", pkg_name="pkg1")
-
-    # Test with matching version
-    task_id = await _get_task_by_version(task_import, 1, None, task_groups, 1)
-    assert task_id == 1
-
-    # Test with non-matching version
-    task_import.version = "3.0"
-    task_id = await _get_task_by_version(task_import, 1, None, task_groups, 1)
-    assert task_id is None
-
-
-async def test_disambiguate_task_groups(MockCurrentUser, task_factory_v2, db):
-    from fractal_server.app.routes.api.v2.workflow_import import (
-        _disambiguate_task_groups,
-    )
-
-    task1 = TaskV2(id=1, name="task1")
-    task2 = TaskV2(id=2, name="task2")
-    task_group1 = TaskGroupV2(
-        task_list=[task1],
-        user_id=1,
-        user_group_id=1,
-        pkg_name="pkg1",
-        version="1.0",
-    )
-    task_group2 = TaskGroupV2(
-        task_list=[task2],
-        user_id=2,
-        user_group_id=2,
-        pkg_name="pkg1",
-        version="2.0",
-    )
-
-    matching_task_groups = [task_group1, task_group2]
-    default_group_id = 1
-
-    async with MockCurrentUser() as user:
-        await task_factory_v2(user_id=user.id)
-
-        result = await _disambiguate_task_groups(
-            matching_task_groups, user.id, db, default_group_id
-        )
-        debug(result)
-        assert result == task_group1
-=======
-        assert job.workflow_id is None
->>>>>>> 2e54d325
+        assert job.workflow_id is None