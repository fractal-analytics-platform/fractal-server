import logging
from pathlib import Path

import pytest
from devtools import debug  # noqa
from packaging.version import Version

from fractal_server.app.models.v2 import TaskGroupActivityV2
from fractal_server.app.models.v2 import TaskGroupV2
from fractal_server.app.routes.api.v2._aux_functions_task_lifecycle import (
    get_package_version_from_pypi,
)
from fractal_server.app.schemas.v2 import TaskGroupActivityActionV2
from fractal_server.app.schemas.v2 import TaskGroupActivityStatusV2
from fractal_server.config import get_settings
from fractal_server.syringe import Inject


PREFIX = "api/v2/task"


async def test_task_collection_from_wheel_non_canonical(
    db,
    client,
    MockCurrentUser,
    override_settings_factory,
    tmp_path: Path,
    testdata_path: Path,
    current_py_version: str,
):
    """
    Same as test_task_collection_from_wheel, but package has a
    non-canonical name.
    """

    # Note 1: Use function-scoped `FRACTAL_TASKS_DIR` to avoid sharing state.
    # Note 2: Set logging level to CRITICAL, and then make sure that
    # task-collection logs are included
    override_settings_factory(
        FRACTAL_TASKS_DIR=(tmp_path / "FRACTAL_TASKS_DIR"),
        FRACTAL_LOGGING_LEVEL=logging.CRITICAL,
        FRACTAL_TASKS_PYTHON_DEFAULT_VERSION=current_py_version,
    )

    # Prepare absolute path to wheel file
    wheel_path = (
        testdata_path.parent
        / "v2/fractal_tasks_non_canonical/dist"
        / "FrAcTaL_TaSkS_NoN_CaNoNiCaL-0.0.1-py3-none-any.whl"
    )
    payload_package = wheel_path.as_posix()
    with open(wheel_path, "rb") as f:
        files = {"files": (wheel_path.name, f, "application/zip")}

        # Prepare and validate payload
        payload = dict(package=payload_package, package_extras="my_extra")
        payload["python_version"] = current_py_version
        debug(payload)

        async with MockCurrentUser(user_kwargs=dict(is_verified=True)):
            # Trigger task collection
            res = await client.post(
                f"{PREFIX}/collect/pip/", data=payload, files=files
            )
            assert res.status_code == 202
            assert res.json()["status"] == "pending"
            task_group_activity_id = res.json()["id"]
            res = await client.get(
                f"/api/v2/task-group/activity/{task_group_activity_id}/"
            )
            task_group_activity = res.json()
            # Get collection info
            assert res.status_code == 200

            # Check that log were written, even with CRITICAL logging level
            log = task_group_activity["log"]
            assert log is not None
            # Check that my_extra was included, in a local-package collection
            assert ".whl[my_extra]" in log
            assert task_group_activity["status"] == "OK"
            assert task_group_activity["timestamp_ended"] is not None


OLD_FRACTAL_TASKS_CORE_VERSION = "1.3.2"


@pytest.mark.parametrize(
    "package_version", [None, OLD_FRACTAL_TASKS_CORE_VERSION]
)
async def test_task_collection_from_pypi(
    db,
    client,
    MockCurrentUser,
    override_settings_factory,
    tmp_path: Path,
    current_py_version,
    package_version,
):
<<<<<<< HEAD
    if (
        current_py_version == "3.12"
        and package_version == OLD_FRACTAL_TASKS_CORE_VERSION
    ):
        logging.warning(
            f"SKIP test_task_collection_from_pypi with {current_py_version=}. "
            "This is because fractal-tasks-core has a single version (1.3.2) "
            "which works with python3.12 (due to pandas required version). "
            "This means we cannot test the install of an old version like "
            "1.0.2."
        )
        return
=======
>>>>>>> 934f0351

    # Note 1: Use function-scoped `FRACTAL_TASKS_DIR` to avoid sharing state.
    # Note 2: Set logging level to CRITICAL, and then make sure that
    # task-collection logs are included
    override_settings_factory(
        FRACTAL_TASKS_DIR=(tmp_path / "FRACTAL_TASKS_DIR"),
        FRACTAL_LOGGING_LEVEL=logging.CRITICAL,
        FRACTAL_TASKS_PYTHON_DEFAULT_VERSION=current_py_version,
    )
    settings = Inject(get_settings)

    # Prepare and validate payload
    PYTHON_VERSION = settings.FRACTAL_TASKS_PYTHON_DEFAULT_VERSION
    payload = dict(
        package="fractal-tasks-core",
        python_version=PYTHON_VERSION,
    )
    if package_version is None:
        EXPECTED_PACKAGE_VERSION = await get_package_version_from_pypi(
            payload["package"]
        )
        assert EXPECTED_PACKAGE_VERSION > OLD_FRACTAL_TASKS_CORE_VERSION
    else:
        EXPECTED_PACKAGE_VERSION = package_version
        payload["package_version"] = package_version

    debug(payload)
    debug(EXPECTED_PACKAGE_VERSION)

    async with MockCurrentUser(user_kwargs=dict(is_verified=True)):
        # Trigger task collection
        res = await client.post(
            f"{PREFIX}/collect/pip/",
            data=payload,
        )
        assert res.status_code == 202
        assert res.json()["status"] == "pending"

        # Get collection info
        task_group_activity_id = res.json()["id"]
        res = await client.get(
            f"/api/v2/task-group/activity/{task_group_activity_id}/"
        )
        task_group_activity = res.json()
        assert task_group_activity["status"] == "OK"
        assert task_group_activity["timestamp_ended"] is not None
        # Check that log were written, even with CRITICAL logging level
        log = task_group_activity["log"]
        assert log is not None

        # Collect again and fail due to non-duplication constraint
        res = await client.post(f"{PREFIX}/collect/pip/", data=payload)
        assert res.status_code == 422
        assert "already owns a task group" in res.json()["detail"]


async def test_task_collection_failure_due_to_existing_path(
    db, client, MockCurrentUser
):
    settings = Inject(get_settings)

    async with MockCurrentUser(user_kwargs=dict(is_verified=True)) as user:
        path = (
            settings.FRACTAL_TASKS_DIR / f"{user.id}/fractal-tasks-core/1.2.0/"
        ).as_posix()
        venv_path = (
            settings.FRACTAL_TASKS_DIR
            / f"{user.id}/fractal-tasks-core/1.2.0/venv/"
        ).as_posix()

        # Create fake task group
        tg = TaskGroupV2(
            origin="other",
            path=path,
            venv_path=venv_path,
            pkg_name="fractal-tasks-core-FAKE",
            version="1.2.0",
            user_id=user.id,
        )
        db.add(tg)
        await db.commit()
        await db.refresh(tg)
        db.expunge(tg)
        await db.close()

        # Collect again and fail due to another group having the same path set
        res = await client.post(
            f"{PREFIX}/collect/pip/",
            data=dict(package="fractal-tasks-core", package_version="1.2.0"),
        )
        assert res.status_code == 422
        assert "Another task-group already has path" in res.json()["detail"]


async def test_contact_an_admin_message(
    MockCurrentUser, client, db, default_user_group
):
    # Create identical multiple (> 1) TaskGroups associated to userA and to the
    # default UserGroup (this is NOT ALLOWED using the API).
    async with MockCurrentUser(user_kwargs=dict(is_verified=True)) as userA:
        for _ in range(2):
            db.add(
                TaskGroupV2(
                    user_id=userA.id,
                    user_group_id=default_user_group.id,
                    pkg_name="fractal-tasks-core",
                    version="1.0.0",
                    origin="pypi",
                )
            )
        await db.commit()

    async with MockCurrentUser(user_kwargs=dict(is_verified=True)) as userB:
        # Fail inside `_verify_non_duplication_group_constraint`.
        res = await client.post(
            f"{PREFIX}/collect/pip/",
            data=dict(package="fractal-tasks-core", package_version="1.0.0"),
        )
        assert res.status_code == 422
        assert "UserGroup " in res.json()["detail"]
        assert "contact an admin" in res.json()["detail"]

        # Create identical multiple (> 1) TaskGroups associated to userB
        # (this is NOT ALLOWED using the API).
        for _ in range(2):
            db.add(
                TaskGroupV2(
                    user_id=userB.id,
                    user_group_id=None,
                    pkg_name="fractal-tasks-core",
                    version="1.0.0",
                    origin="pypi",
                )
            )
        await db.commit()

        # Fail inside `_verify_non_duplication_user_constraint`.
        res = await client.post(
            f"{PREFIX}/collect/pip/",
            data=dict(package="fractal-tasks-core", package_version="1.0.0"),
        )
        assert res.status_code == 422
        assert "User " in res.json()["detail"]
        assert "contact an admin" in res.json()["detail"]

        # Create a new TaskGroupV2 associated to userB.
        task_group = TaskGroupV2(
            user_id=userB.id,
            pkg_name="fractal-tasks-core",
            version="1.1.0",
            origin="pypi",
        )
        db.add(task_group)
        await db.commit()
        await db.refresh(task_group)
        # Create a TaskGroupActivityStatusV2 associated to the new TaskGroup.
        task_group_activity_1 = TaskGroupActivityV2(
            user_id=userB.id,
            taskgroupv2_id=task_group.id,
            action=TaskGroupActivityActionV2.COLLECT,
            status=TaskGroupActivityStatusV2.PENDING,
            pkg_name="fractal-tasks-core",
            version="1.1.0",
        )
        db.add(task_group_activity_1)
        await db.commit()
        # Fail inside `_verify_non_duplication_user_constraint`,
        # (case `len(states) == 1`).
        res = await client.post(
            f"{PREFIX}/collect/pip/",
            data=dict(package="fractal-tasks-core", package_version="1.1.0"),
        )
        assert res.status_code == 422
        assert (
            "There exists another task-group collection"
            in res.json()["detail"]
        )

        # Crete a new CollectionState associated to the same TaskGroup
        # (this is NOT ALLOWED using the API).
        task_group_activity_2 = TaskGroupActivityV2(
            user_id=userB.id,
            taskgroupv2_id=task_group.id,
            action=TaskGroupActivityActionV2.COLLECT,
            status=TaskGroupActivityStatusV2.PENDING,
            pkg_name="fractal-tasks-core",
            version="1.1.0",
        )
        db.add(task_group_activity_2)
        await db.commit()
        # Fail inside `_verify_non_duplication_user_constraint`, but get a
        # richer message from `_get_collection_status_message`
        # (case `len(states) > 1`).
        res = await client.post(
            f"{PREFIX}/collect/pip/",
            data=dict(package="fractal-tasks-core", package_version="1.1.0"),
        )
        assert "TaskGroupActivityV2" in res.json()["detail"]
        assert "contact an admin" in res.json()["detail"]


async def test_task_collection_from_wheel_file(
    db,
    client,
    MockCurrentUser,
    override_settings_factory,
    tmp_path: Path,
    testdata_path: Path,
    current_py_version: str,
):
    # Note 1: Use function-scoped `FRACTAL_TASKS_DIR` to avoid sharing state.
    # Note 2: Set logging level to CRITICAL, and then make sure that
    # task-collection logs are included
    FRACTAL_MAX_PIP_VERSION = "24.0"
    override_settings_factory(
        FRACTAL_TASKS_DIR=(tmp_path / "FRACTAL_TASKS_DIR"),
        FRACTAL_LOGGING_LEVEL=logging.CRITICAL,
        FRACTAL_TASKS_PYTHON_DEFAULT_VERSION=current_py_version,
        FRACTAL_MAX_PIP_VERSION=FRACTAL_MAX_PIP_VERSION,
    )
    settings = Inject(get_settings)
    # Prepare absolute path to wheel file
    wheel_path = (
        testdata_path.parent
        / "v2/fractal_tasks_mock/dist"
        / "fractal_tasks_mock-0.0.1-py3-none-any.whl"
    )
    # payload_package = wheel_path.as_posix()
    debug(wheel_path)
    with open(wheel_path, "rb") as f:
        files = {"files": (wheel_path.name, f, "application/zip")}

        # Prepare and validate payload
        payload = dict(
            package=wheel_path.as_posix(), package_extras="my_extras"
        )

        async with MockCurrentUser(user_kwargs=dict(is_verified=True)):
            # Trigger task collection
            res = await client.post(
                f"{PREFIX}/collect/pip/", data=payload, files=files
            )
            debug(res.json())
            assert res.status_code == 202
            assert res.json()["status"] == "pending"
            assert res.json()["log"] is None
            task_group_activity_id = res.json()["id"]
            res = await client.get(
                f"/api/v2/task-group/activity/{task_group_activity_id}/"
            )
            assert res.status_code == 200
            task_group_activity = res.json()
            debug(task_group_activity)

            assert task_group_activity["log"].count("\n") > 0
            assert task_group_activity["log"].count("\\n") == 0

            assert task_group_activity["status"] == "OK"
            assert task_group_activity["timestamp_ended"] is not None
            # Check that log were written, even with CRITICAL logging level
            log = task_group_activity["log"]
            assert log is not None
            # Check that my_extra was included, in a local-package collection
            task_groupv2_id = task_group_activity["taskgroupv2_id"]
            # Check pip_freeze attribute in TaskGroupV2
            res = await client.get(f"/api/v2/task-group/{task_groupv2_id}/")
            assert res.status_code == 200
            task_group = res.json()
            pip_version = next(
                line
                for line in task_group["pip_freeze"].split("\n")
                if line.startswith("pip")
            ).split("==")[1]
            assert Version(pip_version) <= Version(
                settings.FRACTAL_MAX_PIP_VERSION
            )
            assert (
                Path(res.json()["path"]) / Path(wheel_path).name
            ).as_posix() == (Path(res.json()["wheel_path"]).as_posix())<|MERGE_RESOLUTION|>--- conflicted
+++ resolved
@@ -96,8 +96,7 @@
     current_py_version,
     package_version,
 ):
-<<<<<<< HEAD
-    if (
+  if (
         current_py_version == "3.12"
         and package_version == OLD_FRACTAL_TASKS_CORE_VERSION
     ):
@@ -109,8 +108,7 @@
             "1.0.2."
         )
         return
-=======
->>>>>>> 934f0351
+
 
     # Note 1: Use function-scoped `FRACTAL_TASKS_DIR` to avoid sharing state.
     # Note 2: Set logging level to CRITICAL, and then make sure that
