--- conflicted
+++ resolved
@@ -175,12 +175,8 @@
     return freeze_dict
 
 
-<<<<<<< HEAD
-def test_template_3_and_5(tmp_path, current_py_version):
-=======
 def test_templates_freeze(tmp_path, current_py_version):
 
->>>>>>> 945ed9fe
     # Create two venvs
     venv_path_1 = tmp_path / "venv1"
     venv_path_2 = tmp_path / "venv2"
