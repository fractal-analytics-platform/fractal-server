async def test_profile_api(
    db,
    client,
    MockCurrentUser,
    local_resource_profile_db,
    slurm_ssh_resource_profile_fake_db,
):
    local_res, local_prof = local_resource_profile_db
    local_res_id = local_res.id
    local_prof_id = local_prof.id
    slurm_ssh_res, slurm_ssh_prof = slurm_ssh_resource_profile_fake_db
    slurm_ssh_res_id = slurm_ssh_res.id
    slurm_ssh_prof_id = slurm_ssh_prof.id

    async with MockCurrentUser(user_kwargs=dict(is_superuser=True)):
        # GET all profiles of a given resource / failure
        res = await client.get("/admin/v2/resource/9999/profile/")
        assert res.status_code == 404

        # GET all profiles of a given resource / success
        res = await client.get(f"/admin/v2/resource/{local_res_id}/profile/")
        assert res.status_code == 200
        assert len(res.json()) == 1

        # GET a specific profile / failure
        res = await client.get(
            f"/admin/v2/resource/{local_res_id}/profile/{slurm_ssh_prof_id}/"
        )
        assert res.status_code == 404

        # GET a specific profile / success
        res = await client.get(
            f"/admin/v2/resource/{local_res_id}/profile/{local_prof_id}/"
        )
        assert res.status_code == 200

        # POST one profile / success
        res = await client.post(
            f"/admin/v2/resource/{local_res_id}/profile/",
<<<<<<< HEAD
            json=dict(resource_type="local"),
=======
            json=dict(name="name1"),
>>>>>>> c43d1cff
        )
        assert res.status_code == 201
        assert res.json()["name"] == "name1"

        # POST one profile / failure due to invalid `resource_type`
        res = await client.post(
            f"/admin/v2/resource/{local_res_id}/profile/",
            json=dict(resource_type="invalid"),
        )
        assert res.status_code == 422
        assert "union_tag_invalid" in str(res.json()["detail"])

<<<<<<< HEAD
        # PUT one profile / success
        NEW_USERNAME = "new-username"
        new_ssh_profile = slurm_ssh_prof.model_dump()
        new_ssh_profile["username"] = NEW_USERNAME
        res = await client.put(
=======
        # POST one profile / failure due to invalid object
        res = await client.post(
            f"/admin/v2/resource/{slurm_ssh_res_id}/profile/",
            json=dict(name="name2"),
        )
        assert res.status_code == 422
        assert "Invalid profile for" in str(res.json()["detail"])

        # POST one profile / failure due to name taken
        res = await client.post(
            f"/admin/v2/resource/{slurm_ssh_res_id}/profile/",
            json=dict(name="name1"),
        )
        assert res.status_code == 422
        assert "already exists" in str(res.json()["detail"])

        # PATCH one profile / success
        NEW_USERNAME = "new-username"
        NEW_NAME = "new-name"
        res = await client.patch(
>>>>>>> c43d1cff
            (
                f"/admin/v2/resource/{slurm_ssh_res_id}/"
                f"profile/{slurm_ssh_prof_id}/"
            ),
<<<<<<< HEAD
            json=new_ssh_profile,
=======
            json=dict(username=NEW_USERNAME, name=NEW_NAME),
>>>>>>> c43d1cff
        )
        assert res.status_code == 200
        assert res.json()["username"] == NEW_USERNAME
        assert res.json()["name"] == NEW_NAME

        # PUT one profile / failure
        new_ssh_profile["username"] = None
        res = await client.put(
            (
                f"/admin/v2/resource/{slurm_ssh_res_id}/"
                f"profile/{slurm_ssh_prof_id}/"
            ),
            json=new_ssh_profile,
        )
        assert res.status_code == 422
        assert res.json() == {
            "detail": [
                {
                    "type": "string_type",
                    "loc": [
                        "body",
                        "slurm_ssh",
                        "username",
                    ],
                    "msg": "Input should be a valid string",
                    "input": None,
                },
            ],
        }

        # DELETE one profile
        res = await client.delete(
            (
                f"/admin/v2/resource/{slurm_ssh_res_id}/"
                f"profile/{slurm_ssh_prof_id}/"
            ),
        )
        assert res.status_code == 204
        res = await client.get(
            (
                f"/admin/v2/resource/{slurm_ssh_res_id}/"
                f"profile/{slurm_ssh_prof_id}/"
            ),
        )
        assert res.status_code == 404


async def test_resource_of_profile(
    db,
    client,
    MockCurrentUser,
    local_resource_profile_db,
):
    resource, profile = local_resource_profile_db
    async with MockCurrentUser(user_kwargs=dict(is_superuser=True)):
        # Failure
        res = await client.get("/admin/v2/resource-of-profile/9999/")
        assert res.status_code == 404
        # Success
        res = await client.get(f"/admin/v2/resource-of-profile/{profile.id}/")
        assert res.status_code == 200
        assert res.json()["id"] == resource.id<|MERGE_RESOLUTION|>--- conflicted
+++ resolved
@@ -37,11 +37,7 @@
         # POST one profile / success
         res = await client.post(
             f"/admin/v2/resource/{local_res_id}/profile/",
-<<<<<<< HEAD
-            json=dict(resource_type="local"),
-=======
-            json=dict(name="name1"),
->>>>>>> c43d1cff
+            json=dict(resource_type="local", name="name1"),
         )
         assert res.status_code == 201
         assert res.json()["name"] == "name1"
@@ -54,21 +50,6 @@
         assert res.status_code == 422
         assert "union_tag_invalid" in str(res.json()["detail"])
 
-<<<<<<< HEAD
-        # PUT one profile / success
-        NEW_USERNAME = "new-username"
-        new_ssh_profile = slurm_ssh_prof.model_dump()
-        new_ssh_profile["username"] = NEW_USERNAME
-        res = await client.put(
-=======
-        # POST one profile / failure due to invalid object
-        res = await client.post(
-            f"/admin/v2/resource/{slurm_ssh_res_id}/profile/",
-            json=dict(name="name2"),
-        )
-        assert res.status_code == 422
-        assert "Invalid profile for" in str(res.json()["detail"])
-
         # POST one profile / failure due to name taken
         res = await client.post(
             f"/admin/v2/resource/{slurm_ssh_res_id}/profile/",
@@ -77,20 +58,18 @@
         assert res.status_code == 422
         assert "already exists" in str(res.json()["detail"])
 
-        # PATCH one profile / success
+        # PUT one profile / success
+        NEW_NAME = "new-name"
         NEW_USERNAME = "new-username"
-        NEW_NAME = "new-name"
-        res = await client.patch(
->>>>>>> c43d1cff
+        new_ssh_profile = slurm_ssh_prof.model_dump()
+        new_ssh_profile["name"] = NEW_NAME
+        new_ssh_profile["username"] = NEW_USERNAME
+        res = await client.put(
             (
                 f"/admin/v2/resource/{slurm_ssh_res_id}/"
                 f"profile/{slurm_ssh_prof_id}/"
             ),
-<<<<<<< HEAD
             json=new_ssh_profile,
-=======
-            json=dict(username=NEW_USERNAME, name=NEW_NAME),
->>>>>>> c43d1cff
         )
         assert res.status_code == 200
         assert res.json()["username"] == NEW_USERNAME
