import logging
import os
from concurrent.futures import Executor
from pathlib import Path
from typing import Any

import pytest
from devtools import debug
from fixtures_mocks import *  # noqa: F401,F403
from v2_mock_models import DatasetV2Mock
from v2_mock_models import TaskV2Mock
from v2_mock_models import WorkflowTaskV2Mock

from fractal_server.app.runner.v2.runner import execute_tasks_v2
from fractal_server.images import SingleImage
from fractal_server.images.tools import find_image_by_zarr_url
from fractal_server.logger import set_logger


def _assert_image_data_exist(image_list: list[dict]):
    for image in image_list:
        assert (Path(image["zarr_url"]) / "data").exists()


def _task_names_from_history(history: list[dict[str, Any]]) -> list[str]:
    return [item["workflowtask"]["task"]["name"] for item in history]


def image_data_exist_on_disk(image_list: list[SingleImage]):
    """
    Given an image list, check whether mock data were written to disk.
    """
    prefix = "[image_data_exist_on_disk]"
    all_images_have_data = True
    for image in image_list:
        if (Path(image["zarr_url"]) / "data").exists():
            print(f"{prefix} {image['zarr_url']} contains data")
        else:
            print(f"{prefix} {image['zarr_url']} does *not* contain data")
            all_images_have_data = False
    return all_images_have_data


def test_fractal_demos_01(
    tmp_path: Path, executor: Executor, fractal_tasks_mock_venv
):
    """
    Mock of fractal-demos/examples/01.
    """

    execute_tasks_v2_args = dict(
        executor=executor,
        workflow_dir=tmp_path / "job_dir",
        workflow_dir_user=tmp_path / "job_dir",
    )

    zarr_dir = (tmp_path / "zarr_dir").as_posix().rstrip("/")
    dataset_attrs = execute_tasks_v2(
        wf_task_list=[
            WorkflowTaskV2Mock(
                task=fractal_tasks_mock_venv["create_ome_zarr_compound"],
                args_non_parallel=dict(image_dir="/tmp/input_images"),
                args_parallel={},
                id=0,
                order=0,
            )
        ],
        dataset=DatasetV2Mock(name="dataset", zarr_dir=zarr_dir),
        **execute_tasks_v2_args,
    )

    assert _task_names_from_history(dataset_attrs["history"]) == [
        "create_ome_zarr_compound"
    ]
    assert dataset_attrs["filters"]["attributes"] == {}
    assert dataset_attrs["filters"]["types"] == {}
    _assert_image_data_exist(dataset_attrs["images"])
    assert len(dataset_attrs["images"]) == 2

    dataset_attrs = execute_tasks_v2(
        wf_task_list=[
            WorkflowTaskV2Mock(
                task=fractal_tasks_mock_venv["illumination_correction"],
                args_parallel=dict(overwrite_input=True),
                id=1,
                order=1,
            )
        ],
        dataset=DatasetV2Mock(
            name="dataset", zarr_dir=zarr_dir, **dataset_attrs
        ),
        **execute_tasks_v2_args,
    )
    assert _task_names_from_history(dataset_attrs["history"]) == [
        "illumination_correction",
    ]
    assert dataset_attrs["filters"]["attributes"] == {}
    assert dataset_attrs["filters"]["types"] == {
        "illumination_correction": True,
    }
    assert set(img["zarr_url"] for img in dataset_attrs["images"]) == {
        f"{zarr_dir}/my_plate.zarr/A/01/0",
        f"{zarr_dir}/my_plate.zarr/A/02/0",
    }

    img = find_image_by_zarr_url(
        zarr_url=f"{zarr_dir}/my_plate.zarr/A/01/0",
        images=dataset_attrs["images"],
    )["image"]
    assert img == {
        "zarr_url": f"{zarr_dir}/my_plate.zarr/A/01/0",
        "attributes": {
            "well": "A01",
            "plate": "my_plate.zarr",
        },
        "types": {
            "illumination_correction": True,
            "3D": True,
        },
        "origin": None,
    }

    _assert_image_data_exist(dataset_attrs["images"])

    dataset_attrs = execute_tasks_v2(
        wf_task_list=[
            WorkflowTaskV2Mock(
                task=fractal_tasks_mock_venv["MIP_compound"],
                args_non_parallel=dict(suffix="mip"),
                args_parallel={},
                id=2,
                order=2,
            )
        ],
        dataset=DatasetV2Mock(
            name="dataset", zarr_dir=zarr_dir, **dataset_attrs
        ),
        **execute_tasks_v2_args,
    )
    debug(dataset_attrs)

    assert _task_names_from_history(dataset_attrs["history"]) == [
        "MIP_compound",
    ]

    assert dataset_attrs["filters"]["attributes"] == {}
    assert dataset_attrs["filters"]["types"] == {
        "illumination_correction": True,
        "3D": False,
    }
    img = find_image_by_zarr_url(
        zarr_url=f"{zarr_dir}/my_plate_mip.zarr/A/01/0",
        images=dataset_attrs["images"],
    )["image"]
    assert img == {
        "zarr_url": f"{zarr_dir}/my_plate_mip.zarr/A/01/0",
        "origin": f"{zarr_dir}/my_plate.zarr/A/01/0",
        "attributes": {
            "well": "A01",
            "plate": "my_plate_mip.zarr",
        },
        "types": {
            "3D": False,
            "illumination_correction": True,
        },
    }
    _assert_image_data_exist(dataset_attrs["images"])

    dataset_attrs = execute_tasks_v2(
        wf_task_list=[
            WorkflowTaskV2Mock(
                task=fractal_tasks_mock_venv["cellpose_segmentation"],
                args_parallel={},
                id=3,
                order=3,
            )
        ],
        dataset=DatasetV2Mock(
            name="dataset", zarr_dir=zarr_dir, **dataset_attrs
        ),
        **execute_tasks_v2_args,
    )

    debug(dataset_attrs)

    assert _task_names_from_history(dataset_attrs["history"]) == [
        "cellpose_segmentation",
    ]


def test_fractal_demos_01_no_overwrite(
    tmp_path: Path, executor: Executor, fractal_tasks_mock_venv
):
    """
    Similar to fractal-demos/examples/01, but illumination
    correction task does not override its input images.
    """
    # The first block (up to yokogawa-to-zarr included) is identical to
    # the previous test
    zarr_dir = (tmp_path / "zarr_dir").as_posix().rstrip("/")
    execute_tasks_v2_args = dict(
        executor=executor,
        workflow_dir=tmp_path / "job_dir",
        workflow_dir_user=tmp_path / "job_dir",
    )

    dataset_attrs = execute_tasks_v2(
        wf_task_list=[
            WorkflowTaskV2Mock(
                task=fractal_tasks_mock_venv["create_ome_zarr_compound"],
                args_non_parallel=dict(image_dir="/tmp/input_images"),
                id=0,
                order=0,
            )
        ],
        dataset=DatasetV2Mock(name="dataset", zarr_dir=zarr_dir),
        **execute_tasks_v2_args,
    )
    assert [img["zarr_url"] for img in dataset_attrs["images"]] == [
        f"{zarr_dir}/my_plate.zarr/A/01/0",
        f"{zarr_dir}/my_plate.zarr/A/02/0",
    ]

    _assert_image_data_exist(dataset_attrs["images"])
    # Run illumination correction with overwrite_input=False
    dataset_attrs = execute_tasks_v2(
        wf_task_list=[
            WorkflowTaskV2Mock(
                task=fractal_tasks_mock_venv["illumination_correction"],
                args_parallel=dict(overwrite_input=False),
                id=1,
                order=1,
            )
        ],
        dataset=DatasetV2Mock(
            name="dataset", zarr_dir=zarr_dir, **dataset_attrs
        ),
        **execute_tasks_v2_args,
    )

    assert _task_names_from_history(dataset_attrs["history"]) == [
        "illumination_correction",
    ]
    assert dataset_attrs["filters"]["attributes"] == {}
    assert dataset_attrs["filters"]["types"] == {
        "illumination_correction": True,
    }
    assert [img["zarr_url"] for img in dataset_attrs["images"]] == [
        f"{zarr_dir}/my_plate.zarr/A/01/0",
        f"{zarr_dir}/my_plate.zarr/A/02/0",
        f"{zarr_dir}/my_plate.zarr/A/01/0_corr",
        f"{zarr_dir}/my_plate.zarr/A/02/0_corr",
    ]
    assert dataset_attrs["images"][0] == {
        "zarr_url": f"{zarr_dir}/my_plate.zarr/A/01/0",
        "origin": None,
        "attributes": {
            "well": "A01",
            "plate": "my_plate.zarr",
        },
        "types": {
            "3D": True,
        },
    }
    assert dataset_attrs["images"][1] == {
        "zarr_url": f"{zarr_dir}/my_plate.zarr/A/02/0",
        "origin": None,
        "attributes": {
            "well": "A02",
            "plate": "my_plate.zarr",
        },
        "types": {
            "3D": True,
        },
    }
    assert dataset_attrs["images"][2] == {
        "zarr_url": f"{zarr_dir}/my_plate.zarr/A/01/0_corr",
        "origin": f"{zarr_dir}/my_plate.zarr/A/01/0",
        "attributes": {
            "well": "A01",
            "plate": "my_plate.zarr",
        },
        "types": {
            "illumination_correction": True,
            "3D": True,
        },
    }
    assert dataset_attrs["images"][3] == {
        "zarr_url": f"{zarr_dir}/my_plate.zarr/A/02/0_corr",
        "origin": f"{zarr_dir}/my_plate.zarr/A/02/0",
        "attributes": {
            "well": "A02",
            "plate": "my_plate.zarr",
        },
        "types": {
            "3D": True,
            "illumination_correction": True,
        },
    }
    _assert_image_data_exist(dataset_attrs["images"])

    dataset_attrs = execute_tasks_v2(
        wf_task_list=[
            WorkflowTaskV2Mock(
                task=fractal_tasks_mock_venv["MIP_compound"],
                args_non_parallel=dict(suffix="mip"),
                id=2,
                order=2,
            )
        ],
        dataset=DatasetV2Mock(
            name="dataset", zarr_dir=zarr_dir, **dataset_attrs
        ),
        **execute_tasks_v2_args,
    )

    assert _task_names_from_history(dataset_attrs["history"]) == [
        "MIP_compound",
    ]
    assert dataset_attrs["filters"]["attributes"] == {}
    assert dataset_attrs["filters"]["types"] == {
        "3D": False,
        "illumination_correction": True,
    }
    assert [img["zarr_url"] for img in dataset_attrs["images"]] == [
        f"{zarr_dir}/my_plate.zarr/A/01/0",
        f"{zarr_dir}/my_plate.zarr/A/02/0",
        f"{zarr_dir}/my_plate.zarr/A/01/0_corr",
        f"{zarr_dir}/my_plate.zarr/A/02/0_corr",
        f"{zarr_dir}/my_plate_mip.zarr/A/01/0_corr",
        f"{zarr_dir}/my_plate_mip.zarr/A/02/0_corr",
    ]

    assert dataset_attrs["images"][4] == {
        "zarr_url": f"{zarr_dir}/my_plate_mip.zarr/A/01/0_corr",
        "origin": f"{zarr_dir}/my_plate.zarr/A/01/0_corr",
        "attributes": {
            "well": "A01",
            "plate": "my_plate_mip.zarr",
        },
        "types": {
            "3D": False,
            "illumination_correction": True,
        },
    }
    assert dataset_attrs["images"][5] == {
        "zarr_url": f"{zarr_dir}/my_plate_mip.zarr/A/02/0_corr",
        "origin": f"{zarr_dir}/my_plate.zarr/A/02/0_corr",
        "attributes": {
            "well": "A02",
            "plate": "my_plate_mip.zarr",
        },
        "types": {
            "3D": False,
            "illumination_correction": True,
        },
    }

    assert dataset_attrs["filters"]["attributes"] == {}
    assert dataset_attrs["filters"]["types"] == {
        "3D": False,
        "illumination_correction": True,
    }

    _assert_image_data_exist(dataset_attrs["images"])

    dataset_attrs = execute_tasks_v2(
        wf_task_list=[
            WorkflowTaskV2Mock(
                task=fractal_tasks_mock_venv["cellpose_segmentation"],
                id=3,
                order=3,
            )
        ],
        dataset=DatasetV2Mock(
            name="dataset", zarr_dir=zarr_dir, **dataset_attrs
        ),
        **execute_tasks_v2_args,
    )

    assert _task_names_from_history(dataset_attrs["history"]) == [
        "cellpose_segmentation",
    ]


def test_registration_no_overwrite(
    tmp_path: Path, executor: Executor, fractal_tasks_mock_venv
):
    """
    Test registration workflow, based on four tasks.
    """

    execute_tasks_v2_args = dict(
        executor=executor,
        workflow_dir=tmp_path / "job_dir",
        workflow_dir_user=tmp_path / "job_dir",
    )
    zarr_dir = (tmp_path / "zarr_dir").as_posix().rstrip("/")
    dataset_attrs = execute_tasks_v2(
        wf_task_list=[
            WorkflowTaskV2Mock(
                task=fractal_tasks_mock_venv[
                    "create_ome_zarr_multiplex_compound"
                ],
                args_non_parallel=dict(image_dir="/tmp/input_images"),
                id=0,
                order=0,
            ),
        ],
        dataset=DatasetV2Mock(name="dataset", zarr_dir=zarr_dir),
        **execute_tasks_v2_args,
    )

    # Run init registration
    dataset_attrs = execute_tasks_v2(
        wf_task_list=[
            WorkflowTaskV2Mock(
                task=fractal_tasks_mock_venv[
                    "calculate_registration_compound"
                ],
                args_non_parallel={"ref_acquisition": 0},
                id=1,
                order=1,
            )
        ],
        dataset=DatasetV2Mock(
            name="dataset", zarr_dir=zarr_dir, **dataset_attrs
        ),
        **execute_tasks_v2_args,
    )

    # In all non-reference-cycle images, a certain table was updated
    for image in dataset_attrs["images"]:
        if image["attributes"]["acquisition"] == 0:
            assert not os.path.isfile(
                f"{image['zarr_url']}/registration_table"
            )
        else:
            assert os.path.isfile(f"{image['zarr_url']}/registration_table")

    # Run find_registration_consensus
    dataset_attrs = execute_tasks_v2(
        wf_task_list=[
            WorkflowTaskV2Mock(
                task=fractal_tasks_mock_venv["find_registration_consensus"],
                id=2,
                order=2,
            )
        ],
        dataset=DatasetV2Mock(
            name="dataset", zarr_dir=zarr_dir, **dataset_attrs
        ),
        **execute_tasks_v2_args,
    )

    # In all images, a certain (post-consensus) table was updated
    for image in dataset_attrs["images"]:
        assert os.path.isfile(f"{image['zarr_url']}/registration_table_final")

    # The image list still has the original six images only
    assert len(dataset_attrs["images"]) == 6

    # Run apply_registration_to_image
    dataset_attrs = execute_tasks_v2(
        wf_task_list=[
            WorkflowTaskV2Mock(
                task=fractal_tasks_mock_venv["apply_registration_to_image"],
                args_parallel={"overwrite_input": False},
                id=3,
                order=3,
            )
        ],
        dataset=DatasetV2Mock(
            name="dataset", zarr_dir=zarr_dir, **dataset_attrs
        ),
        **execute_tasks_v2_args,
    )

    # A new copy of each image was created
    assert len(dataset_attrs["images"]) == 12


def test_registration_overwrite(
    tmp_path: Path, executor: Executor, fractal_tasks_mock_venv
):
    """
    Test registration workflow, based on four tasks.
    """

    execute_tasks_v2_args = dict(
        executor=executor,
        workflow_dir=tmp_path / "job_dir",
        workflow_dir_user=tmp_path / "job_dir",
    )

    zarr_dir = (tmp_path / "zarr_dir").as_posix().rstrip("/")
    dataset_attrs = execute_tasks_v2(
        wf_task_list=[
            WorkflowTaskV2Mock(
                task=fractal_tasks_mock_venv[
                    "create_ome_zarr_multiplex_compound"
                ],
                args_non_parallel=dict(image_dir="/tmp/input_images"),
                id=0,
                order=0,
            ),
        ],
        dataset=DatasetV2Mock(name="dataset", zarr_dir=zarr_dir),
        **execute_tasks_v2_args,
    )

    # Run init registration
    dataset_attrs = execute_tasks_v2(
        wf_task_list=[
            WorkflowTaskV2Mock(
                task=fractal_tasks_mock_venv[
                    "calculate_registration_compound"
                ],
                args_non_parallel={"ref_acquisition": 0},
                order=1,
                id=1,
            )
        ],
        dataset=DatasetV2Mock(
            name="dataset", zarr_dir=zarr_dir, **dataset_attrs
        ),
        **execute_tasks_v2_args,
    )

    # In all non-reference-cycle images, a certain table was updated
    for image in dataset_attrs["images"]:
        if image["attributes"]["acquisition"] == 0:
            assert not os.path.isfile(
                f"{image['zarr_url']}/registration_table"
            )
        else:
            assert os.path.isfile(f"{image['zarr_url']}/registration_table")

    # Run find_registration_consensus
    dataset_attrs = execute_tasks_v2(
        wf_task_list=[
            WorkflowTaskV2Mock(
                task=fractal_tasks_mock_venv["find_registration_consensus"],
                id=2,
                order=2,
            )
        ],
        dataset=DatasetV2Mock(
            name="dataset", zarr_dir=zarr_dir, **dataset_attrs
        ),
        **execute_tasks_v2_args,
    )

    # In all images, a certain (post-consensus) table was updated
    for image in dataset_attrs["images"]:
        assert os.path.isfile(f"{image['zarr_url']}/registration_table_final")

    # The image list still has the original six images only
    assert len(dataset_attrs["images"]) == 6

    # Run apply_registration_to_image
    dataset_attrs = execute_tasks_v2(
        wf_task_list=[
            WorkflowTaskV2Mock(
                task=fractal_tasks_mock_venv["apply_registration_to_image"],
                args_parallel={"overwrite_input": True},
                id=3,
                order=3,
            )
        ],
        dataset=DatasetV2Mock(
            name="dataset", zarr_dir=zarr_dir, **dataset_attrs
        ),
        **execute_tasks_v2_args,
    )

    # Images are still the same number, but they are marked as registered
    assert len(dataset_attrs["images"]) == 6
    for image in dataset_attrs["images"]:
        assert image["types"]["registration"] is True


def test_channel_parallelization_with_overwrite(
    tmp_path: Path, executor: Executor, fractal_tasks_mock_venv
):
    zarr_dir = (tmp_path / "zarr_dir").as_posix().rstrip("/")

    execute_tasks_v2_args = dict(
        executor=executor,
        workflow_dir=tmp_path / "job_dir",
        workflow_dir_user=tmp_path / "job_dir",
    )
    # Run create_ome_zarr+yokogawa_to_zarr
    dataset_attrs = execute_tasks_v2(
        wf_task_list=[
            WorkflowTaskV2Mock(
                task=fractal_tasks_mock_venv["create_ome_zarr_compound"],
                args_non_parallel=dict(image_dir="/tmp/input_images"),
                id=0,
                order=0,
            ),
        ],
        dataset=DatasetV2Mock(name="dataset", zarr_dir=zarr_dir),
        **execute_tasks_v2_args,
    )

    # Run illumination_correction_compound
    dataset_attrs = execute_tasks_v2(
        wf_task_list=[
            WorkflowTaskV2Mock(
                task=fractal_tasks_mock_venv[
                    "illumination_correction_compound"
                ],
                args_non_parallel=dict(overwrite_input=True),
                args_parallel=dict(another_argument="something"),
                id=1,
                order=1,
            ),
        ],
        dataset=DatasetV2Mock(
            name="dataset", zarr_dir=zarr_dir, **dataset_attrs
        ),
        **execute_tasks_v2_args,
    )

    # Check that there are now 2 images
    assert len(dataset_attrs["images"]) == 2


def test_channel_parallelization_no_overwrite(
    tmp_path: Path, executor: Executor, fractal_tasks_mock_venv
):
    zarr_dir = (tmp_path / "zarr_dir").as_posix().rstrip("/")

    execute_tasks_v2_args = dict(
        executor=executor,
        workflow_dir=tmp_path / "job_dir",
        workflow_dir_user=tmp_path / "job_dir",
    )
    # Run create_ome_zarr+yokogawa_to_zarr
    dataset_attrs = execute_tasks_v2(
        wf_task_list=[
            WorkflowTaskV2Mock(
                task=fractal_tasks_mock_venv["create_ome_zarr_compound"],
                args_non_parallel=dict(image_dir="/tmp/input_images"),
                id=0,
                order=0,
            ),
        ],
        dataset=DatasetV2Mock(name="dataset", zarr_dir=zarr_dir),
        **execute_tasks_v2_args,
    )

    # Run illumination_correction_compound
    dataset_attrs = execute_tasks_v2(
        wf_task_list=[
            WorkflowTaskV2Mock(
                task=fractal_tasks_mock_venv[
                    "illumination_correction_compound"
                ],
                args_non_parallel=dict(overwrite_input=False),
                args_parallel=dict(another_argument="something"),
                id=1,
                order=1,
            ),
        ],
        dataset=DatasetV2Mock(
            name="dataset", zarr_dir=zarr_dir, **dataset_attrs
        ),
        **execute_tasks_v2_args,
    )

    # Check that there are now 4 images
    assert len(dataset_attrs["images"]) == 4


@pytest.mark.skip
def test_fractal_demos_01_scaling(
    tmp_path: Path, executor: Executor, fractal_tasks_mock_venv
):
    NUM_IMAGES = 1_000

    execute_tasks_v2_args = dict(
        executor=executor,
        workflow_dir=tmp_path / "job_dir",
        workflow_dir_user=tmp_path / "job_dir",
    )
    (tmp_path / "job_dir").mkdir()

    zarr_dir = (tmp_path / "zarr_dir").as_posix().rstrip("/")
    dataset_attrs = execute_tasks_v2(
        wf_task_list=[
            WorkflowTaskV2Mock(
                task=fractal_tasks_mock_venv["create_ome_zarr_compound"],
                args_non_parallel=dict(
                    image_dir="/tmp/input_images", num_images=NUM_IMAGES
                ),
                args_parallel={},
                id=0,
                order=0,
            )
        ],
        dataset=DatasetV2Mock(name="dataset", zarr_dir=zarr_dir),
        **execute_tasks_v2_args,
    )

    assert _task_names_from_history(dataset_attrs["history"]) == [
        "create_ome_zarr_compound"
    ]
    assert dataset_attrs["filters"]["attributes"] == {}
    assert dataset_attrs["filters"]["types"] == {}
    _assert_image_data_exist(dataset_attrs["images"])
    assert len(dataset_attrs["images"]) == NUM_IMAGES

    dataset_attrs = execute_tasks_v2(
        wf_task_list=[
            WorkflowTaskV2Mock(
                task=fractal_tasks_mock_venv["illumination_correction"],
                args_parallel=dict(overwrite_input=True),
                id=1,
                order=1,
            )
        ],
        dataset=DatasetV2Mock(
            name="dataset", zarr_dir=zarr_dir, **dataset_attrs
        ),
        **execute_tasks_v2_args,
    )

    assert _task_names_from_history(dataset_attrs["history"]) == [
        "illumination_correction",
    ]
    assert dataset_attrs["filters"]["attributes"] == {}
    assert dataset_attrs["filters"]["types"] == {
        "illumination_correction": True,
    }
    assert len(dataset_attrs["images"]) == NUM_IMAGES

    img = find_image_by_zarr_url(
        zarr_url=f"{zarr_dir}/my_plate.zarr/A/01/0",
        images=dataset_attrs["images"],
    )["image"]
    assert img == {
        "zarr_url": f"{zarr_dir}/my_plate.zarr/A/01/0",
        "attributes": {
            "well": "A01",
            "plate": "my_plate.zarr",
        },
        "types": {
            "illumination_correction": True,
            "3D": True,
        },
        "origin": None,
    }

    dataset_attrs = execute_tasks_v2(
        wf_task_list=[
            WorkflowTaskV2Mock(
                task=fractal_tasks_mock_venv["MIP_compound"],
                args_non_parallel=dict(suffix="mip"),
                args_parallel={},
                id=2,
                order=2,
            )
        ],
        dataset=DatasetV2Mock(
            name="dataset", zarr_dir=zarr_dir, **dataset_attrs
        ),
        **execute_tasks_v2_args,
    )

    assert _task_names_from_history(dataset_attrs["history"]) == [
        "MIP_compound",
    ]

    assert dataset_attrs["filters"]["attributes"] == {}
    assert dataset_attrs["filters"]["types"] == {
        "illumination_correction": True,
        "3D": False,
    }
    assert len(dataset_attrs["images"]) == NUM_IMAGES * 2
    img = find_image_by_zarr_url(
        zarr_url=f"{zarr_dir}/my_plate_mip.zarr/A/01/0",
        images=dataset_attrs["images"],
    )["image"]
    assert img == {
        "zarr_url": f"{zarr_dir}/my_plate_mip.zarr/A/01/0",
        "origin": f"{zarr_dir}/my_plate.zarr/A/01/0",
        "attributes": {
            "well": "A01",
            "plate": "my_plate_mip.zarr",
        },
        "types": {
            "3D": False,
            "illumination_correction": True,
        },
    }

    dataset_attrs = execute_tasks_v2(
        wf_task_list=[
            WorkflowTaskV2Mock(
                task=fractal_tasks_mock_venv["cellpose_segmentation"],
                args_parallel={},
                id=3,
                order=3,
            )
        ],
        dataset=DatasetV2Mock(
            name="dataset", zarr_dir=zarr_dir, **dataset_attrs
        ),
        **execute_tasks_v2_args,
    )

    assert _task_names_from_history(dataset_attrs["history"]) == [
        "cellpose_segmentation",
    ]


def test_invalid_filtered_image_list(
    tmp_path: Path,
    executor: Executor,
):
    """
    Validation of the filtered image list against task input_types fails.
    """

    execute_tasks_v2_args = dict(
        executor=executor,
        workflow_dir=tmp_path / "job_dir",
        workflow_dir_user=tmp_path / "job_dir",
    )

    zarr_dir = (tmp_path / "zarr_dir").as_posix().rstrip("/")
    zarr_url = Path(zarr_dir, "my_image").as_posix()
    image = SingleImage(zarr_url=zarr_url, attributes={}, types={}).dict()

    with pytest.raises(ValueError) as e:
        execute_tasks_v2(
            wf_task_list=[
                WorkflowTaskV2Mock(
                    task=TaskV2Mock(
                        id=0,
                        name="name",
                        source="source",
                        command_non_parallel="cmd",
                        type="non_parallel",
                        input_types=dict(invalid=True),
                    ),
                    id=0,
                    order=0,
                )
            ],
            dataset=DatasetV2Mock(
                name="dataset", zarr_dir=zarr_dir, images=[image]
            ),
            **execute_tasks_v2_args,
        )
    assert "Filtered images include" in str(e.value)


def test_legacy_task(
    tmp_path: Path,
    executor: Executor,
    fractal_tasks_mock_venv,
    fractal_tasks_mock_venv_legacy,
    override_settings_factory,
):
    """
    Run a workflow that includes V2 and V1 tasks.
    """

    # Set up logger
    override_settings_factory(FRACTAL_LOGGING_LEVEL=logging.INFO)
    logger_name = "test_legacy_task"
    log_file_path = (tmp_path / "log").as_posix()
    set_logger(
        logger_name=logger_name,
        log_file_path=log_file_path,
    )

    execute_tasks_v2_args = dict(
        executor=executor,
        workflow_dir=tmp_path / "job_dir",
        workflow_dir_user=tmp_path / "job_dir",
        logger_name=logger_name,
    )

    zarr_dir = (tmp_path / "zarr_dir").as_posix().rstrip("/")
    dataset_attrs = execute_tasks_v2(
        wf_task_list=[
            WorkflowTaskV2Mock(
                task=fractal_tasks_mock_venv["create_ome_zarr_compound"],
                args_non_parallel=dict(image_dir="/tmp/input_images"),
                id=0,
                order=0,
            )
        ],
        dataset=DatasetV2Mock(name="dataset", zarr_dir=zarr_dir),
        **execute_tasks_v2_args,
    )

    assert _task_names_from_history(dataset_attrs["history"]) == [
        "create_ome_zarr_compound"
    ]
    assert dataset_attrs["filters"]["attributes"] == {}
    assert dataset_attrs["filters"]["types"] == {}
    _assert_image_data_exist(dataset_attrs["images"])
    assert len(dataset_attrs["images"]) == 2

    dataset_attrs = execute_tasks_v2(
        wf_task_list=[
            WorkflowTaskV2Mock(
                task_legacy=fractal_tasks_mock_venv_legacy["dummy parallel"],
                is_legacy_task=True,
                id=1,
                order=1,
            )
        ],
        dataset=DatasetV2Mock(
            name="dataset", zarr_dir=zarr_dir, **dataset_attrs
        ),
        **execute_tasks_v2_args,
    )

    assert len(dataset_attrs["history"]) == 1
    assert dataset_attrs["history"][0]["status"] == "done"
    assert dataset_attrs["history"][0]["workflowtask"]["is_legacy_task"]

    # Check logs
    with open(log_file_path, "r") as f:
        lines = f.read()
<<<<<<< HEAD
    assert 'SUBMIT 1-th task (name="dummy parallel")' in lines
    assert 'END    1-th task (name="dummy parallel")' in lines


def test_scaling_workflow_execution(
    tmp_path: Path, executor: Executor, fractal_tasks_mock_venv
):
    """
    New mock of fractal-demos/examples/01.
    """
    N = 10
    WORKING_DIR = tmp_path / "job_dir"
    zarr_dir = (tmp_path / "job_dir").as_posix().rstrip("/")
    execute_tasks_v2_args = dict(
        executor=executor,
        workflow_dir=WORKING_DIR,
        workflow_dir_user=WORKING_DIR,
    )

    dataset_attrs = execute_tasks_v2(
        wf_task_list=[
            WorkflowTaskV2Mock(
                task=fractal_tasks_mock_venv["create_ome_zarr_compound"],
                args_non_parallel=dict(
                    image_dir="/tmp/input_images", num_images=N
                ),
                args_parallel={},
                id=0,
                order=0,
            ),
            WorkflowTaskV2Mock(
                task=fractal_tasks_mock_venv["illumination_correction"],
                args_parallel=dict(overwrite_input=True),
                id=1,
                order=1,
            ),
            WorkflowTaskV2Mock(
                task=fractal_tasks_mock_venv["MIP_compound"],
                args_non_parallel=dict(suffix="mip"),
                args_parallel={},
                id=2,
                order=2,
            ),
            WorkflowTaskV2Mock(
                task=fractal_tasks_mock_venv["cellpose_segmentation"],
                args_parallel={},
                id=3,
                order=3,
            ),
        ],
        dataset=DatasetV2Mock(name="dataset", zarr_dir=zarr_dir),
        **execute_tasks_v2_args,
    )

    debug(_task_names_from_history(dataset_attrs["history"]))
    debug(f"Num of images: {len(dataset_attrs['images'])}")

    count = 0
    size = 0
    for file in os.listdir(WORKING_DIR):
        if os.path.isfile(WORKING_DIR / file):
            count += 1
            size += os.path.getsize(WORKING_DIR / file)

    debug(f"In {WORKING_DIR =} there are\n{count} files\n{size} bytes")
=======
    assert 'SUBMIT 1-th task (legacy, name="dummy parallel")' in lines
    assert 'END    1-th task (name="dummy parallel")' in lines
>>>>>>> 215d616a
<|MERGE_RESOLUTION|>--- conflicted
+++ resolved
@@ -929,8 +929,7 @@
     # Check logs
     with open(log_file_path, "r") as f:
         lines = f.read()
-<<<<<<< HEAD
-    assert 'SUBMIT 1-th task (name="dummy parallel")' in lines
+    assert 'SUBMIT 1-th task (legacy, name="dummy parallel")' in lines
     assert 'END    1-th task (name="dummy parallel")' in lines
 
 
@@ -994,8 +993,4 @@
             count += 1
             size += os.path.getsize(WORKING_DIR / file)
 
-    debug(f"In {WORKING_DIR =} there are\n{count} files\n{size} bytes")
-=======
-    assert 'SUBMIT 1-th task (legacy, name="dummy parallel")' in lines
-    assert 'END    1-th task (name="dummy parallel")' in lines
->>>>>>> 215d616a
+    debug(f"In {WORKING_DIR =} there are\n{count} files\n{size} bytes")