--- conflicted
+++ resolved
@@ -240,11 +240,7 @@
             user_group_id=user_group_id,
             active=active,
             origin="other",
-<<<<<<< HEAD
-            pkg_name="task_factory_v2",
-=======
             pkg_name=task.name,
->>>>>>> fbaa4f4f
             task_list=[task],
         )
         db.add(task_group)
