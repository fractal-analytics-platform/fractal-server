--- conflicted
+++ resolved
@@ -12,6 +12,7 @@
 """
 from os import environ
 
+import pytest
 from devtools import debug
 
 PREFIX = "/api/v1"
@@ -19,29 +20,7 @@
 environ["RUNNER_MONITORING"] = "0"
 
 
-<<<<<<< HEAD
-@pytest.fixture
-async def collect_tasks(MockCurrentUser, client, dummy_task_package):
-    async with MockCurrentUser(persist=True):
-        # COLLECT DUMMY TASKS
-        res = await client.post(
-            f"{PREFIX}/task/collect/pip/",
-            json=dict(package=dummy_task_package.as_posix()),
-        )
-        state = res.json()
-        data = state["data"]
-
-        res = await client.get(f"{PREFIX}/task/collect/{state['id']}")
-        assert res.status_code == 200
-        state = res.json()
-        data = state["data"]
-        task_list = data["task_list"]
-    return task_list
-
-
 @pytest.mark.slow
-=======
->>>>>>> 97e4cb45
 async def test_full_workflow(
     client,
     MockCurrentUser,
