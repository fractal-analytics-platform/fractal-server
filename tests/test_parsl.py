--- conflicted
+++ resolved
@@ -119,105 +119,7 @@
     parsl.clear()
     parsl.load(config)
 
-<<<<<<< HEAD
-    # Generate a file with three numbers (well, channel, randint(0, 100))
-    @python_app
-    def task_generate(inputs=[], outputs=[]):
-        import random
-
-        with open(outputs[0], "w") as out:
-            random_number = random.randint(0, 100)
-            out.write(f"{inputs[0]} {inputs[1]} {random_number}\n")
-
-    # Combine input files into a single output file
-    @bash_app
-    def task_combine(inputs=[], outputs=[]):
-        return "cat {0} > {1}".format(
-            " ".join([i.filepath for i in inputs]), outputs[0]
-        )
-
-    # Scan input file, find relevant line, write it on output file
-    @python_app
-    def task_split(inputs=[], outputs=[]):
-        with open(inputs[0], "r") as f1:
-            for line in f1:
-                w, c, num = [int(i) for i in line.split()]
-                if w == inputs[1] and c == inputs[2]:
-                    with open(outputs[0], "w") as f2:
-                        f2.write(f"{w} {c} {num}\n")
-
-    # Create files
-    tmp_dir = tmp_path.resolve().as_posix()
-    n_wells = 2
-    n_channels = 2
-    output_files = []
-    for well, channel in itertools.product(range(n_wells), range(n_channels)):
-        output_files.append(
-            task_generate(
-                inputs=[well, channel],
-                outputs=[
-                    File(
-                        os.path.join(
-                            tmp_dir,
-                            f"file-w{well}-c{channel}.txt",
-                        )
-                    )
-                ],
-            )
-        )
-
-    # Concatenate the files into a single file
-    cc = task_combine(
-        inputs=[i.outputs[0] for i in output_files],
-        outputs=[File(os.path.join(tmp_dir, "combined_data.txt"))],
-    )
-
-    # Split the single file back into many files
-    inputs = []
-    outputs = []
-    for well, channel in itertools.product(range(n_wells), range(n_channels)):
-        inputs.append([cc.outputs[0], well, channel])
-        outputs.append(
-            [
-                File(
-                    os.path.join(
-                        tmp_dir,
-                        f"processed_file-w{well}-c{channel}.txt",
-                    )
-                )
-            ]
-        )
-
-    split = [
-        task_split(inputs=inputs[i], outputs=outputs[i])
-        for i in range(len(inputs))
-    ]
-    [x.result() for x in split]
-
-    # Verify that all files are generated
-    for well, channel in itertools.product(range(n_wells), range(n_channels)):
-        assert os.path.isfile(
-            os.path.join(tmp_dir, f"file-w{well}-c{channel}.txt")
-        )
-    assert os.path.isfile(os.path.join(tmp_dir, "combined_data.txt"))
-    for well, channel in itertools.product(range(n_wells), range(n_channels)):
-        assert os.path.isfile(
-            os.path.join(tmp_dir, f"processed_file-w{well}-c{channel}.txt")
-        )
-
-
-def test_import_numpy(tmp_path: pathlib.Path):
-    if HAS_SLURM:
-        provider = initialize_SlurmProvider()
-    else:
-        provider = initialize_LocalProvider()
-    htex = initialize_HighThroughputExecutor(provider=provider)
-    config = Config(executors=[htex])
-    parsl.clear()
-    parsl.load(config)
-=======
     debug(tmp_path)
->>>>>>> 2c42a46e
 
     @python_app
     def importnumpy():
@@ -241,13 +143,7 @@
     app = importnumpy()
     info = app.result()
 
-<<<<<<< HEAD
-    tmp_dir = tmp_path.as_posix()
-    print(tmp_dir)
-    with open(f"{tmp_dir}/info.txt", "w") as out:
-=======
     with open(tmp_path / "info.txt", "w") as out:
->>>>>>> 2c42a46e
         out.write(info)
 
 
