--- conflicted
+++ resolved
@@ -63,34 +63,20 @@
             f"{PREFIX}/register/", json=dict(email="1@asd.asd", password="12")
         )
 
-<<<<<<< HEAD
     async with MockCurrentUser(user_kwargs={"is_superuser": False}) as sudo:
         # Non-superuser user is not allowed
-        res = await client.get(f"{PREFIX}/userlist/")
+        res = await client.get(f"{PREFIX}/users/")
         debug(res, sudo)
         assert res.status_code == 401
 
     async with MockCurrentUser(user_kwargs={"is_superuser": True}):
         # Superuser can list
-        res = await client.get(f"{PREFIX}/userlist/")
+        res = await client.get(f"{PREFIX}/users/")
         debug(res.json())
         list_emails = [u["email"] for u in res.json()]
         assert "0@asd.asd" in list_emails
         assert "1@asd.asd" in list_emails
         assert res.status_code == 200
-=======
-    # Non-superuser user is not allowed
-    res = await registered_client.get(f"{PREFIX}/users/")
-    assert res.status_code == 403
-
-    # Superuser can list
-    res = await registered_superuser_client.get(f"{PREFIX}/users/")
-    debug(res.json())
-    list_emails = [u["email"] for u in res.json()]
-    assert "0@asd.asd" in list_emails
-    assert "1@asd.asd" in list_emails
-    assert res.status_code == 200
->>>>>>> 023a01f9
 
 
 async def test_show_user(registered_client, registered_superuser_client):
