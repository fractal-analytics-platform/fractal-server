--- conflicted
+++ resolved
@@ -111,19 +111,12 @@
     """
     Insert job in db
     """
-<<<<<<< HEAD
-    from fractal_server.app.models import Dataset
-    from fractal_server.app.models import Project
-    from fractal_server.app.models import ApplyWorkflow
-    from fractal_server.app.models import Workflow
-    from fractal_server.app.runner.v1.set_start_and_last_task_index import (
-=======
+
     from fractal_server.app.models.v1 import Dataset
     from fractal_server.app.models.v1 import Project
     from fractal_server.app.models.v1 import ApplyWorkflow
     from fractal_server.app.models.v1 import Workflow
-    from fractal_server.app.runner.set_start_and_last_task_index import (
->>>>>>> 8dd8ca79
+    from fractal_server.app.runner.v1.set_start_and_last_task_index import (
         set_start_and_last_task_index,
     )
 
