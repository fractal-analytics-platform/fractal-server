--- conflicted
+++ resolved
@@ -1,8 +1,5 @@
 import asyncio
-<<<<<<< HEAD
-=======
 from os import environ
->>>>>>> 05c7cd03
 from pathlib import Path
 
 import pytest
@@ -15,12 +12,6 @@
 def event_loop():
     _event_loop = asyncio.new_event_loop()
     _event_loop.set_debug(True)
-    yield _event_loop
-
-
-@pytest.fixture(scope="session")
-def event_loop():
-    _event_loop = asyncio.new_event_loop()
     yield _event_loop
 
 
