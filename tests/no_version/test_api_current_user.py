--- conflicted
+++ resolved
@@ -235,24 +235,8 @@
     group2_id = res.json()["id"]
 
     # Add user to group2
-<<<<<<< HEAD
     res = await registered_superuser_client.post(
         f"/auth/group/{group2_id}/add-user/{user_id}/"
-    )
-    assert res.status_code == 200
-
-    # Check current-user viewer-paths again
-    res = await registered_client.get(f"{PREFIX}viewer-paths/")
-    assert res.status_code == 200
-    assert set(res.json()) == {"/a", "/b", "/c"}
-
-    # Remove user from group2
-    res = await registered_superuser_client.post(
-        f"/auth/group/{group2_id}/remove-user/{user_id}/"
-=======
-    res = await registered_superuser_client.patch(
-        f"/auth/group/{group2_id}/", json=dict(new_user_ids=[user_id])
->>>>>>> 275e2c7d
     )
     assert res.status_code == 200
 
@@ -296,8 +280,4 @@
     override_settings_factory(FRACTAL_VIEWER_AUTHORIZATION_SCHEME="none")
     res = await registered_client.get(f"{PREFIX}allowed-viewer-paths/")
     assert res.status_code == 200
-<<<<<<< HEAD
-    assert set(res.json()) == {"/a", "/b"}
-=======
-    assert res.json() == []
->>>>>>> 275e2c7d
+    assert res.json() == []