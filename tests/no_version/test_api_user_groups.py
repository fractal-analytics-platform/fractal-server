from sqlmodel import select

from fractal_server.app.models import LinkUserGroup
from fractal_server.app.models import UserOAuth
from fractal_server.app.models.v2 import TaskGroupV2

PREFIX = "/auth"


async def test_no_access_user_group_api(client, registered_client):
    """
    Verify that anonymous or non-superuser users have no access to user-group
    CRUD.
    """
    for _client, expected_status in [(client, 401), (registered_client, 403)]:
        res = await _client.get(f"{PREFIX}/group/")
        assert res.status_code == expected_status

        res = await _client.post(f"{PREFIX}/group/")
        assert res.status_code == expected_status

        res = await _client.get(f"{PREFIX}/group/1/")
        assert res.status_code == expected_status

        res = await _client.patch(f"{PREFIX}/group/1/")
        assert res.status_code == expected_status

        res = await _client.delete(f"{PREFIX}/group/1/")
        assert res.status_code == expected_status


async def test_update_group(registered_superuser_client):
    """
    Modifying a group with an invalid user ID returns a 404.
    """

    # Preliminary: register a new user
    credentials_user_A = dict(email="aaa@example.org", password="12345")
    res = await registered_superuser_client.post(
        f"{PREFIX}/register/", json=credentials_user_A
    )
    assert res.status_code == 201
    user_A_id = res.json()["id"]

    # Preliminary: create a group
    res = await registered_superuser_client.post(
        f"{PREFIX}/group/", json=dict(name="group1", viewer_paths=["/old"])
    )
    assert res.status_code == 201
    group_data = res.json()
    group_id = group_data["id"]
    assert group_data["user_ids"] == []
    assert group_data["viewer_paths"] == ["/old"]

    invalid_id = 99999
    # Path a non existing group
    res = await registered_superuser_client.post(
        f"{PREFIX}/group/{invalid_id}/add-user/{user_A_id}/"
    )
    assert res.status_code == 404

    # Check that group was not updated
    res = await registered_superuser_client.get(
        f"{PREFIX}/group/{group_id}/",
    )
    assert res.status_code == 200
    assert res.json()["user_ids"] == []

    # Patch an existing group by adding a valid user
    res = await registered_superuser_client.post(
        f"{PREFIX}/group/{group_id}/add-user/{user_A_id}/",
    )
    assert res.status_code == 200
    assert res.json()["user_ids"] == [user_A_id]

    # Patch an existing group by replacing `viewer_paths` with a new list
    res = await registered_superuser_client.patch(
        f"{PREFIX}/group/{group_id}/",
        json=dict(viewer_paths=["/new"]),
    )
    assert res.status_code == 200
    assert res.json()["viewer_paths"] == ["/new"]


async def test_user_group_crud(
    registered_superuser_client, db, default_user_group
):
    """
    Test basic working of POST/GET/PATCH for user groups.
    """

    # Preliminary: register two new users
    credentials_user_A = dict(email="aaa@example.org", password="12345")
    credentials_user_B = dict(email="bbb@example.org", password="12345")
    res = await registered_superuser_client.post(
        f"{PREFIX}/register/", json=credentials_user_A
    )
    assert res.status_code == 201
    user_A_id = res.json()["id"]
    res = await registered_superuser_client.post(
        f"{PREFIX}/register/", json=credentials_user_B
    )
    assert res.status_code == 201
    user_B_id = res.json()["id"]

    # Create group 1 with user A
    res = await registered_superuser_client.post(
        f"{PREFIX}/group/", json=dict(name="group 1")
    )
    assert res.status_code == 201
    group_1_id = res.json()["id"]

    # Create group 2 with users A and B
    res = await registered_superuser_client.post(
        f"{PREFIX}/group/",
        json=dict(name="group 2"),
    )
    assert res.status_code == 201
    group_2_id = res.json()["id"]

    # Add user A and B to group 1
    res = await registered_superuser_client.post(
        f"{PREFIX}/group/{group_1_id}/add-user/{user_A_id}/"
    )
    assert res.status_code == 200
    res = await registered_superuser_client.post(
        f"{PREFIX}/group/{group_1_id}/add-user/{user_B_id}/"
    )
    assert res.status_code == 200
    # Add user B to group 2
    res = await registered_superuser_client.post(
        f"{PREFIX}/group/{group_2_id}/add-user/{user_B_id}/"
    )
    assert res.status_code == 200

    # Get all groups (group 1, group 2)
    res = await registered_superuser_client.get(
        f"{PREFIX}/group/?user_ids=true"
    )
    assert res.status_code == 200
    groups_data = res.json()
    assert len(groups_data) == 3
    for group in groups_data:
        if group["name"] == "group 1":
            assert set(group["user_ids"]) == {user_A_id, user_B_id}
        elif group["name"] == "group 2":
            assert group["user_ids"] == [user_B_id]
        elif group["name"] == default_user_group.name:
            assert set(group["user_ids"]) == {user_A_id, user_B_id}
        else:
            raise RuntimeError("Wrong branch.")

    # Get all groups (group 1, group 2) without user_ids
    res = await registered_superuser_client.get(f"{PREFIX}/group/")
    assert res.status_code == 200
    groups_data = res.json()
    assert len(groups_data) == 3
    for group in groups_data:
        assert group["user_ids"] is None

    # Add users B to group 2, and fail because user B is already there
    res = await registered_superuser_client.post(
        f"{PREFIX}/group/{group_2_id}/add-user/{user_B_id}/"
    )
    assert res.status_code == 422
    assert "is already a member" in res.json()["detail"]

    # After the previous 422, verify that user A was not added to group 2
    # (that is, verify that `db.commit` is atomic)
    res = await registered_superuser_client.get(
        f"{PREFIX}/group/{group_2_id}/"
    )
    assert res.status_code == 200
    assert user_A_id not in res.json()["user_ids"]

    # Try to remove user from 'All' group and fail
    res = await registered_superuser_client.post(
        f"{PREFIX}/group/{default_user_group.id}/remove-user/{user_A_id}/"
    )
    assert res.status_code == 422
    assert "Cannot remove user from 'All' group" in str(res.json()["detail"])

    # Remove users B from group 2, twice
    res = await registered_superuser_client.post(
        f"{PREFIX}/group/{group_2_id}/remove-user/{user_B_id}/"
    )
    assert res.status_code == 200
    res = await registered_superuser_client.post(
        f"{PREFIX}/group/{group_2_id}/remove-user/{user_B_id}/"
    )
    assert res.status_code == 422
    assert "is not a member" in res.json()["detail"]

    # DELETE (and cascade operations)

    task_group = TaskGroupV2(
        user_id=user_A_id,
        user_group_id=group_1_id,
        origin="pypi",
        pkg_name="fractal-tasks-core",
    )
    db.add(task_group)
    await db.commit()
    await db.refresh(task_group)
    assert task_group.user_group_id == group_1_id

    res = await registered_superuser_client.delete(  # actual DELETE
        f"{PREFIX}/group/{group_1_id}/"
    )
    assert res.status_code == 204
    res = await registered_superuser_client.delete(
        f"{PREFIX}/group/{group_1_id}/"
    )
    assert res.status_code == 404
    res = await registered_superuser_client.delete(
        f"{PREFIX}/group/{default_user_group.id}/"
    )
    assert res.status_code == 422

    # test cascade operations
    res = await db.execute(
        select(LinkUserGroup).where(LinkUserGroup.group_id == group_1_id)
    )
    links = res.scalars().all()
    assert links == []
    await db.refresh(task_group)
    assert task_group.user_group_id is None


async def test_create_user_group_same_name(registered_superuser_client):
    """
    Test that you cannot create two groups with the same name.
    """
    # First group creation
    res = await registered_superuser_client.post(
        f"{PREFIX}/group/", json=dict(name="mygroup")
    )
    assert res.status_code == 201
    # Second group creation
    res = await registered_superuser_client.post(
        f"{PREFIX}/group/", json=dict(name="mygroup")
    )
    assert res.status_code == 422
    assert "A group with the same name already exists" in str(res.json())


async def test_get_user_optional_group_info(
    registered_client, registered_superuser_client
):
    """
    Test that GET-ting a single user may be enriched with group IDs/names.
    """

    # Create two groups
    GROUP_A_NAME = "my group A"
    GROUP_B_NAME = "my group B"
    res = await registered_superuser_client.post(
        f"{PREFIX}/group/", json=dict(name=GROUP_A_NAME)
    )
    assert res.status_code == 201
    GROUP_A_ID = res.json()["id"]
    res = await registered_superuser_client.post(
        f"{PREFIX}/group/", json=dict(name=GROUP_B_NAME)
    )
    assert res.status_code == 201

    # Get current user and check it has no group names/ID
    res = await registered_client.get(f"{PREFIX}/current-user/")
    assert res.status_code == 200
    current_user_id = res.json()["id"]

    # Add current user to group A
    res = await registered_superuser_client.post(
        f"{PREFIX}/group/{GROUP_A_ID}/add-user/{current_user_id}/"
    )
    assert res.status_code == 200

    # Calls to `/auth/current-users/` may or may not include `group_names_id`,
    # depending on a query parameter
    for query_param, expected_attribute in [
        ("", None),
        ("?group_ids_names=False", None),
        ("?group_ids_names=True", [[GROUP_A_ID, GROUP_A_NAME]]),
    ]:
        res = await registered_client.get(
            f"{PREFIX}/current-user/{query_param}"
        )
        assert res.status_code == 200
        current_user = res.json()
        assert current_user["group_ids_names"] == expected_attribute

    # Calls to `/auth/users/{id}/` or may not include `group_names_id`,
    # depending on a query parameter
    for query_param, expected_attribute in [
        ("", [[GROUP_A_ID, GROUP_A_NAME]]),
        ("?group_ids_names=False", None),
        ("?group_ids_names=True", [[GROUP_A_ID, GROUP_A_NAME]]),
    ]:
        res = await registered_superuser_client.get(
            f"{PREFIX}/users/{current_user_id}/{query_param}"
        )
        assert res.status_code == 200
        user = res.json()
        assert user["group_ids_names"] == expected_attribute


async def test_patch_user_settings_bulk(
    MockCurrentUser, registered_superuser_client, default_user_group, db
):
    # FIXME: review this test after recent changes to UserSettings

    # Register 4 users
    async with MockCurrentUser() as user1:
        pass
    async with MockCurrentUser() as user2:
        pass
    async with MockCurrentUser() as user3:
        pass
    async with MockCurrentUser() as user4:
        pass

    user1 = await db.get(UserOAuth, user1.id)
    user2 = await db.get(UserOAuth, user2.id)
    user3 = await db.get(UserOAuth, user3.id)
    user4 = await db.get(UserOAuth, user4.id)

    for user in [user1, user2, user3, user4]:
        assert dict(
<<<<<<< HEAD
            ssh_host=None,
            ssh_username=None,
            ssh_private_key_path=None,
            slurm_user="test01",
=======
>>>>>>> 8136926e
            slurm_accounts=[],
            project_dir=None,
        ) == user.settings.model_dump(
            exclude={
                "id",
                "slurm_user",
                "ssh_host",
                "ssh_private_key_path",
                "ssh_username",
            }
        )

    # remove user4 from default user group
    res = await db.execute(
        select(LinkUserGroup).where(LinkUserGroup.user_id == user4.id)
    )
    link = res.scalars().one()
    await db.delete(link)
    await db.commit()

    # patch user-settings of default user group
    patch = dict(
<<<<<<< HEAD
        ssh_host="127.0.0.1",
        ssh_username="fractal",
        ssh_private_key_path="/tmp/fractal",
        # missing `slurm_user`
=======
>>>>>>> 8136926e
        slurm_accounts=["foo", "bar"],
        project_dir="/foo",
    )
    res = await registered_superuser_client.patch(
        f"{PREFIX}/group/{default_user_group.id}/user-settings/", json=patch
    )
    assert res.status_code == 200

    # assert user1, user2 and user3 has been updated
    for user in [user1, user2, user3]:
        await db.refresh(user)
        assert patch == user.settings.model_dump(
            exclude={
                "id",
                "slurm_user",
                "ssh_host",
                "ssh_private_key_path",
                "ssh_username",
            }
        )
        assert user.settings.slurm_user == "test01"  # `slurm_user` not patched
    # assert user4 has old settings
    await db.refresh(user4)
    assert dict(
<<<<<<< HEAD
        ssh_host=None,
        ssh_username=None,
        ssh_private_key_path=None,
        slurm_user="test01",
=======
>>>>>>> 8136926e
        slurm_accounts=[],
        project_dir=None,
    ) == user4.settings.model_dump(
        exclude={
            "id",
            "slurm_user",
            "ssh_host",
            "ssh_private_key_path",
            "ssh_username",
        }
    )

    res = await registered_superuser_client.patch(
        f"{PREFIX}/group/{default_user_group.id}/user-settings/",
        json=dict(project_dir="not/an/absolute/path"),
    )
    assert res.status_code == 422

    # `None` is a valid `project_dir`
    res = await registered_superuser_client.patch(
        f"{PREFIX}/group/{default_user_group.id}/user-settings/",
        json=dict(project_dir="/fancy/dir"),
    )
    assert res.status_code == 200
    for user in [user1, user2, user3]:
        await db.refresh(user)
        assert user.settings.project_dir == "/fancy/dir"
    res = await registered_superuser_client.patch(
        f"{PREFIX}/group/{default_user_group.id}/user-settings/",
        json=dict(project_dir=None),
    )
    for user in [user1, user2, user3]:
        await db.refresh(user)
        assert user.settings.project_dir is None<|MERGE_RESOLUTION|>--- conflicted
+++ resolved
@@ -326,13 +326,6 @@
 
     for user in [user1, user2, user3, user4]:
         assert dict(
-<<<<<<< HEAD
-            ssh_host=None,
-            ssh_username=None,
-            ssh_private_key_path=None,
-            slurm_user="test01",
-=======
->>>>>>> 8136926e
             slurm_accounts=[],
             project_dir=None,
         ) == user.settings.model_dump(
@@ -355,13 +348,6 @@
 
     # patch user-settings of default user group
     patch = dict(
-<<<<<<< HEAD
-        ssh_host="127.0.0.1",
-        ssh_username="fractal",
-        ssh_private_key_path="/tmp/fractal",
-        # missing `slurm_user`
-=======
->>>>>>> 8136926e
         slurm_accounts=["foo", "bar"],
         project_dir="/foo",
     )
@@ -386,13 +372,6 @@
     # assert user4 has old settings
     await db.refresh(user4)
     assert dict(
-<<<<<<< HEAD
-        ssh_host=None,
-        ssh_username=None,
-        ssh_private_key_path=None,
-        slurm_user="test01",
-=======
->>>>>>> 8136926e
         slurm_accounts=[],
         project_dir=None,
     ) == user4.settings.model_dump(
