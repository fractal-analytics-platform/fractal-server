import os
import time
from pathlib import Path
from tempfile import TemporaryDirectory

from .database_operations import create_db_tasks_and_update_task_group
from .utils_background import _handle_failure
from .utils_background import _prepare_tasks_metadata
from .utils_background import _set_task_group_activity_status
from fractal_server.app.db import get_sync_db
from fractal_server.app.models.v2 import TaskGroupV2
<<<<<<< HEAD
=======
from fractal_server.app.schemas.v2 import CollectionStatusV2
from fractal_server.app.schemas.v2 import TaskGroupActivityActionV2
>>>>>>> 9207a38c
from fractal_server.app.schemas.v2 import TaskGroupActivityStatusV2
from fractal_server.app.schemas.v2.manifest import ManifestV2
from fractal_server.config import get_settings
from fractal_server.logger import get_logger
from fractal_server.logger import set_logger
from fractal_server.ssh._fabric import FractalSSH
from fractal_server.syringe import Inject
from fractal_server.tasks.v2.utils_background import _refresh_logs
from fractal_server.tasks.v2.utils_package_names import compare_package_names
from fractal_server.tasks.v2.utils_python_interpreter import (
    get_python_interpreter_v2,
)
from fractal_server.tasks.v2.utils_templates import customize_template
from fractal_server.tasks.v2.utils_templates import parse_script_5_stdout
from fractal_server.tasks.v2.utils_templates import SCRIPTS_SUBFOLDER


def _customize_and_run_template(
    *,
    template_filename: str,
    replacements: list[tuple[str, str]],
    script_dir_local: str,
    logger_name: str,
    prefix: str,
    fractal_ssh: FractalSSH,
    script_dir_remote: str,
) -> str:
    """
    Customize one of the template bash scripts, transfer it to the remote host
    via SFTP and then run it via SSH.

    Args:
        template_filename: Filename of the template file (ends with ".sh").
        replacements: Dictionary of replacements.
        script_dir: Local folder where the script will be placed.
        prefix: Prefix for the script filename.
        logger_name: Logger name
        fractal_ssh: FractalSSH object
        script_dir_remote: Remote scripts directory
    """
    logger = get_logger(logger_name)
    logger.debug(f"_customize_and_run_template {template_filename} - START")

    # Prepare name and path of script
    if not template_filename.endswith(".sh"):
        raise ValueError(
            f"Invalid {template_filename=} (it must end with '.sh')."
        )
    template_filename_stripped = Path(template_filename).stem
    script_filename = f"{prefix}{template_filename_stripped}"
    script_path_local = Path(script_dir_local) / script_filename

    customize_template(
        template_name=template_filename,
        replacements=replacements,
        script_path=script_path_local,
    )

    # Transfer script to remote host
    script_path_remote = os.path.join(
        script_dir_remote,
        script_filename,
    )
    logger.debug(f"Now transfer {script_path_local=} over SSH.")
    fractal_ssh.send_file(
        local=script_path_local,
        remote=script_path_remote,
    )

    # Execute script remotely
    cmd = f"bash {script_path_remote}"
    logger.debug(f"Now run '{cmd}' over SSH.")
    stdout = fractal_ssh.run_command(cmd=cmd)
    logger.debug(f"Standard output of '{cmd}':\n{stdout}")

    logger.debug(f"_customize_and_run_template {template_filename} - END")
    return stdout


def collect_package_ssh(
    *,
    task_group_activity_id: int,
    task_group: TaskGroupV2,
    fractal_ssh: FractalSSH,
    tasks_base_dir: str,
) -> None:
    """
    Collect a task package over SSH

    This function is run as a background task, therefore exceptions must be
    handled.

    NOTE: by making this function sync, it runs within a thread - due to
    starlette/fastapi handling of background tasks (see
    https://github.com/encode/starlette/blob/master/starlette/background.py).


    Arguments:
        task_group_activity_id:
        task_group:
        fractal_ssh:
        tasks_base_dir:
            Only used as a `safe_root` in `remove_dir`, and typically set to
            `user_settings.ssh_tasks_dir`.
    """

    # Work within a temporary folder, where also logs will be placed
    with TemporaryDirectory() as tmpdir:
        LOGGER_NAME = "task_collection_ssh"
        log_file_path = Path(tmpdir) / "log"
        logger = set_logger(
            logger_name=LOGGER_NAME,
            log_file_path=log_file_path,
        )
        logger.debug("START")
        for key, value in task_group.model_dump().items():
            logger.debug(f"task_group.{key}: {value}")

        # Open a DB session
        with next(get_sync_db()) as db:

            # Check that SSH connection works
            try:
                fractal_ssh.check_connection()
            except Exception as e:
                logger.error("Cannot establish SSH connection.")
                _handle_failure(
                    state_id=state_id,
                    task_group_activity_id=task_group_activity_id,
                    logger_name=LOGGER_NAME,
                    log_file_path=log_file_path,
                    exception=e,
                    db=db,
                    task_group_id=task_group.id,
                )
                return

            # Check that the (remote) task_group path does not exist
            if fractal_ssh.remote_exists(task_group.path):
                error_msg = f"{task_group.path} already exists."
                logger.error(error_msg)
                _handle_failure(
                    state_id=state_id,
                    task_group_activity_id=task_group_activity_id,
                    logger_name=LOGGER_NAME,
                    log_file_path=log_file_path,
                    exception=FileExistsError(error_msg),
                    db=db,
                    task_group_id=task_group.id,
                )
                return

            try:
                # Prepare replacements for task-collection scripts
                python_bin = get_python_interpreter_v2(
                    python_version=task_group.python_version
                )
                install_string = task_group.pip_install_string
                settings = Inject(get_settings)
                replacements = [
                    ("__PACKAGE_NAME__", task_group.pkg_name),
                    ("__PACKAGE_ENV_DIR__", task_group.venv_path),
                    ("__PYTHON__", python_bin),
                    ("__INSTALL_STRING__", install_string),
                    (
                        "__FRACTAL_MAX_PIP_VERSION__",
                        settings.FRACTAL_MAX_PIP_VERSION,
                    ),
                    (
                        "__PINNED_PACKAGE_LIST__",
                        task_group.pinned_package_versions_string,
                    ),
                ]
                script_dir_remote = (
                    Path(task_group.path) / SCRIPTS_SUBFOLDER
                ).as_posix()
                common_args = dict(
                    replacements=replacements,
                    script_dir_local=(
                        Path(tmpdir) / SCRIPTS_SUBFOLDER
                    ).as_posix(),
                    script_dir_remote=script_dir_remote,
                    prefix=(
                        f"{int(time.time())}_"
                        f"{TaskGroupActivityActionV2.COLLECT}"
                    ),
                    logger_name=LOGGER_NAME,
                    fractal_ssh=fractal_ssh,
                )

                logger.debug("installing - START")

                _set_task_group_activity_status(
                    task_group_activity_id=task_group_activity_id,
                    new_status=TaskGroupActivityStatusV2.ONGOING,
                    logger_name=LOGGER_NAME,
                    db=db,
                )

                _refresh_logs(
                    task_group_activity_id=task_group_activity_id,
                    log_file_path=log_file_path,
                    db=db,
                )

                # Create remote `task_group.path` and `script_dir_remote`
                # folders (note that because of `parents=True` we  are in
                # the `no error if existing, make parent directories as
                # needed` scenario for `mkdir`)
                fractal_ssh.mkdir(folder=task_group.path, parents=True)
                fractal_ssh.mkdir(folder=script_dir_remote, parents=True)

                # Run script 1
                stdout = _customize_and_run_template(
                    template_filename="_1_create_venv.sh",
                    **common_args,
                )
                _refresh_logs(
                    task_group_activity_id=task_group_activity_id,
                    log_file_path=log_file_path,
                    db=db,
                )

                # Run script 2
                stdout = _customize_and_run_template(
                    template_filename="_2_preliminary_pip_operations.sh",
                    **common_args,
                )
                _refresh_logs(
                    task_group_activity_id=task_group_activity_id,
                    log_file_path=log_file_path,
                    db=db,
                )

                # Close db connections before long pip related operations.
                # WARNING: this expunges all ORM objects.
                # https://docs.sqlalchemy.org/en/20/orm/session_api.html#sqlalchemy.orm.Session.close
                db.close()

                # Run script 3
                stdout = _customize_and_run_template(
                    template_filename="_3_pip_install.sh",
                    **common_args,
                )
                _refresh_logs(
                    task_group_activity_id=task_group_activity_id,
                    log_file_path=log_file_path,
                    db=db,
                )

                # Run script 4
                _customize_and_run_template(
                    template_filename="_4_pip_freeze.sh",
                    **common_args,
                )
                _refresh_logs(
                    task_group_activity_id=task_group_activity_id,
                    log_file_path=log_file_path,
                    db=db,
                )
<<<<<<< HEAD
                logger.debug("collecting - START")

                _refresh_logs(
                    task_group_activity_id=task_group_activity_id,
                    log_file_path=log_file_path,
                    db=db,
                )

=======
                _set_collection_state_data_status(
                    state_id=state_id,
                    new_status=CollectionStatusV2.COLLECTING,
                    logger_name=LOGGER_NAME,
                    db=db,
                )

                # Run script 5
>>>>>>> 9207a38c
                stdout = _customize_and_run_template(
                    template_filename="_5_pip_show.sh",
                    **common_args,
                )
                pkg_attrs = parse_script_5_stdout(stdout)
                for key, value in pkg_attrs.items():
                    logger.debug(
                        f"collecting - parsed from pip-show: {key}={value}"
                    )
                # Check package_name match between pip show and task-group
                package_name_pip_show = pkg_attrs.get("package_name")
                package_name_task_group = task_group.pkg_name
                compare_package_names(
                    pkg_name_pip_show=package_name_pip_show,
                    pkg_name_task_group=package_name_task_group,
                    logger_name=LOGGER_NAME,
                )

                _refresh_logs(
                    task_group_activity_id=task_group_activity_id,
                    log_file_path=log_file_path,
                    db=db,
                )

                # Extract/drop parsed attributes
                package_name = package_name_task_group
                python_bin = pkg_attrs.pop("python_bin")
                package_root_parent_remote = pkg_attrs.pop(
                    "package_root_parent"
                )
                manifest_path_remote = pkg_attrs.pop("manifest_path")

                # FIXME SSH: Use more robust logic to determine `package_root`.
                # Examples: use `importlib.util.find_spec`, or parse the output
                # of `pip show --files {package_name}`.
                package_name_underscore = package_name.replace("-", "_")
                package_root_remote = (
                    Path(package_root_parent_remote) / package_name_underscore
                ).as_posix()

                # Read and validate remote manifest file
                pkg_manifest_dict = fractal_ssh.read_remote_json_file(
                    manifest_path_remote
                )
                logger.info(f"collecting - loaded {manifest_path_remote=}")
                pkg_manifest = ManifestV2(**pkg_manifest_dict)
                logger.info("collecting - manifest is a valid ManifestV2")

                logger.info("collecting - _prepare_tasks_metadata - start")
                task_list = _prepare_tasks_metadata(
                    package_manifest=pkg_manifest,
                    package_version=task_group.version,
                    package_root=Path(package_root_remote),
                    python_bin=Path(python_bin),
                )
                logger.info("collecting - _prepare_tasks_metadata - end")

                logger.info(
                    "collecting - create_db_tasks_and_update_task_group - "
                    "start"
                )
                create_db_tasks_and_update_task_group(
                    task_list=task_list,
                    task_group_id=task_group.id,
                    db=db,
                )
                logger.info(
                    "collecting - create_db_tasks_and_update_task_group - end"
                )

                logger.debug("collecting - END")
                _refresh_logs(
                    task_group_activity_id=task_group_activity_id,
                    log_file_path=log_file_path,
                    db=db,
                )

                # Finalize (write metadata to DB)
                logger.debug("finalising - START")

                _set_task_group_activity_status(
                    task_group_activity_id=task_group_activity_id,
                    new_status=TaskGroupActivityStatusV2.OK,
                    logger_name=LOGGER_NAME,
                    db=db,
                )

                _refresh_logs(
                    task_group_activity_id=task_group_activity_id,
                    log_file_path=log_file_path,
                    db=db,
                )

                logger.debug("finalising - END")
                logger.debug("END")

            except Exception as collection_e:
                # Delete corrupted package dir
                try:
                    logger.info(f"Now delete remote folder {task_group.path}")
                    fractal_ssh.remove_folder(
                        folder=task_group.path,
                        safe_root=tasks_base_dir,
                    )
                    logger.info(f"Deleted remoted folder {task_group.path}")
                except Exception as e_rm:
                    logger.error(
                        "Removing folder failed. "
                        f"Original error:\n{str(e_rm)}"
                    )
                _handle_failure(
                    task_group_activity_id=task_group_activity_id,
                    log_file_path=log_file_path,
                    logger_name=LOGGER_NAME,
                    exception=collection_e,
                    db=db,
                    task_group_id=task_group.id,
                )
    return<|MERGE_RESOLUTION|>--- conflicted
+++ resolved
@@ -9,11 +9,7 @@
 from .utils_background import _set_task_group_activity_status
 from fractal_server.app.db import get_sync_db
 from fractal_server.app.models.v2 import TaskGroupV2
-<<<<<<< HEAD
-=======
-from fractal_server.app.schemas.v2 import CollectionStatusV2
 from fractal_server.app.schemas.v2 import TaskGroupActivityActionV2
->>>>>>> 9207a38c
 from fractal_server.app.schemas.v2 import TaskGroupActivityStatusV2
 from fractal_server.app.schemas.v2.manifest import ManifestV2
 from fractal_server.config import get_settings
@@ -141,7 +137,6 @@
             except Exception as e:
                 logger.error("Cannot establish SSH connection.")
                 _handle_failure(
-                    state_id=state_id,
                     task_group_activity_id=task_group_activity_id,
                     logger_name=LOGGER_NAME,
                     log_file_path=log_file_path,
@@ -156,7 +151,6 @@
                 error_msg = f"{task_group.path} already exists."
                 logger.error(error_msg)
                 _handle_failure(
-                    state_id=state_id,
                     task_group_activity_id=task_group_activity_id,
                     logger_name=LOGGER_NAME,
                     log_file_path=log_file_path,
@@ -274,25 +268,8 @@
                     log_file_path=log_file_path,
                     db=db,
                 )
-<<<<<<< HEAD
-                logger.debug("collecting - START")
-
-                _refresh_logs(
-                    task_group_activity_id=task_group_activity_id,
-                    log_file_path=log_file_path,
-                    db=db,
-                )
-
-=======
-                _set_collection_state_data_status(
-                    state_id=state_id,
-                    new_status=CollectionStatusV2.COLLECTING,
-                    logger_name=LOGGER_NAME,
-                    db=db,
-                )
 
                 # Run script 5
->>>>>>> 9207a38c
                 stdout = _customize_and_run_template(
                     template_filename="_5_pip_show.sh",
                     **common_args,
