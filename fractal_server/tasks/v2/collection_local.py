--- conflicted
+++ resolved
@@ -7,11 +7,7 @@
 from .database_operations import create_db_tasks_and_update_task_group
 from fractal_server.app.db import get_sync_db
 from fractal_server.app.models.v2 import TaskGroupV2
-<<<<<<< HEAD
-=======
-from fractal_server.app.schemas.v2 import CollectionStatusV2
 from fractal_server.app.schemas.v2 import TaskGroupActivityActionV2
->>>>>>> 9207a38c
 from fractal_server.app.schemas.v2 import TaskGroupActivityStatusV2
 from fractal_server.app.schemas.v2.manifest import ManifestV2
 from fractal_server.config import get_settings
@@ -231,25 +227,7 @@
                     db=db,
                 )
 
-<<<<<<< HEAD
-                logger.debug("collecting - START")
-
-                _refresh_logs(
-                    task_group_activity_id=task_group_activity_id,
-                    log_file_path=log_file_path,
-                    db=db,
-                )
-
-=======
-                _set_collection_state_data_status(
-                    state_id=state_id,
-                    new_status=CollectionStatusV2.COLLECTING,
-                    logger_name=LOGGER_NAME,
-                    db=db,
-                )
-
                 # Run script 5
->>>>>>> 9207a38c
                 stdout = _customize_and_run_template(
                     template_filename="_5_pip_show.sh",
                     **common_args,
