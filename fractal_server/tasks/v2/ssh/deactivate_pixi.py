from pathlib import Path
from tempfile import TemporaryDirectory

from ..utils_background import add_commit_refresh
from ..utils_background import fail_and_cleanup
from ..utils_background import get_activity_and_task_group
from ..utils_pixi import SOURCE_DIR_NAME
from ._utils import check_ssh_or_fail_and_cleanup
from fractal_server.app.db import get_sync_db
from fractal_server.app.models import Profile
from fractal_server.app.models import Resource
from fractal_server.app.schemas.v2.task_group import TaskGroupActivityStatusV2
from fractal_server.logger import reset_logger_handlers
from fractal_server.logger import set_logger
from fractal_server.ssh._fabric import SingleUseFractalSSH
from fractal_server.ssh._fabric import SSHConfig
from fractal_server.tasks.utils import get_log_path
from fractal_server.tasks.v2.utils_background import get_current_log
from fractal_server.utils import get_timestamp


def deactivate_ssh_pixi(
    *,
    task_group_activity_id: int,
    task_group_id: int,
    resource: Resource,
    profile: Profile,
) -> None:
    """
    Deactivate a pixi task group venv.

    This function is run as a background task, therefore exceptions must be
    handled.

    Args:
        task_group_activity_id:
<<<<<<< HEAD
        ssh_config:
=======
        task_group_id:
        resource:
        profile:
>>>>>>> a1af14cf
    """

    LOGGER_NAME = f"{__name__}.ID{task_group_activity_id}"

    with TemporaryDirectory() as tmpdir:
        log_file_path = get_log_path(Path(tmpdir))
        logger = set_logger(
            logger_name=LOGGER_NAME,
            log_file_path=log_file_path,
        )
        logger.debug("START")
        with next(get_sync_db()) as db:
            db_objects_ok, task_group, activity = get_activity_and_task_group(
                task_group_activity_id=task_group_activity_id,
                task_group_id=task_group_id,
                db=db,
                logger_name=LOGGER_NAME,
            )
            if not db_objects_ok:
                return

            with SingleUseFractalSSH(
                ssh_config=SSHConfig(
                    host=resource.host,
                    user=profile.username,
                    key_path=profile.ssh_key_path,
                ),
                logger_name=LOGGER_NAME,
            ) as fractal_ssh:
                try:
                    # Check SSH connection
                    ssh_ok = check_ssh_or_fail_and_cleanup(
                        fractal_ssh=fractal_ssh,
                        task_group=task_group,
                        task_group_activity=activity,
                        logger_name=LOGGER_NAME,
                        log_file_path=log_file_path,
                        db=db,
                    )
                    if not ssh_ok:
                        return

                    # Check that the (remote) task_group venv_path does exist
                    source_dir = Path(
                        task_group.path, SOURCE_DIR_NAME
                    ).as_posix()
                    if not fractal_ssh.remote_exists(source_dir):
                        error_msg = f"{source_dir} does not exist."
                        logger.error(error_msg)
                        fail_and_cleanup(
                            task_group=task_group,
                            task_group_activity=activity,
                            logger_name=LOGGER_NAME,
                            log_file_path=log_file_path,
                            exception=FileNotFoundError(error_msg),
                            db=db,
                        )
                        return

                    # Actually mark the task group as non-active
                    logger.info("Now setting `active=False`.")
                    task_group.active = False
                    task_group = add_commit_refresh(obj=task_group, db=db)

                    # Proceed with deactivation
                    logger.info(f"Now removing {source_dir}.")
                    fractal_ssh.remove_folder(
                        folder=source_dir,
                        safe_root=profile.tasks_remote_dir,
                    )
                    logger.info(f"All good, {source_dir} removed.")
                    activity.status = TaskGroupActivityStatusV2.OK
                    activity.log = get_current_log(log_file_path)
                    activity.timestamp_ended = get_timestamp()
                    activity = add_commit_refresh(obj=activity, db=db)

                    reset_logger_handlers(logger)

                except Exception as e:
                    fail_and_cleanup(
                        task_group=task_group,
                        task_group_activity=activity,
                        logger_name=LOGGER_NAME,
                        log_file_path=log_file_path,
                        exception=e,
                        db=db,
                    )<|MERGE_RESOLUTION|>--- conflicted
+++ resolved
@@ -34,13 +34,9 @@
 
     Args:
         task_group_activity_id:
-<<<<<<< HEAD
-        ssh_config:
-=======
         task_group_id:
         resource:
         profile:
->>>>>>> a1af14cf
     """
 
     LOGGER_NAME = f"{__name__}.ID{task_group_activity_id}"
