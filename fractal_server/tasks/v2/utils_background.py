from pathlib import Path
from typing import Optional
from typing import TypeVar

from sqlalchemy.orm import Session as DBSyncSession
from sqlmodel import select

from fractal_server.app.models.v2 import TaskGroupActivityV2
from fractal_server.app.models.v2 import TaskGroupV2
from fractal_server.app.schemas.v2 import TaskCreateV2
from fractal_server.app.schemas.v2 import TaskGroupActivityStatusV2
from fractal_server.app.schemas.v2.manifest import ManifestV2
from fractal_server.logger import get_logger
from fractal_server.logger import reset_logger_handlers
from fractal_server.utils import get_timestamp

T = TypeVar("T")


def add_commit_refresh(*, obj: T, db: DBSyncSession) -> T:
    db.add(obj)
    db.commit()
    db.refresh(obj)
    return obj


def fail_and_cleanup(
    task_group: TaskGroupV2,
    task_group_activity: TaskGroupActivityV2,
    logger_name: str,
    log_file_path: Path,
    exception: Exception,
    db: DBSyncSession,
):
    logger = get_logger(logger_name)
    logger.error(f"Task collection failed. Original error: {str(exception)}")

    task_group_activity.status = TaskGroupActivityStatusV2.FAILED
    task_group_activity.timestamp_ended = get_timestamp()
    task_group_activity.log = get_current_log(log_file_path)
    task_group_activity = add_commit_refresh(obj=task_group_activity, db=db)

    logger.info(f"Now delete TaskGroupV2 with {task_group.id=}")

    logger.info("Start of TaskGroupActivityV2 cascade operations.")
    stm = select(TaskGroupActivityV2).where(
        TaskGroupActivityV2.taskgroupv2_id == task_group.id
    )
    res = db.execute(stm)
    task_group_activity_list = res.scalars().all()
    for task_group_activity in task_group_activity_list:
        logger.info(
            f"Setting TaskGroupActivityV2[{task_group_activity.id}]"
            ".taskgroupv2_id to None."
        )
        task_group_activity.taskgroupv2_id = None
        db.add(task_group_activity)
    logger.info("End of TaskGroupActivityV2 cascade operations.")

    db.delete(task_group)
    db.commit()
    logger.info(f"TaskGroupV2 with {task_group.id=} deleted")

    reset_logger_handlers(logger)


def _prepare_tasks_metadata(
    *,
    package_manifest: ManifestV2,
    python_bin: Path,
    package_root: Path,
    package_version: Optional[str] = None,
) -> list[TaskCreateV2]:
    """
    Based on the package manifest and additional info, prepare the task list.

    Args:
        package_manifest:
        python_bin:
        package_root:
        package_version:
    """
    task_list = []
    for _task in package_manifest.task_list:
        # Set non-command attributes
        task_attributes = {}
        if package_version is not None:
            task_attributes["version"] = package_version
        if package_manifest.has_args_schemas:
            task_attributes[
                "args_schema_version"
            ] = package_manifest.args_schema_version
        # Set command attributes
        if _task.executable_non_parallel is not None:
            non_parallel_path = package_root / _task.executable_non_parallel
            task_attributes["command_non_parallel"] = (
                f"{python_bin.as_posix()} " f"{non_parallel_path.as_posix()}"
            )
        if _task.executable_parallel is not None:
            parallel_path = package_root / _task.executable_parallel
            task_attributes[
                "command_parallel"
            ] = f"{python_bin.as_posix()} {parallel_path.as_posix()}"
        # Create object
        task_obj = TaskCreateV2(
            **_task.dict(
                exclude={
                    "executable_non_parallel",
                    "executable_parallel",
                }
            ),
            **task_attributes,
            authors=package_manifest.authors,
        )
        task_list.append(task_obj)
    return task_list


def check_task_files_exist(task_list: list[TaskCreateV2]) -> None:
    """
    Check that the modules listed in task commands point to existing files.

    Args:
        task_list:
    """
    for _task in task_list:
        if _task.command_non_parallel is not None:
            _task_path = _task.command_non_parallel.split()[1]
            if not Path(_task_path).exists():
                raise FileNotFoundError(
                    f"Task `{_task.name}` has `command_non_parallel` "
                    f"pointing to missing file `{_task_path}`."
                )
        if _task.command_parallel is not None:
            _task_path = _task.command_parallel.split()[1]
            if not Path(_task_path).exists():
                raise FileNotFoundError(
                    f"Task `{_task.name}` has `command_parallel` "
                    f"pointing to missing file `{_task_path}`."
                )


<<<<<<< HEAD
def _refresh_logs(
    *,
    task_group_activity_id: int,
    log_file_path: Path,
    db: DBSyncSession,
) -> None:
    """
    Read logs from file and update them in the db.
    """
    task_group_activity = db.get(TaskGroupActivityV2, task_group_activity_id)
    with log_file_path.open("r") as f:
        task_group_activity.log = f.read()
    db.add(task_group_activity)
    db.commit()
=======
def get_current_log(logger_file_path: str) -> str:
    with open(logger_file_path, "r") as f:
        return f.read()
>>>>>>> ee440fb0
<|MERGE_RESOLUTION|>--- conflicted
+++ resolved
@@ -140,23 +140,6 @@
                 )
 
 
-<<<<<<< HEAD
-def _refresh_logs(
-    *,
-    task_group_activity_id: int,
-    log_file_path: Path,
-    db: DBSyncSession,
-) -> None:
-    """
-    Read logs from file and update them in the db.
-    """
-    task_group_activity = db.get(TaskGroupActivityV2, task_group_activity_id)
-    with log_file_path.open("r") as f:
-        task_group_activity.log = f.read()
-    db.add(task_group_activity)
-    db.commit()
-=======
 def get_current_log(logger_file_path: str) -> str:
     with open(logger_file_path, "r") as f:
-        return f.read()
->>>>>>> ee440fb0
+        return f.read()