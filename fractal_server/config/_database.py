from pydantic import SecretStr
from pydantic.types import NonNegativeInt
from pydantic_settings import BaseSettings
from pydantic_settings import SettingsConfigDict
from sqlalchemy.engine import URL

from ._settings_config import SETTINGS_CONFIG_DICT
from fractal_server.types import NonEmptyStr


class DatabaseSettings(BaseSettings):
    """
    Minimal set of configurations needed for operating on the database (e.g
    for schema migrations).

    Attributes:
        DB_ECHO:
            If `True`, make database operations verbose.
        POSTGRES_USER:
            User to use when connecting to the PostgreSQL database.
        POSTGRES_PASSWORD:
            Password to use when connecting to the PostgreSQL database.
        POSTGRES_HOST:
            URL to the PostgreSQL server or path to a UNIX domain socket.
        POSTGRES_PORT:
            Port number to use when connecting to the PostgreSQL server.
        POSTGRES_DB:
            Name of the PostgreSQL database to connect to.
    """

    model_config = SettingsConfigDict(**SETTINGS_CONFIG_DICT)

    DB_ECHO: bool = False
    POSTGRES_USER: NonEmptyStr | None = None
    POSTGRES_PASSWORD: SecretStr | None = None
<<<<<<< HEAD
    POSTGRES_HOST: NonEmptyStr | None = "localhost"
    POSTGRES_PORT: NonEmptyStr | None = "5432"
=======
    """
    Password to use when connecting to the PostgreSQL database.
    """
    POSTGRES_HOST: NonEmptyStr = "localhost"
    """
    URL to the PostgreSQL server or path to a UNIX domain socket.
    """
    POSTGRES_PORT: NonNegativeInt = 5432
    """
    Port number to use when connecting to the PostgreSQL server.
    """
>>>>>>> c8d9e522
    POSTGRES_DB: NonEmptyStr

    @property
    def DATABASE_URL(self) -> URL:
        if self.POSTGRES_PASSWORD is None:
            password = None
        else:
            password = self.POSTGRES_PASSWORD.get_secret_value()

        url = URL.create(
            drivername="postgresql+psycopg",
            username=self.POSTGRES_USER,
            password=password,
            host=self.POSTGRES_HOST,
            port=self.POSTGRES_PORT,
            database=self.POSTGRES_DB,
        )
        return url<|MERGE_RESOLUTION|>--- conflicted
+++ resolved
@@ -33,10 +33,6 @@
     DB_ECHO: bool = False
     POSTGRES_USER: NonEmptyStr | None = None
     POSTGRES_PASSWORD: SecretStr | None = None
-<<<<<<< HEAD
-    POSTGRES_HOST: NonEmptyStr | None = "localhost"
-    POSTGRES_PORT: NonEmptyStr | None = "5432"
-=======
     """
     Password to use when connecting to the PostgreSQL database.
     """
@@ -48,7 +44,6 @@
     """
     Port number to use when connecting to the PostgreSQL server.
     """
->>>>>>> c8d9e522
     POSTGRES_DB: NonEmptyStr
 
     @property
