--- conflicted
+++ resolved
@@ -12,11 +12,8 @@
 """
 from fastapi import FastAPI
 from fastapi.middleware.cors import CORSMiddleware
-<<<<<<< HEAD
-=======
 
 __VERSION__ = "0.1.3"
->>>>>>> 985f797a
 
 
 def collect_routers(app: FastAPI) -> None:
