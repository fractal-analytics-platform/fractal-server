from enum import StrEnum

from pydantic import BaseModel


class ProjectPermissions(StrEnum):
    """
    Available permissions for accessing Project
    Attributes:
        READ:
        WRITE:
        EXECUTE:
    """

    READ = "r"
    WRITE = "rw"
    EXECUTE = "rwx"


class ProjectGuestCreate(BaseModel):
    """
    Request body for project-sharing invitation.

    Attributes:
        permissions:
    """

    permissions: ProjectPermissions


class ProjectGuestRead(BaseModel):
    """
    Information about a guest.

    Attributes:
        email: Guest email.
        is_verified: Project/guest verification status.
        permissions: Guest permissions for project.
    """

    email: str
    is_verified: bool
    permissions: str


class ProjectGuestUpdate(BaseModel):
    """
    Request body for updating permissions of an existing guest.

    Attributes:
        permissions: New permissions for guest.
    """

    permissions: ProjectPermissions


class ProjectAccessRead(BaseModel):
    """
    Project-access information for current user.

    Attributes:
        is_owner: Whether current user is owner.
        permissions: Current user permissions.
        owner_email: Email of project owner
    """

    is_owner: bool
    permissions: str
    owner_email: str


class ProjectInvitationRead(BaseModel):
    """
    Info about a pending invitation.

    Attributes:
        project_id:
        project_name:
        owner_email:
        guest_permissions:
    """

    project_id: int
    project_name: str
    owner_email: str
<<<<<<< HEAD
    guest_permissions: str


class ProjectShareUpdatePermissions(BaseModel):
    permissions: ProjectPermissions = None


class ProjectShareReadAdmin(BaseModel):
    # Project info
    project_id: int
    project_name: str
    # Owner info
    owner_id: str
    owner_email: str
    # Guest info
    guest_id: int
    guest_email: str
    is_owner: bool
    is_verifed: bool
    permissions: str
=======
    guest_permissions: str
>>>>>>> c967ca43
<|MERGE_RESOLUTION|>--- conflicted
+++ resolved
@@ -83,12 +83,7 @@
     project_id: int
     project_name: str
     owner_email: str
-<<<<<<< HEAD
     guest_permissions: str
-
-
-class ProjectShareUpdatePermissions(BaseModel):
-    permissions: ProjectPermissions = None
 
 
 class ProjectShareReadAdmin(BaseModel):
@@ -103,7 +98,4 @@
     guest_email: str
     is_owner: bool
     is_verifed: bool
-    permissions: str
-=======
-    guest_permissions: str
->>>>>>> c967ca43
+    permissions: str