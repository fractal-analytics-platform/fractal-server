from enum import Enum
from typing import Any
from typing import Optional

from pydantic import BaseModel
from pydantic import Extra
from pydantic import Field
from pydantic import root_validator
from pydantic import validator

from .._validators import valdictkeys
from .._validators import valint
from ..v1.task import TaskExportV1
from ..v1.task import TaskImportV1
from ..v1.task import TaskReadV1
from .task import TaskExportV2
from .task import TaskImportV2
from .task import TaskReadV2
from fractal_server.images import Filters


class WorkflowTaskStatusTypeV2(str, Enum):
    """
    Define the available values for the status of a `WorkflowTask`.

    This model is used within the `Dataset.history` attribute, which is
    constructed in the runner and then used in the API (e.g. in the
    `api/v2/project/{project_id}/dataset/{dataset_id}/status` endpoint).

    Attributes:
        SUBMITTED: The `WorkflowTask` is part of a running job.
        DONE: The most-recent execution of this `WorkflowTask` was successful.
        FAILED: The most-recent execution of this `WorkflowTask` failed.
    """

    SUBMITTED = "submitted"
    DONE = "done"
    FAILED = "failed"


class WorkflowTaskCreateV2(BaseModel, extra=Extra.forbid):

    meta_non_parallel: Optional[dict[str, Any]]
    meta_parallel: Optional[dict[str, Any]]
    args_non_parallel: Optional[dict[str, Any]]
    args_parallel: Optional[dict[str, Any]]
    order: Optional[int]
    input_filters: Filters = Field(default_factory=Filters)

    is_legacy_task: bool = False

    # Validators
    _meta_non_parallel = validator("meta_non_parallel", allow_reuse=True)(
        valdictkeys("meta_non_parallel")
    )
    _meta_parallel = validator("meta_parallel", allow_reuse=True)(
        valdictkeys("meta_parallel")
    )
    _args_non_parallel = validator("args_non_parallel", allow_reuse=True)(
        valdictkeys("args_non_parallel")
    )
    _args_parallel = validator("args_parallel", allow_reuse=True)(
        valdictkeys("args_parallel")
    )
    _order = validator("order", allow_reuse=True)(valint("order", min_val=0))

    @root_validator
    def validate_legacy_task(cls, values):
        if values["is_legacy_task"] and (
            values.get("meta_non_parallel") is not None
            or values.get("args_non_parallel") is not None
        ):
            raise ValueError(
                "If Task is legacy, 'args_non_parallel' and 'meta_non_parallel"
                "must be None"
            )
        return values


class WorkflowTaskReadV2(BaseModel):

    id: int

    workflow_id: int
    order: Optional[int]
    meta_non_parallel: Optional[dict[str, Any]]
    meta_parallel: Optional[dict[str, Any]]

    args_non_parallel: Optional[dict[str, Any]]
    args_parallel: Optional[dict[str, Any]]

    input_filters: Filters

    is_legacy_task: bool
    task_type: str
    task_id: Optional[int]
    task: Optional[TaskReadV2]
    task_legacy_id: Optional[int]
    task_legacy: Optional[TaskReadV1]


class WorkflowTaskUpdateV2(BaseModel):

    meta_non_parallel: Optional[dict[str, Any]]
    meta_parallel: Optional[dict[str, Any]]
    args_non_parallel: Optional[dict[str, Any]]
    args_parallel: Optional[dict[str, Any]]
    input_filters: Optional[Filters]

<<<<<<< HEAD
=======
    # Validators
    _meta_non_parallel = validator("meta_non_parallel", allow_reuse=True)(
        valdictkeys("meta_non_parallel")
    )
    _meta_parallel = validator("meta_parallel", allow_reuse=True)(
        valdictkeys("meta_parallel")
    )
    _args_non_parallel = validator("args_non_parallel", allow_reuse=True)(
        valdictkeys("args_non_parallel")
    )
    _args_parallel = validator("args_parallel", allow_reuse=True)(
        valdictkeys("args_parallel")
    )

    @validator("meta_parallel", "meta_non_parallel")
    def check_no_parallelisation_level(cls, m):
        if "parallelization_level" in m:
            raise ValueError(
                "Overriding task parallelization level currently not allowed"
            )
        return m

>>>>>>> 4a3b801d

class WorkflowTaskImportV2(BaseModel):

    meta_non_parallel: Optional[dict[str, Any]] = None
    meta_parallel: Optional[dict[str, Any]] = None
    args_non_parallel: Optional[dict[str, Any]] = None
    args_parallel: Optional[dict[str, Any]] = None

    input_filters: Optional[Filters] = None

    is_legacy_task: bool = False
    task: Optional[TaskImportV2] = None
    task_legacy: Optional[TaskImportV1] = None

    _meta_non_parallel = validator("meta_non_parallel", allow_reuse=True)(
        valdictkeys("meta_non_parallel")
    )
    _meta_parallel = validator("meta_parallel", allow_reuse=True)(
        valdictkeys("meta_parallel")
    )
    _args_non_parallel = validator("args_non_parallel", allow_reuse=True)(
        valdictkeys("args_non_parallel")
    )
    _args_parallel = validator("args_parallel", allow_reuse=True)(
        valdictkeys("args_parallel")
    )


class WorkflowTaskExportV2(BaseModel):

    meta_non_parallel: Optional[dict[str, Any]] = None
    meta_parallel: Optional[dict[str, Any]] = None
    args_non_parallel: Optional[dict[str, Any]] = None
    args_parallel: Optional[dict[str, Any]] = None
    input_filters: Filters = Field(default_factory=Filters)

    is_legacy_task: bool = False
    task: Optional[TaskExportV2]
    task_legacy: Optional[TaskExportV1]<|MERGE_RESOLUTION|>--- conflicted
+++ resolved
@@ -107,8 +107,7 @@
     args_parallel: Optional[dict[str, Any]]
     input_filters: Optional[Filters]
 
-<<<<<<< HEAD
-=======
+
     # Validators
     _meta_non_parallel = validator("meta_non_parallel", allow_reuse=True)(
         valdictkeys("meta_non_parallel")
@@ -123,15 +122,6 @@
         valdictkeys("args_parallel")
     )
 
-    @validator("meta_parallel", "meta_non_parallel")
-    def check_no_parallelisation_level(cls, m):
-        if "parallelization_level" in m:
-            raise ValueError(
-                "Overriding task parallelization level currently not allowed"
-            )
-        return m
-
->>>>>>> 4a3b801d
 
 class WorkflowTaskImportV2(BaseModel):
 
