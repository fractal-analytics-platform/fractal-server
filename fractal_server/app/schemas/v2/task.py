from typing import Any
from typing import Literal
from typing import Optional

from pydantic import BaseModel
from pydantic import Extra
from pydantic import Field
from pydantic import HttpUrl
from pydantic import root_validator
from pydantic import validator

from fractal_server.app.schemas._validators import val_unique_list
from fractal_server.app.schemas._validators import valdictkeys
from fractal_server.app.schemas._validators import valstr
from fractal_server.string_tools import validate_cmd


class TaskCreateV2(BaseModel, extra=Extra.forbid):

    name: str

    command_non_parallel: Optional[str] = None
    command_parallel: Optional[str] = None
    source: str

    meta_non_parallel: Optional[dict[str, Any]] = None
    meta_parallel: Optional[dict[str, Any]] = None
    version: Optional[str] = None
    args_schema_non_parallel: Optional[dict[str, Any]] = None
    args_schema_parallel: Optional[dict[str, Any]] = None
    args_schema_version: Optional[str] = None
    docs_info: Optional[str] = None
    docs_link: Optional[HttpUrl] = None

    input_types: dict[str, bool] = Field(default={})
    output_types: dict[str, bool] = Field(default={})

    category: Optional[str] = None
    modality: Optional[str] = None
    tags: list[str] = Field(default_factory=list)
    authors: Optional[str] = None

    # Validators
    @root_validator
    def validate_commands(cls, values):
        command_parallel = values.get("command_parallel")
        command_non_parallel = values.get("command_non_parallel")
        if (command_parallel is None) and (command_non_parallel is None):
            raise ValueError(
                "Task must have at least one valid command "
                "(parallel and/or non_parallel)"
            )
        if command_parallel is not None:
            validate_cmd(command_parallel)
        if command_non_parallel is not None:
            validate_cmd(command_non_parallel)

        return values

    _name = validator("name", allow_reuse=True)(valstr("name"))
    _command_non_parallel = validator(
        "command_non_parallel", allow_reuse=True
    )(valstr("command_non_parallel"))
    _command_parallel = validator("command_parallel", allow_reuse=True)(
        valstr("command_parallel")
    )
    _source = validator("source", allow_reuse=True)(valstr("source"))
    _version = validator("version", allow_reuse=True)(valstr("version"))

    _meta_non_parallel = validator("meta_non_parallel", allow_reuse=True)(
        valdictkeys("meta_non_parallel")
    )
    _meta_parallel = validator("meta_parallel", allow_reuse=True)(
        valdictkeys("meta_parallel")
    )
    _args_schema_non_parallel = validator(
        "args_schema_non_parallel", allow_reuse=True
    )(valdictkeys("args_schema_non_parallel"))
    _args_schema_parallel = validator(
        "args_schema_parallel", allow_reuse=True
    )(valdictkeys("args_schema_parallel"))
    _args_schema_version = validator("args_schema_version", allow_reuse=True)(
        valstr("args_schema_version")
    )
    _input_types = validator("input_types", allow_reuse=True)(
        valdictkeys("input_types")
    )
    _output_types = validator("output_types", allow_reuse=True)(
        valdictkeys("output_types")
    )

    _category = validator("category", allow_reuse=True)(
        valstr("category", accept_none=True)
    )
    _modality = validator("modality", allow_reuse=True)(
        valstr("modality", accept_none=True)
    )
    _authors = validator("authors", allow_reuse=True)(
        valstr("authors", accept_none=True)
    )

    @validator("tags")
    def validate_list_of_strings(cls, value):
        for i, tag in enumerate(value):
            value[i] = valstr(f"tags[{i}]")(tag)
        return val_unique_list("tags")(value)


class TaskReadV2(BaseModel):

    id: int
    name: str
    type: Literal["parallel", "non_parallel", "compound"]
    source: str
    version: Optional[str] = None

    command_non_parallel: Optional[str] = None
    command_parallel: Optional[str] = None
    meta_parallel: dict[str, Any]
    meta_non_parallel: dict[str, Any]
    args_schema_non_parallel: Optional[dict[str, Any]] = None
    args_schema_parallel: Optional[dict[str, Any]] = None
    args_schema_version: Optional[str] = None
    docs_info: Optional[str] = None
    docs_link: Optional[HttpUrl] = None
    input_types: dict[str, bool]
    output_types: dict[str, bool]

    taskgroupv2_id: Optional[int] = None

    category: Optional[str] = None
    modality: Optional[str] = None
    authors: Optional[str] = None
    tags: list[str]


class TaskUpdateV2(BaseModel):

    name: Optional[str] = None
    version: Optional[str] = None
    command_parallel: Optional[str] = None
    command_non_parallel: Optional[str] = None
    input_types: Optional[dict[str, bool]] = None
    output_types: Optional[dict[str, bool]] = None

    category: Optional[str] = None
    modality: Optional[str] = None
<<<<<<< HEAD
=======
    authors: Optional[str] = None
>>>>>>> fbaa4f4f
    tags: Optional[list[str]] = None

    # Validators
    @validator("input_types", "output_types")
    def val_is_dict(cls, v):
        if not isinstance(v, dict):
            raise ValueError
        return v

    _name = validator("name", allow_reuse=True)(valstr("name"))
    _version = validator("version", allow_reuse=True)(
        valstr("version", accept_none=True)
    )
    _command_parallel = validator("command_parallel", allow_reuse=True)(
        valstr("command_parallel")
    )
    _command_non_parallel = validator(
        "command_non_parallel", allow_reuse=True
    )(valstr("command_non_parallel"))
    _input_types = validator("input_types", allow_reuse=True)(
        valdictkeys("input_types")
    )
    _output_types = validator("output_types", allow_reuse=True)(
        valdictkeys("output_types")
    )

    _category = validator("category", allow_reuse=True)(
        valstr("category", accept_none=True)
    )
    _modality = validator("modality", allow_reuse=True)(
        valstr("modality", accept_none=True)
    )
<<<<<<< HEAD
=======
    _authors = validator("authors", allow_reuse=True)(
        valstr("authors", accept_none=True)
    )
>>>>>>> fbaa4f4f

    @validator("tags")
    def validate_tags(cls, value):
        for i, tag in enumerate(value):
            value[i] = valstr(f"tags[{i}]")(tag)
        return val_unique_list("tags")(value)


class TaskImportV2(BaseModel):

    source: str
    _source = validator("source", allow_reuse=True)(valstr("source"))


class TaskExportV2(BaseModel):

    source: str
    _source = validator("source", allow_reuse=True)(valstr("source"))<|MERGE_RESOLUTION|>--- conflicted
+++ resolved
@@ -145,10 +145,7 @@
 
     category: Optional[str] = None
     modality: Optional[str] = None
-<<<<<<< HEAD
-=======
     authors: Optional[str] = None
->>>>>>> fbaa4f4f
     tags: Optional[list[str]] = None
 
     # Validators
@@ -181,12 +178,9 @@
     _modality = validator("modality", allow_reuse=True)(
         valstr("modality", accept_none=True)
     )
-<<<<<<< HEAD
-=======
     _authors = validator("authors", allow_reuse=True)(
         valstr("authors", accept_none=True)
     )
->>>>>>> fbaa4f4f
 
     @validator("tags")
     def validate_tags(cls, value):
