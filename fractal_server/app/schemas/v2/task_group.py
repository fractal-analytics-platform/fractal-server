--- conflicted
+++ resolved
@@ -1,10 +1,6 @@
 from datetime import datetime
 from enum import Enum
-<<<<<<< HEAD
-from typing import Literal
-=======
 from typing import Optional
->>>>>>> bda12c09
 
 from pydantic import BaseModel
 from pydantic import Extra
