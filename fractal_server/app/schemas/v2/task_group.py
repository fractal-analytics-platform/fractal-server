--- conflicted
+++ resolved
@@ -88,11 +88,7 @@
 
     active: bool
     timestamp_created: datetime
-<<<<<<< HEAD
-    timestamp_last_used: datetime | None = None
-=======
     timestamp_last_used: datetime
->>>>>>> be857214
 
 
 class TaskGroupUpdateV2(BaseModel, extra=Extra.forbid):
