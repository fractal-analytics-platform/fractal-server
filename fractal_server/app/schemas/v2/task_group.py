from datetime import datetime
from enum import Enum
from typing import Literal

from pydantic import BaseModel
from pydantic import Extra
from pydantic import Field
from pydantic import validator

from .._validators import val_absolute_path
from .._validators import valdictkeys
from .._validators import valstr
from .task import TaskReadV2


class TaskGroupV2OriginEnum(str, Enum):
    PYPI = "pypi"
    WHEELFILE = "wheel-file"
    OTHER = "other"


class TaskGroupActivityStatusV2(str, Enum):
    PENDING = "pending"
    ONGOING = "ongoing"
    FAILED = "failed"
    OK = "OK"


class TaskGroupActivityActionV2(str, Enum):
    COLLECT = "collect"
    DEACTIVATE = "deactivate"
    REACTIVATE = "reactivate"


class TaskGroupCreateV2(BaseModel, extra=Extra.forbid):
    user_id: int
    user_group_id: int | None = None
    active: bool = True
    origin: TaskGroupV2OriginEnum
    pkg_name: str
    version: str | None = None
    python_version: str | None = None
    path: str | None = None
    venv_path: str | None = None
    wheel_path: str | None = None
    pip_extras: str | None = None
    pip_freeze: str | None = None
    pinned_package_versions: dict[str, str] = Field(default_factory=dict)

    # Validators
    _path = validator("path", allow_reuse=True)(val_absolute_path("path"))
    _venv_path = validator("venv_path", allow_reuse=True)(
        val_absolute_path("venv_path")
    )
    _wheel_path = validator("wheel_path", allow_reuse=True)(
        val_absolute_path("wheel_path")
    )
    _pinned_package_versions = validator(
        "pinned_package_versions", allow_reuse=True
    )(valdictkeys("pinned_package_versions"))
    _pip_extras = validator("pip_extras", allow_reuse=True)(
        valstr("pip_extras")
    )
    _python_version = validator("python_version", allow_reuse=True)(
        valstr("python_version")
    )


class TaskGroupReadV2(BaseModel):
    id: int
    task_list: list[TaskReadV2]

    user_id: int
    user_group_id: int | None = None

    origin: Literal["pypi", "wheel-file", "other"]
    pkg_name: str
    version: str | None = None
    python_version: str | None = None
    path: str | None = None
    venv_path: str | None = None
    wheel_path: str | None = None
    pip_freeze: str | None = None
    pip_extras: str | None = None
    pinned_package_versions: dict[str, str] = Field(default_factory=dict)

    venv_size_in_kB: Optional[int] = None
    venv_file_number: Optional[int] = None

    active: bool
    timestamp_created: datetime


class TaskGroupUpdateV2(BaseModel, extra=Extra.forbid):
<<<<<<< HEAD
    user_group_id: int | None = None
    active: bool | None = None

    @validator("active")
    def active_cannot_be_None(cls, value):
        if value is None:
            raise ValueError("`active` cannot be set to None")
        return value
=======
    user_group_id: Optional[int] = None
>>>>>>> f7ac2779


class TaskGroupActivityV2Read(BaseModel):
    id: int
    user_id: int
    taskgroupv2_id: int | None = None
    timestamp_started: datetime
    timestamp_ended: datetime | None = None
    pkg_name: str
    version: str
    status: TaskGroupActivityStatusV2
    action: TaskGroupActivityActionV2
    log: str | None = None<|MERGE_RESOLUTION|>--- conflicted
+++ resolved
@@ -84,26 +84,15 @@
     pip_extras: str | None = None
     pinned_package_versions: dict[str, str] = Field(default_factory=dict)
 
-    venv_size_in_kB: Optional[int] = None
-    venv_file_number: Optional[int] = None
+    venv_size_in_kB: int | None = None
+    venv_file_number: int | None = None
 
     active: bool
     timestamp_created: datetime
 
 
 class TaskGroupUpdateV2(BaseModel, extra=Extra.forbid):
-<<<<<<< HEAD
     user_group_id: int | None = None
-    active: bool | None = None
-
-    @validator("active")
-    def active_cannot_be_None(cls, value):
-        if value is None:
-            raise ValueError("`active` cannot be set to None")
-        return value
-=======
-    user_group_id: Optional[int] = None
->>>>>>> f7ac2779
 
 
 class TaskGroupActivityV2Read(BaseModel):
