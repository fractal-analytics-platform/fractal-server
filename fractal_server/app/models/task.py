from typing import Any
from typing import Optional

from sqlalchemy import Column
from sqlalchemy.types import JSON
from sqlmodel import Field

from ...common.schemas.task import _TaskBase


class Task(_TaskBase, table=True):
    """
    Task model

    Attributes:
        id: Primary key
        command: Executable command
        input_type: Expected type of input `Dataset`
        output_type: Expected type of output `Dataset`
        default_args: Default values for task arguments
        meta:
            Additional metadata related to execution (e.g. computational
            resources)
        args_schema: JSON schema of task arguments
        source: inherited from `_TaskBase`
        name: inherited from `_TaskBase`
    """

    id: Optional[int] = Field(default=None, primary_key=True)
    command: str
    input_type: str
    output_type: str
    default_args: Optional[dict[str, Any]] = Field(
        sa_column=Column(JSON), default={}
    )
    meta: Optional[dict[str, Any]] = Field(sa_column=Column(JSON), default={})
<<<<<<< HEAD
    args_schema: Optional[dict[str, Any]] = Field(
        sa_column=Column(JSON), default=None
    )
=======
    owner: Optional[str] = None
    version: Optional[str] = None
>>>>>>> 3133c82e

    @property
    def parallelization_level(self) -> Optional[str]:
        try:
            return self.meta["parallelization_level"]
        except KeyError:
            return None

    @property
    def is_parallel(self) -> bool:
        return bool(self.parallelization_level)<|MERGE_RESOLUTION|>--- conflicted
+++ resolved
@@ -34,14 +34,11 @@
         sa_column=Column(JSON), default={}
     )
     meta: Optional[dict[str, Any]] = Field(sa_column=Column(JSON), default={})
-<<<<<<< HEAD
+    owner: Optional[str] = None
+    version: Optional[str] = None
     args_schema: Optional[dict[str, Any]] = Field(
         sa_column=Column(JSON), default=None
     )
-=======
-    owner: Optional[str] = None
-    version: Optional[str] = None
->>>>>>> 3133c82e
 
     @property
     def parallelization_level(self) -> Optional[str]:
