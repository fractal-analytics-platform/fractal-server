from typing import Any
from typing import Optional
from typing import Union

from pydantic import validator
from sqlalchemy import Column
from sqlalchemy.ext.orderinglist import ordering_list
from sqlalchemy.types import JSON
from sqlmodel import Field
from sqlmodel import Relationship
from sqlmodel import SQLModel

from ..schemas.workflow import _WorkflowBase
from ..schemas.workflow import _WorkflowTaskBase
from .task import Task


class WorkflowTask(_WorkflowTaskBase, SQLModel, table=True):
    """
    A Task as part of a Workflow

    This is a crossing table between Task and Workflow. In addition to the
    foreign keys, it allows for parameter overriding and keeps the order
    within the list of tasks of the workflow.


    Attributes:
        id:
            Primary key
        workflow_id:
            ID of the `Workflow` the `WorkflowTask` belongs to
        task_id:
            ID of the task corresponding to the `WorkflowTask`
        order:
            Positional order of the `WorkflowTask` in `Workflow.task_list`
        meta:
            Additional parameters useful for execution
        args:
            Task arguments
        task:
            `Task` object associated with the current `WorkflowTask`

    """

    class Config:
        arbitrary_types_allowed = True
        fields = {"parent": {"exclude": True}}

    id: Optional[int] = Field(default=None, primary_key=True)

    workflow_id: int = Field(foreign_key="workflow.id")
    task_id: int = Field(foreign_key="task.id")
    order: Optional[int]
    meta: Optional[dict[str, Any]] = Field(sa_column=Column(JSON))
    args: Optional[dict[str, Any]] = Field(sa_column=Column(JSON))
    task: Task = Relationship(sa_relationship_kwargs=dict(lazy="selectin"))

    @validator("args")
    def validate_args(cls, value: dict = None):
        """
        Prevent fractal task reserved parameter names from entering args

        Forbidden argument names are `input_paths`, `output_path`, `metadata`,
        `component`.
        """
        if value is None:
            return
        forbidden_args_keys = {
            "input_paths",
            "output_path",
            "metadata",
            "component",
        }
        args_keys = set(value.keys())
        intersect_keys = forbidden_args_keys.intersection(args_keys)
        if intersect_keys:
            raise ValueError(
                "`args` contains the following forbidden keys: "
                f"{intersect_keys}"
            )
        return value

    @property
    def is_parallel(self) -> bool:
        return self.task.is_parallel

    @property
    def parallelization_level(self) -> Union[str, None]:
        return self.task.parallelization_level


class Workflow(_WorkflowBase, SQLModel, table=True):
    """
    Workflow

    Attributes:
        id:
            Primary key
        project_id:
            ID of the project the workflow belongs to.
        task_list:
            List of associations to tasks.
    """

    id: Optional[int] = Field(default=None, primary_key=True)
    project_id: int = Field(foreign_key="project.id")
    project: "Project" = Relationship(  # noqa: F821
        sa_relationship_kwargs=dict(lazy="selectin"),
    )

    task_list: list[WorkflowTask] = Relationship(
        sa_relationship_kwargs=dict(
            lazy="selectin",
            order_by="WorkflowTask.order",
            collection_class=ordering_list("order"),
            cascade="all, delete-orphan",
        ),
    )

<<<<<<< HEAD
    async def insert_task(
        self,
        task_id: int,
        *,
        args: Optional[dict[str, Any]] = None,
        meta: Optional[dict[str, Any]] = None,
        order: Optional[int] = None,
        db: AsyncSession,
        commit: bool = True,
    ) -> WorkflowTask:
        """
        Insert a new WorkflowTask into Workflow.task_list

        Args:
            task_id: TBD
            args: TBD
            meta: TBD
            order: TBD
            db: TBD
            commit: TBD
        """
        if self.id is None:
            raise ValueError(
                "Cannot use `Workflow.insert_task` when `Workflow.id=None`"
            )

        if order is None:
            order = len(self.task_list)

        # Get task from db, and extract default arguments via a Task property
        # method
        db_task = await db.get(Task, task_id)
        if db_task is None:
            raise ValueError(f"Task with id {task_id} not found")
        default_args = db_task.default_args_from_args_schema
        # Override default_args with args
        actual_args = default_args.copy()
        if args is not None:
            for k, v in args.items():
                actual_args[k] = v
        if not actual_args:
            actual_args = None

        # Combine meta (higher priority) and db_task.meta (lower priority)
        wt_meta = (db_task.meta or {}).copy()
        wt_meta.update(meta or {})
        if not wt_meta:
            wt_meta = None

        # Create DB entry
        wf_task = WorkflowTask(
            workflow_id=self.id,
            task_id=task_id,
            args=actual_args,
            meta=wt_meta,
        )
        db.add(wf_task)
        self.task_list.insert(order, wf_task)
        self.task_list.reorder()  # type: ignore
        if commit:
            await db.commit()
            await db.refresh(wf_task)
        return wf_task

=======
>>>>>>> 44773588
    @property
    def input_type(self):
        return self.task_list[0].task.input_type

    @property
    def output_type(self):
        return self.task_list[-1].task.output_type<|MERGE_RESOLUTION|>--- conflicted
+++ resolved
@@ -117,73 +117,6 @@
         ),
     )
 
-<<<<<<< HEAD
-    async def insert_task(
-        self,
-        task_id: int,
-        *,
-        args: Optional[dict[str, Any]] = None,
-        meta: Optional[dict[str, Any]] = None,
-        order: Optional[int] = None,
-        db: AsyncSession,
-        commit: bool = True,
-    ) -> WorkflowTask:
-        """
-        Insert a new WorkflowTask into Workflow.task_list
-
-        Args:
-            task_id: TBD
-            args: TBD
-            meta: TBD
-            order: TBD
-            db: TBD
-            commit: TBD
-        """
-        if self.id is None:
-            raise ValueError(
-                "Cannot use `Workflow.insert_task` when `Workflow.id=None`"
-            )
-
-        if order is None:
-            order = len(self.task_list)
-
-        # Get task from db, and extract default arguments via a Task property
-        # method
-        db_task = await db.get(Task, task_id)
-        if db_task is None:
-            raise ValueError(f"Task with id {task_id} not found")
-        default_args = db_task.default_args_from_args_schema
-        # Override default_args with args
-        actual_args = default_args.copy()
-        if args is not None:
-            for k, v in args.items():
-                actual_args[k] = v
-        if not actual_args:
-            actual_args = None
-
-        # Combine meta (higher priority) and db_task.meta (lower priority)
-        wt_meta = (db_task.meta or {}).copy()
-        wt_meta.update(meta or {})
-        if not wt_meta:
-            wt_meta = None
-
-        # Create DB entry
-        wf_task = WorkflowTask(
-            workflow_id=self.id,
-            task_id=task_id,
-            args=actual_args,
-            meta=wt_meta,
-        )
-        db.add(wf_task)
-        self.task_list.insert(order, wf_task)
-        self.task_list.reorder()  # type: ignore
-        if commit:
-            await db.commit()
-            await db.refresh(wf_task)
-        return wf_task
-
-=======
->>>>>>> 44773588
     @property
     def input_type(self):
         return self.task_list[0].task.input_type
