--- conflicted
+++ resolved
@@ -27,21 +27,10 @@
     slurm_accounts: list[str] = Field(
         sa_column=Column(JSON, server_default="[]", nullable=False)
     )
-<<<<<<< HEAD
     ssh_host: str | None = None
     ssh_username: str | None = None
     ssh_private_key_path: str | None = None
     ssh_tasks_dir: str | None = None
     ssh_jobs_dir: str | None = None
     slurm_user: str | None = None
-    cache_dir: str | None = None
-    project_dir: str | None = None
-=======
-    ssh_host: Optional[str] = None
-    ssh_username: Optional[str] = None
-    ssh_private_key_path: Optional[str] = None
-    ssh_tasks_dir: Optional[str] = None
-    ssh_jobs_dir: Optional[str] = None
-    slurm_user: Optional[str] = None
-    project_dir: Optional[str] = None
->>>>>>> 1694ca97
+    project_dir: str | None = None