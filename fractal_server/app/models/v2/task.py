from typing import Any

from sqlalchemy import Column
from sqlalchemy.dialects.postgresql import JSONB
<<<<<<< HEAD
from sqlalchemy.types import JSON
=======
>>>>>>> 947f717e
from sqlmodel import Field
from sqlmodel import SQLModel


class TaskV2(SQLModel, table=True):
    id: int | None = Field(default=None, primary_key=True)
    name: str

    type: str
    command_non_parallel: str | None = None
    command_parallel: str | None = None
    source: str | None = None

    meta_non_parallel: dict[str, Any] = Field(
        sa_column=Column(
            JSONB, server_default="{}", default={}, nullable=False
        )
    )
    meta_parallel: dict[str, Any] = Field(
        sa_column=Column(
            JSONB, server_default="{}", default={}, nullable=False
        )
    )

    version: str | None = None
<<<<<<< HEAD
    args_schema_non_parallel: dict[str, Any] = Field(
        sa_column=Column(JSONB, server_default="{}", nullable=False)
    )
    args_schema_parallel: dict[str, Any] = Field(
        sa_column=Column(JSONB, server_default="{}", nullable=False)
=======
    args_schema_non_parallel: dict[str, Any] | None = Field(
        sa_column=Column(JSONB), default=None
    )
    args_schema_parallel: dict[str, Any] | None = Field(
        sa_column=Column(JSONB), default=None
>>>>>>> 947f717e
    )
    args_schema_version: str | None = None
    docs_info: str | None = None
    docs_link: str | None = None

    input_types: dict[str, bool] = Field(sa_column=Column(JSONB), default={})
    output_types: dict[str, bool] = Field(sa_column=Column(JSONB), default={})

    taskgroupv2_id: int = Field(foreign_key="taskgroupv2.id")

    category: str | None = None
    modality: str | None = None
    authors: str | None = None
    tags: list[str] = Field(
        sa_column=Column(JSONB, server_default="[]", nullable=False)
    )<|MERGE_RESOLUTION|>--- conflicted
+++ resolved
@@ -2,10 +2,6 @@
 
 from sqlalchemy import Column
 from sqlalchemy.dialects.postgresql import JSONB
-<<<<<<< HEAD
-from sqlalchemy.types import JSON
-=======
->>>>>>> 947f717e
 from sqlmodel import Field
 from sqlmodel import SQLModel
 
@@ -31,19 +27,11 @@
     )
 
     version: str | None = None
-<<<<<<< HEAD
     args_schema_non_parallel: dict[str, Any] = Field(
         sa_column=Column(JSONB, server_default="{}", nullable=False)
     )
     args_schema_parallel: dict[str, Any] = Field(
         sa_column=Column(JSONB, server_default="{}", nullable=False)
-=======
-    args_schema_non_parallel: dict[str, Any] | None = Field(
-        sa_column=Column(JSONB), default=None
-    )
-    args_schema_parallel: dict[str, Any] | None = Field(
-        sa_column=Column(JSONB), default=None
->>>>>>> 947f717e
     )
     args_schema_version: str | None = None
     docs_info: str | None = None
