--- conflicted
+++ resolved
@@ -20,11 +20,7 @@
     type: str
     command_non_parallel: Optional[str] = None
     command_parallel: Optional[str] = None
-<<<<<<< HEAD
-    source: str
-=======
     source: Optional[str] = None
->>>>>>> 795f3016
 
     meta_non_parallel: dict[str, Any] = Field(
         sa_column=Column(JSON, server_default="{}", default={}, nullable=False)
