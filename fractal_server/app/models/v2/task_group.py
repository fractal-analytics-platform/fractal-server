from datetime import datetime

from sqlalchemy import Column
from sqlalchemy.types import DateTime
from sqlalchemy.types import JSON
from sqlmodel import Field
from sqlmodel import Relationship
from sqlmodel import SQLModel

from .task import TaskV2
from fractal_server.utils import get_timestamp


class TaskGroupV2(SQLModel, table=True):
    id: int | None = Field(default=None, primary_key=True)
    task_list: list[TaskV2] = Relationship(
        sa_relationship_kwargs=dict(
            lazy="selectin", cascade="all, delete-orphan"
        ),
    )

    user_id: int = Field(foreign_key="user_oauth.id")
    user_group_id: int | None = Field(foreign_key="usergroup.id")

    origin: str
    pkg_name: str
    version: str | None = None
    python_version: str | None = None
    path: str | None = None
    venv_path: str | None = None
    wheel_path: str | None = None
    pip_freeze: str | None = None
    pip_extras: str | None = None

    pinned_package_versions: dict[str, str] = Field(
        sa_column=Column(
            JSON,
            server_default="{}",
            default={},
            nullable=True,
        ),
    )

    venv_size_in_kB: int | None = None
    venv_file_number: int | None = None

    active: bool = True
    timestamp_created: datetime = Field(
        default_factory=get_timestamp,
        sa_column=Column(DateTime(timezone=True), nullable=False),
    )
<<<<<<< HEAD
    timestamp_last_used: datetime | None = Field(
        default=None,
        sa_column=Column(DateTime(timezone=True), nullable=True),
=======
    timestamp_last_used: Optional[datetime] = Field(
        default_factory=get_timestamp,
        sa_column=Column(DateTime(timezone=True), nullable=False),
>>>>>>> be857214
    )

    @property
    def pip_install_string(self) -> str:
        """
        Prepare string to be used in `python -m pip install`.
        """
        extras = f"[{self.pip_extras}]" if self.pip_extras is not None else ""

        if self.wheel_path is not None:
            return f"{self.wheel_path}{extras}"
        else:
            if self.version is None:
                raise ValueError(
                    "Cannot run `pip_install_string` with "
                    f"{self.pkg_name=}, {self.wheel_path=}, {self.version=}."
                )
            return f"{self.pkg_name}{extras}=={self.version}"

    @property
    def pinned_package_versions_string(self) -> str:
        """
        Prepare string to be used in `python -m pip install`.
        """
        if self.pinned_package_versions is None:
            return ""
        output = " ".join(
            [
                f"{key}=={value}"
                for key, value in self.pinned_package_versions.items()
            ]
        )
        return output


class TaskGroupActivityV2(SQLModel, table=True):

    id: int | None = Field(default=None, primary_key=True)
    user_id: int = Field(foreign_key="user_oauth.id")
    taskgroupv2_id: int | None = Field(foreign_key="taskgroupv2.id")
    timestamp_started: datetime = Field(
        default_factory=get_timestamp,
        sa_column=Column(DateTime(timezone=True), nullable=False),
    )
    pkg_name: str
    version: str
    status: str
    action: str
    log: str | None = None
    timestamp_ended: datetime | None = Field(
        default=None,
        sa_column=Column(DateTime(timezone=True)),
    )<|MERGE_RESOLUTION|>--- conflicted
+++ resolved
@@ -49,15 +49,9 @@
         default_factory=get_timestamp,
         sa_column=Column(DateTime(timezone=True), nullable=False),
     )
-<<<<<<< HEAD
     timestamp_last_used: datetime | None = Field(
-        default=None,
-        sa_column=Column(DateTime(timezone=True), nullable=True),
-=======
-    timestamp_last_used: Optional[datetime] = Field(
         default_factory=get_timestamp,
         sa_column=Column(DateTime(timezone=True), nullable=False),
->>>>>>> be857214
     )
 
     @property
