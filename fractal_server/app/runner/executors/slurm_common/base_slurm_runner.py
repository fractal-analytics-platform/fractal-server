--- conflicted
+++ resolved
@@ -559,15 +559,12 @@
         task_type: Literal["parallel", "compound", "converter_compound"],
         config: SlurmConfig,
     ) -> tuple[dict[int, Any], dict[int, BaseException]]:
-<<<<<<< HEAD
-=======
         """
         Note: `list_parameters`, `list_task_files` and `history_unit_ids`
         have the same size. For parallel tasks, this is also the number of
         input images, while for compound tasks these can differ.
         """
 
->>>>>>> 967a8bdf
         if len(self.jobs) > 0:
             raise RuntimeError(
                 f"Cannot run `multisubmit` when {len(self.jobs)=}"
