# Copyright 2022 (C) Friedrich Miescher Institute for Biomedical Research and
# University of Zurich
#
# Original authors:
# Jacopo Nespolo <jacopo.nespolo@exact-lab.it>
# Tommaso Comparin <tommaso.comparin@exact-lab.it>
#
# This file is part of Fractal and was originally developed by eXact lab S.r.l.
# <exact-lab.it> under contract with Liberali Lab from the Friedrich Miescher
# Institute for Biomedical Research and Pelkmans Lab from the University of
# Zurich.
"""
Submodule to handle the SLURM configuration for a WorkflowTask
"""
import json
from pathlib import Path
from typing import Optional
from typing import Union

from pydantic import BaseModel
from pydantic import ConfigDict
from pydantic import Field
from pydantic.error_wrappers import ValidationError

from .....config import get_settings
from .....logger import set_logger
from .....syringe import Inject

logger = set_logger(__name__)


class SlurmConfigError(ValueError):
    """
    Slurm configuration error
    """

    pass


class _SlurmConfigSet(BaseModel):
    """
    Options that can be set in `FRACTAL_SLURM_CONFIG_FILE` for the default/gpu
    SLURM config. Only used as part of `SlurmConfigFile`.

    Attributes:
        partition:
        cpus_per_task:
        mem:
            See `_parse_mem_value` for details on allowed values.
        constraint:
        gres:
        time:
        account:
        extra_lines:
    """

<<<<<<< HEAD
    model_config = ConfigDict(extra="forbid")

    partition: Optional[str] = None
    cpus_per_task: Optional[int] = None
    mem: Optional[Union[int, str]] = None
    constraint: Optional[str] = None
    gres: Optional[str] = None
    time: Optional[str] = None
    account: Optional[str] = None
    extra_lines: Optional[list[str]] = None
=======
    partition: Optional[str]
    cpus_per_task: Optional[int]
    mem: Optional[Union[int, str]]
    constraint: Optional[str]
    gres: Optional[str]
    time: Optional[str]
    account: Optional[str]
    extra_lines: Optional[list[str]]
    pre_submission_commands: Optional[list[str]]
    gpus: Optional[str]
>>>>>>> ce84bf53


class _BatchingConfigSet(BaseModel):
    """
    Options that can be set in `FRACTAL_SLURM_CONFIG_FILE` to configure the
    batching strategy (that is, how to combine several tasks in a single SLURM
    job). Only used as part of `SlurmConfigFile`.

    Attributes:
        target_cpus_per_job:
        max_cpus_per_job:
        target_mem_per_job:
            (see `_parse_mem_value` for details on allowed values)
        max_mem_per_job:
            (see `_parse_mem_value` for details on allowed values)
        target_num_jobs:
        max_num_jobs:
    """

    model_config = ConfigDict(extra="forbid")

    target_cpus_per_job: int
    max_cpus_per_job: int
    target_mem_per_job: Union[int, str]
    max_mem_per_job: Union[int, str]
    target_num_jobs: int
    max_num_jobs: int


class SlurmConfigFile(BaseModel):
    """
    Specifications for the content of `FRACTAL_SLURM_CONFIG_FILE`

    This must be a JSON file, and a valid example is
    ```JSON
    {
      "default_slurm_config": {
          "partition": "main",
          "cpus_per_task": 1
      },
      "gpu_slurm_config": {
          "partition": "gpu",
          "extra_lines": ["#SBATCH --gres=gpu:v100:1"]
      },
      "batching_config": {
          "target_cpus_per_job": 1,
          "max_cpus_per_job": 1,
          "target_mem_per_job": 200,
          "max_mem_per_job": 500,
          "target_num_jobs": 2,
          "max_num_jobs": 4
      },
      "user_local_exports": {
          "CELLPOSE_LOCAL_MODELS_PATH": "CELLPOSE_LOCAL_MODELS_PATH",
          "NAPARI_CONFIG": "napari_config.json"
      }
    }
    ```

    See `_SlurmConfigSet` and `_BatchingConfigSet` for more details.

    Attributes:
        default_slurm_config:
            Common default options for all tasks.
        gpu_slurm_config:
            Default configuration for all GPU tasks.
        batching_config:
            Configuration of the batching strategy.
        user_local_exports:
            Key-value pairs to be included as `export`-ed variables in SLURM
            submission script, after prepending values with the user's cache
            directory.
    """

    model_config = ConfigDict(extra="forbid")

    default_slurm_config: _SlurmConfigSet
    gpu_slurm_config: Optional[_SlurmConfigSet] = None
    batching_config: _BatchingConfigSet
    user_local_exports: Optional[dict[str, str]] = None


def load_slurm_config_file(
    config_path: Optional[Path] = None,
) -> SlurmConfigFile:
    """
    Load a SLURM configuration file and validate its content with
    `SlurmConfigFile`.

    Arguments:
        config_path:
    """

    if not config_path:
        settings = Inject(get_settings)
        config_path = settings.FRACTAL_SLURM_CONFIG_FILE

    # Load file
    logger.debug(f"[get_slurm_config] Now loading {config_path=}")
    try:
        with config_path.open("r") as f:
            slurm_env = json.load(f)
    except Exception as e:
        raise SlurmConfigError(
            f"Error while loading {config_path=}. "
            f"Original error:\n{str(e)}"
        )

    # Validate file content
    logger.debug(f"[load_slurm_config_file] Now validating {config_path=}")
    logger.debug(f"[load_slurm_config_file] {slurm_env=}")
    try:
        obj = SlurmConfigFile(**slurm_env)
    except ValidationError as e:
        raise SlurmConfigError(
            f"Error while loading {config_path=}. "
            f"Original error:\n{str(e)}"
        )

    # Convert memory to MB units, in all relevant attributes
    if obj.default_slurm_config.mem:
        obj.default_slurm_config.mem = _parse_mem_value(
            obj.default_slurm_config.mem
        )
    if obj.gpu_slurm_config and obj.gpu_slurm_config.mem:
        obj.gpu_slurm_config.mem = _parse_mem_value(obj.gpu_slurm_config.mem)
    obj.batching_config.target_mem_per_job = _parse_mem_value(
        obj.batching_config.target_mem_per_job
    )
    obj.batching_config.max_mem_per_job = _parse_mem_value(
        obj.batching_config.max_mem_per_job
    )

    return obj


class SlurmConfig(BaseModel):
    """
    Abstraction for SLURM parameters

    **NOTE**: `SlurmConfig` objects are created internally in `fractal-server`,
    and they are not meant to be initialized by the user; the same holds for
    `SlurmConfig` attributes (e.g. `mem_per_task_MB`), which are not meant to
    be part of the `FRACTAL_SLURM_CONFIG_FILE` JSON file (details on the
    expected file content are defined in
    [`SlurmConfigFile`](./#fractal_server.app.runner._slurm._slurm_config.SlurmConfigFile)).

    Part of the attributes map directly to some of the SLURM attribues (see
    https://slurm.schedmd.com/sbatch.html), e.g. `partition`. Other attributes
    are metaparameters which are needed in fractal-server to combine multiple
    tasks in the same SLURM job (e.g. `parallel_tasks_per_job` or
    `max_num_jobs`).

    Attributes:
        partition: Corresponds to SLURM option.
        cpus_per_task: Corresponds to SLURM option.
        mem_per_task_MB: Corresponds to `mem` SLURM option.
        job_name: Corresponds to `name` SLURM option.
        constraint: Corresponds to SLURM option.
        gres: Corresponds to SLURM option.
        account: Corresponds to SLURM option.
        gpus: Corresponds to SLURM option.
        time: Corresponds to SLURM option (WARNING: not fully supported).
        prefix: Prefix of configuration lines in SLURM submission scripts.
        shebang_line: Shebang line for SLURM submission scripts.
        extra_lines: Additional lines to include in SLURM submission scripts.
        tasks_per_job: Number of tasks for each SLURM job.
        parallel_tasks_per_job: Number of tasks to run in parallel for
                                each SLURM job.
        target_cpus_per_job: Optimal number of CPUs to be requested in each
                             SLURM job.
        max_cpus_per_job: Maximum number of CPUs that can be requested in each
                          SLURM job.
        target_mem_per_job: Optimal amount of memory (in MB) to be requested in
                            each SLURM job.
        max_mem_per_job: Maximum amount of memory (in MB) that can be requested
                         in each SLURM job.
        target_num_jobs: Optimal number of SLURM jobs for a given WorkflowTask.
        max_num_jobs: Maximum number of SLURM jobs for a given WorkflowTask.
        user_local_exports:
            Key-value pairs to be included as `export`-ed variables in SLURM
            submission script, after prepending values with the user's cache
            directory.
        pre_submission_commands: List of commands to be prepended to the sbatch
            command.
    """

    model_config = ConfigDict(extra="forbid")

    # Required SLURM parameters (note that the integer attributes are those
    # that will need to scale up with the number of parallel tasks per job)
    partition: str
    cpus_per_task: int
    mem_per_task_MB: int
    prefix: str = "#SBATCH"
    shebang_line: str = "#!/bin/sh"

    # Optional SLURM parameters
    job_name: Optional[str] = None
    constraint: Optional[str] = None
    gres: Optional[str] = None
    gpus: Optional[str] = None
    time: Optional[str] = None
    account: Optional[str] = None

    # Free-field attribute for extra lines to be added to the SLURM job
    # preamble
    extra_lines: Optional[list[str]] = Field(default_factory=list)

    # Variables that will be `export`ed in the SLURM submission script
    user_local_exports: Optional[dict[str, str]] = None

    # Metaparameters needed to combine multiple tasks in each SLURM job
    tasks_per_job: Optional[int] = None
    parallel_tasks_per_job: Optional[int] = None
    target_cpus_per_job: int
    max_cpus_per_job: int
    target_mem_per_job: int
    max_mem_per_job: int
    target_num_jobs: int
    max_num_jobs: int

    pre_submission_commands: list[str] = Field(default_factory=list)

    def _sorted_extra_lines(self) -> list[str]:
        """
        Return a copy of `self.extra_lines`, where lines starting with
        `self.prefix` are listed first.
        """

        def _no_prefix(_line):
            if _line.startswith(self.prefix):
                return 0
            else:
                return 1

        return sorted(self.extra_lines, key=_no_prefix)

    def sort_script_lines(self, script_lines: list[str]) -> list[str]:
        """
        Return a copy of `script_lines`, where lines are sorted as in:

        1. `self.shebang_line` (if present);
        2. Lines starting with `self.prefix`;
        3. Other lines.

        Arguments:
            script_lines:
        """

        def _sorting_function(_line):
            if _line == self.shebang_line:
                return 0
            elif _line.startswith(self.prefix):
                return 1
            else:
                return 2

        return sorted(script_lines, key=_sorting_function)

    def to_sbatch_preamble(
        self,
        remote_export_dir: Optional[str] = None,
    ) -> list[str]:
        """
        Compile `SlurmConfig` object into the preamble of a SLURM submission
        script.

        Arguments:
            user_cache_dir:
                Base directory for exports defined in
                `self.user_local_exports`.
        """
        if self.parallel_tasks_per_job is None:
            raise ValueError(
                "SlurmConfig.sbatch_preamble requires that "
                f"{self.parallel_tasks_per_job=} is not None."
            )
        if self.extra_lines:
            if len(self.extra_lines) != len(set(self.extra_lines)):
                raise ValueError(f"{self.extra_lines=} contains repetitions")

        mem_per_job_MB = self.parallel_tasks_per_job * self.mem_per_task_MB
        lines = [
            self.shebang_line,
            f"{self.prefix} --partition={self.partition}",
            f"{self.prefix} --ntasks={self.parallel_tasks_per_job}",
            f"{self.prefix} --cpus-per-task={self.cpus_per_task}",
            f"{self.prefix} --mem={mem_per_job_MB}M",
        ]
        for key in [
            "job_name",
            "constraint",
            "gres",
            "gpus",
            "time",
            "account",
        ]:
            value = getattr(self, key)
            if value is not None:
                # Handle the `time` parameter
                if key == "time" and self.parallel_tasks_per_job > 1:
                    # FIXME SSH: time setting must be handled better. Right now
                    # we simply propagate `time`, but this is not enough when
                    # several `srun` are combined in a single script.
                    logger.warning(
                        f"`time` SLURM parameter is set to {self.time}, "
                        "but this does not take into account the number of "
                        f"SLURM tasks ({self.parallel_tasks_per_job})."
                    )
                option = key.replace("_", "-")
                lines.append(f"{self.prefix} --{option}={value}")

        if self.extra_lines:
            for line in self._sorted_extra_lines():
                lines.append(line)

        if self.user_local_exports:
            if remote_export_dir is None:
                raise ValueError(
                    f"user_cache_dir=None but {self.user_local_exports=}"
                )
            for key, value in self.user_local_exports.items():
                tmp_value = str(Path(remote_export_dir) / value)
                lines.append(f"export {key}={tmp_value}")

        """
        FIXME export SRUN_CPUS_PER_TASK
        # From https://slurm.schedmd.com/sbatch.html: Beginning with 22.05,
        # srun will not inherit the --cpus-per-task value requested by salloc
        # or sbatch.  It must be requested again with the call to srun or set
        # with the SRUN_CPUS_PER_TASK environment variable if desired for the
        # task(s).
        if config.cpus_per_task:
            #additional_setup_lines.append(
                f"export SRUN_CPUS_PER_TASK={config.cpus_per_task}"
            )
        """

        return lines


def _parse_mem_value(raw_mem: Union[str, int]) -> int:
    """
    Convert a memory-specification string into an integer (in MB units), or
    simply return the input if it is already an integer.

    Supported units are `"M", "G", "T"`, with `"M"` being the default; some
    parsing examples are: `"10M" -> 10000`, `"3G" -> 3000000`.

    Arguments:
        raw_mem:
            A string (e.g. `"100M"`) or an integer (in MB).

    Returns:
        Integer value of memory in MB units.
    """

    info = f"[_parse_mem_value] {raw_mem=}"
    error_msg = (
        f"{info}, invalid specification of memory requirements "
        "(valid examples: 93, 71M, 93G, 71T)."
    )

    # Handle integer argument
    if isinstance(raw_mem, int):
        return raw_mem

    # Handle string argument
    if not raw_mem[0].isdigit():  # fail e.g. for raw_mem="M100"
        logger.error(error_msg)
        raise SlurmConfigError(error_msg)
    if raw_mem.isdigit():
        mem_MB = int(raw_mem)
    elif raw_mem.endswith("M"):
        stripped_raw_mem = raw_mem.strip("M")
        if not stripped_raw_mem.isdigit():
            logger.error(error_msg)
            raise SlurmConfigError(error_msg)
        mem_MB = int(stripped_raw_mem)
    elif raw_mem.endswith("G"):
        stripped_raw_mem = raw_mem.strip("G")
        if not stripped_raw_mem.isdigit():
            logger.error(error_msg)
            raise SlurmConfigError(error_msg)
        mem_MB = int(stripped_raw_mem) * 10**3
    elif raw_mem.endswith("T"):
        stripped_raw_mem = raw_mem.strip("T")
        if not stripped_raw_mem.isdigit():
            logger.error(error_msg)
            raise SlurmConfigError(error_msg)
        mem_MB = int(stripped_raw_mem) * 10**6
    else:
        logger.error(error_msg)
        raise SlurmConfigError(error_msg)

    logger.debug(f"{info}, return {mem_MB}")
    return mem_MB


def get_default_slurm_config():
    """
    Return a default `SlurmConfig` configuration object
    """
    return SlurmConfig(
        partition="main",
        cpus_per_task=1,
        mem_per_task_MB=100,
        target_cpus_per_job=1,
        max_cpus_per_job=2,
        target_mem_per_job=100,
        max_mem_per_job=500,
        target_num_jobs=2,
        max_num_jobs=4,
    )<|MERGE_RESOLUTION|>--- conflicted
+++ resolved
@@ -54,7 +54,7 @@
         extra_lines:
     """
 
-<<<<<<< HEAD
+
     model_config = ConfigDict(extra="forbid")
 
     partition: Optional[str] = None
@@ -65,18 +65,8 @@
     time: Optional[str] = None
     account: Optional[str] = None
     extra_lines: Optional[list[str]] = None
-=======
-    partition: Optional[str]
-    cpus_per_task: Optional[int]
-    mem: Optional[Union[int, str]]
-    constraint: Optional[str]
-    gres: Optional[str]
-    time: Optional[str]
-    account: Optional[str]
-    extra_lines: Optional[list[str]]
-    pre_submission_commands: Optional[list[str]]
-    gpus: Optional[str]
->>>>>>> ce84bf53
+    pre_submission_commands: Optional[list[str]] = None
+    gpus: Optional[str] = None
 
 
 class _BatchingConfigSet(BaseModel):
