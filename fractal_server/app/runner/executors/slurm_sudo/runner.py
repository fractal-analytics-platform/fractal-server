import json
import logging
import math
import os
import shlex
import subprocess  # nosec
import sys
import time
from copy import copy
from pathlib import Path
from typing import Any
from typing import Literal
from typing import Optional

import cloudpickle
from pydantic import BaseModel
from pydantic import ConfigDict
from sqlmodel import update

from ..slurm_common._check_jobs_status import (
    get_finished_jobs,
)
from ._subprocess_run_as_user import _mkdir_as_user
from ._subprocess_run_as_user import _run_command_as_user
from fractal_server import __VERSION__
from fractal_server.app.db import get_sync_db
from fractal_server.app.models.v2 import HistoryUnit
from fractal_server.app.runner.exceptions import JobExecutionError
from fractal_server.app.runner.exceptions import TaskExecutionError
from fractal_server.app.runner.executors.base_runner import BaseRunner
from fractal_server.app.runner.executors.slurm_common._batching import (
    heuristics,
)
from fractal_server.app.runner.executors.slurm_common._slurm_config import (
    SlurmConfig,
)
from fractal_server.app.runner.filenames import SHUTDOWN_FILENAME
from fractal_server.app.runner.task_files import TaskFiles
from fractal_server.app.schemas.v2 import HistoryUnitStatus
from fractal_server.config import get_settings
from fractal_server.logger import set_logger
from fractal_server.syringe import Inject


logger = set_logger(__name__)


def _handle_exception_proxy(proxy):  # FIXME
    if proxy.exc_type_name == "JobExecutionError":
        return JobExecutionError(str(proxy))
    else:
        kwargs = {}
        for key in [
            "workflow_task_id",
            "workflow_task_order",
            "task_name",
        ]:
            if key in proxy.kwargs.keys():
                kwargs[key] = proxy.kwargs[key]
        return TaskExecutionError(proxy.tb, **kwargs)


class SlurmTask(BaseModel):
    model_config = ConfigDict(arbitrary_types_allowed=True)
    component: str
    workdir_local: Path
    workdir_remote: Path
    parameters: dict[str, Any]
    zarr_url: Optional[str] = None
    task_files: TaskFiles
    index: int

    @property
    def input_pickle_file_local(self) -> str:
        return (
            self.workdir_local / f"{self.component}-input.pickle"
        ).as_posix()

    @property
    def output_pickle_file_local(self) -> str:
        return (
            self.workdir_local / f"{self.component}-output.pickle"
        ).as_posix()

    @property
    def input_pickle_file_remote(self) -> str:
        return (
            self.workdir_remote / f"{self.component}-input.pickle"
        ).as_posix()

    @property
    def output_pickle_file_remote(self) -> str:
        return (
            self.workdir_remote / f"{self.component}-output.pickle"
        ).as_posix()


class SlurmJob(BaseModel):
    slurm_job_id: Optional[str] = None
    label: str
    workdir_local: Path
    workdir_remote: Path
    tasks: list[SlurmTask]

    @property
    def slurm_log_file_local(self) -> str:
        if self.slurm_job_id:
            return (
                self.workdir_local
                / f"slurm-{self.label}-{self.slurm_job_id}.log"
            ).as_posix()
        else:
            return (
                self.workdir_local / f"slurm-{self.label}-%j.log"
            ).as_posix()

    @property
    def slurm_log_file_remote(self) -> str:
        if self.slurm_job_id:
            return (
                self.workdir_remote
                / f"slurm-{self.label}-{self.slurm_job_id}.log"
            ).as_posix()
        else:
            return (
                self.workdir_remote / f"slurm-{self.label}-%j.log"
            ).as_posix()

    @property
    def slurm_submission_script_local(self) -> str:
        return (
            self.workdir_local / f"slurm-{self.label}-submit.sh"
        ).as_posix()

    @property
    def slurm_submission_script_remote(self) -> str:
        return (
            self.workdir_remote / f"slurm-{self.label}-submit.sh"
        ).as_posix()

    @property
    def slurm_stdout(self) -> str:
        return (self.workdir_remote / f"slurm-{self.label}.out").as_posix()

    @property
    def slurm_stderr(self) -> str:
        return (self.workdir_remote / f"slurm-{self.label}.err").as_posix()

    @property
    def log_files_local(self) -> list[str]:
        return [task.task_files.log_file_local for task in self.tasks]


def _subprocess_run_or_raise(
    full_command: str,
) -> Optional[subprocess.CompletedProcess]:
    try:
        output = subprocess.run(  # nosec
            shlex.split(full_command),
            capture_output=True,
            check=True,
            encoding="utf-8",
        )
        return output
    except subprocess.CalledProcessError as e:
        error_msg = (
            f"Submit command `{full_command}` failed. "
            f"Original error:\n{str(e)}\n"
            f"Original stdout:\n{e.stdout}\n"
            f"Original stderr:\n{e.stderr}\n"
        )
        logging.error(error_msg)
        raise JobExecutionError(info=error_msg)


class RunnerSlurmSudo(BaseRunner):
    slurm_user: str
    slurm_user: str
    shutdown_file: Path
    common_script_lines: list[str]
    user_cache_dir: str
    root_dir_local: Path
    root_dir_remote: Path
    slurm_account: Optional[str] = None
    poll_interval: int
    python_worker_interpreter: str
    jobs: dict[str, SlurmJob]

    def __init__(
        self,
        *,
        slurm_user: str,
        root_dir_local: Path,
        root_dir_remote: Path,
        slurm_account: Optional[str] = None,
        common_script_lines: Optional[list[str]] = None,
        user_cache_dir: Optional[str] = None,
        slurm_poll_interval: Optional[int] = None,
    ) -> None:
        """
        Set parameters that are the same for different Fractal tasks and for
        different SLURM jobs/tasks.
        """

        self.slurm_user = slurm_user
        self.slurm_account = slurm_account
        self.common_script_lines = common_script_lines or []

        # Check that SLURM account is not set here
        # FIXME: move to little method
        try:
            invalid_line = next(
                line
                for line in self.common_script_lines
                if line.startswith("#SBATCH --account=")
            )
            raise RuntimeError(
                "Invalid line in `FractalSlurmExecutor.common_script_lines`: "
                f"'{invalid_line}'.\n"
                "SLURM account must be set via the request body of the "
                "apply-workflow endpoint, or by modifying the user properties."
            )
        except StopIteration:
            pass

        # Check Python versions
        settings = Inject(get_settings)
        if settings.FRACTAL_SLURM_WORKER_PYTHON is not None:
            self.check_remote_python_interpreter()

        self.root_dir_local = root_dir_local
        self.root_dir_remote = root_dir_remote

        # Create folders
        original_umask = os.umask(0)
        self.root_dir_local.mkdir(parents=True, exist_ok=True, mode=0o755)
        os.umask(original_umask)
        _mkdir_as_user(
            folder=self.root_dir_remote.as_posix(),
            user=self.slurm_user,
        )

        self.user_cache_dir = user_cache_dir

        self.slurm_poll_interval = (
            slurm_poll_interval or settings.FRACTAL_SLURM_POLL_INTERVAL
        )

        self.shutdown_file = self.root_dir_local / SHUTDOWN_FILENAME

        self.python_worker_interpreter = (
            settings.FRACTAL_SLURM_WORKER_PYTHON or sys.executable
        )

        self.jobs = {}

    def __enter__(self):
        return self

    def __exit__(self, exc_type, exc_val, exc_tb):
        return False

    def is_shutdown(self) -> bool:
        return self.shutdown_file.exists()

    def scancel_jobs(self) -> None:
        logger.debug("[scancel_jobs] START")

        if self.jobs:
            scancel_string = " ".join(self.job_ids)
            scancel_cmd = f"scancel {scancel_string}"
            logger.warning(f"Now scancel-ing SLURM jobs {scancel_string}")
            try:
                _run_command_as_user(
                    cmd=scancel_cmd,
                    user=self.slurm_user,
                    check=True,
                )
            except RuntimeError as e:
                logger.warning(
                    "[scancel_jobs] `scancel` command failed. "
                    f"Original error:\n{str(e)}"
                )

        logger.debug("[scancel_jobs] END")

    def _submit_single_sbatch(
        self,
        func,
        slurm_job: SlurmJob,
        slurm_config: SlurmConfig,
        remote_files: str,
    ) -> str:
        # Prepare input pickle(s)
        versions = dict(
            python=sys.version_info[:3],
            cloudpickle=cloudpickle.__version__,
            fractal_server=__VERSION__,
        )
        for task in slurm_job.tasks:
            _args = []
            _kwargs = dict(
                parameters=task.parameters, remote_files=remote_files
            )
            funcser = cloudpickle.dumps((versions, func, _args, _kwargs))
            with open(task.input_pickle_file_local, "wb") as f:
                f.write(funcser)
        # Prepare commands to be included in SLURM submission script
        settings = Inject(get_settings)
        python_worker_interpreter = (
            settings.FRACTAL_SLURM_WORKER_PYTHON or sys.executable
        )
        cmdlines = []
        for task in slurm_job.tasks:
            input_pickle_file = task.input_pickle_file_local
            output_pickle_file = task.output_pickle_file_remote
            cmdlines.append(
                (
                    f"{python_worker_interpreter}"
                    " -m fractal_server.app.runner."
                    "executors.slurm_common.remote "
                    f"--input-file {input_pickle_file} "
                    f"--output-file {output_pickle_file}"
                )
            )

        # ...
        num_tasks_max_running = slurm_config.parallel_tasks_per_job
        mem_per_task_MB = slurm_config.mem_per_task_MB

        # Set ntasks
        ntasks = min(len(cmdlines), num_tasks_max_running)
        slurm_config.parallel_tasks_per_job = ntasks

        # Prepare SLURM preamble based on SlurmConfig object
        script_lines = slurm_config.to_sbatch_preamble(
            remote_export_dir=self.user_cache_dir
        )

        # Extend SLURM preamble with variable which are not in SlurmConfig, and
        # fix their order
        script_lines.extend(
            [
                f"#SBATCH --err={slurm_job.slurm_stderr}",
                f"#SBATCH --out={slurm_job.slurm_stdout}",
                f"#SBATCH -D {slurm_job.workdir_remote}",
            ]
        )
        script_lines = slurm_config.sort_script_lines(script_lines)
        logger.debug(script_lines)

        # Always print output of `uname -n` and `pwd`
        script_lines.append(
            '"Hostname: `uname -n`; current directory: `pwd`"\n'
        )

        # Complete script preamble
        script_lines.append("\n")

        # Include command lines
        tmp_list_commands = copy(cmdlines)
        while tmp_list_commands:
            if tmp_list_commands:
                cmd = tmp_list_commands.pop(0)  # take first element
                script_lines.append(
                    "srun --ntasks=1 --cpus-per-task=$SLURM_CPUS_PER_TASK "
                    f"--mem={mem_per_task_MB}MB "
                    f"{cmd} &"
                )
        script_lines.append("wait\n")

        script = "\n".join(script_lines)

        # Write submission script
        # submission_script_contents = "\n".join(preamble_lines + cmdlines)
        with open(slurm_job.slurm_submission_script_local, "w") as f:
            f.write(script)

        # Run sbatch
        pre_command = f"sudo --set-home --non-interactive -u {self.slurm_user}"
        submit_command = (
            f"sbatch --parsable {slurm_job.slurm_submission_script_local}"
        )
        full_command = f"{pre_command} {submit_command}"

        # Submit SLURM job and retrieve job ID
        res = _subprocess_run_or_raise(full_command)
        submitted_job_id = int(res.stdout)
        slurm_job.slurm_job_id = str(submitted_job_id)

        # Add job to self.jobs
        self.jobs[slurm_job.slurm_job_id] = slurm_job
        logger.debug(f"Added {slurm_job.slurm_job_id} to self.jobs.")

    @property
    def job_ids(self) -> list[str]:
        return list(self.jobs.keys())

    def _copy_files_from_remote_to_local(self, job: SlurmJob) -> None:
        """
        Note: this would differ for SSH
        """
        source_target_list = [
            (job.slurm_log_file_remote, job.slurm_log_file_local)
        ]
        for task in job.tasks:
            source_target_list.extend(
                [
                    (
                        task.output_pickle_file_remote,
                        task.output_pickle_file_local,
                    ),
                    (
                        task.task_files.log_file_remote,
                        task.task_files.log_file_local,
                    ),
                    (
                        task.task_files.args_file_remote,
                        task.task_files.args_file_local,
                    ),
                    (
                        task.task_files.metadiff_file_remote,
                        task.task_files.metadiff_file_local,
                    ),
                ]
            )

        for source, target in source_target_list:
            # NOTE: By setting encoding=None, we read/write bytes instead
            # of strings; this is needed to also handle pickle files.
            try:
                res = _run_command_as_user(
                    cmd=f"cat {source}",
                    user=self.slurm_user,
                    encoding=None,
                    check=True,
                )
                # Write local file
                with open(target, "wb") as f:
                    f.write(res.stdout)
                logger.critical(f"Copied {source} into {target}")
            except RuntimeError as e:
                logger.warning(
                    f"SKIP copy {source} into {target}. "
                    f"Original error: {str(e)}"
                )

    def _postprocess_single_task(
        self, *, task: SlurmTask
    ) -> tuple[Any, Exception]:
        try:
            with open(task.output_pickle_file_local, "rb") as f:
                outdata = f.read()
            success, output = cloudpickle.loads(outdata)
            if success:
                result = output
                return result, None
            else:
                exception = _handle_exception_proxy(output)
                return None, exception
        except Exception as e:
            exception = JobExecutionError(f"ERROR, {str(e)}")
            return None, exception
        finally:
            Path(task.input_pickle_file_local).unlink(missing_ok=True)
            Path(task.output_pickle_file_local).unlink(missing_ok=True)

    def submit(
        self,
        func: callable,
        parameters: dict[str, Any],
        history_unit_id: int,
        task_files: TaskFiles,
        task_type: Literal[
            "non_parallel",
            "converter_non_parallel",
            "compound",
            "converter_compound",
        ],
        config: SlurmConfig,
    ) -> tuple[Any, Exception]:
        workdir_local = task_files.wftask_subfolder_local
        workdir_remote = task_files.wftask_subfolder_remote
        if self.jobs != {}:
            raise JobExecutionError("Unexpected branch: jobs should be empty.")

        if self.is_shutdown():
            raise JobExecutionError("Cannot continue after shutdown.")

        # Validation phase
        self.validate_submit_parameters(parameters, task_type=task_type)

        # Create task subfolder
        original_umask = os.umask(0)
        workdir_local.mkdir(parents=True, mode=0o755)
        os.umask(original_umask)
        _mkdir_as_user(
            folder=workdir_remote.as_posix(),
            user=self.slurm_user,
        )

        # Submission phase
        slurm_job = SlurmJob(
            label="0",
            workdir_local=workdir_local,
            workdir_remote=workdir_remote,
            tasks=[
                SlurmTask(
                    index=0,
                    component="0",
                    parameters=parameters,
                    workdir_remote=workdir_remote,
                    workdir_local=workdir_local,
                    task_files=task_files,
                )
            ],
        )  # TODO: replace with actual values (BASED ON TASKFILES)

        config.parallel_tasks_per_job = 1
        self._submit_single_sbatch(
            func,
            slurm_job=slurm_job,
<<<<<<< HEAD
            slurm_config=slurm_config,
            remote_files=task_files.remote_files_dict,
=======
            slurm_config=config,
>>>>>>> 2fc0862a
        )

        # LOGFILE = task_files.log_file_local

        # Retrieval phase
        while len(self.jobs) > 0:
            if self.is_shutdown():
                self.scancel_jobs()
            finished_job_ids = get_finished_jobs(job_ids=self.job_ids)
            with next(get_sync_db()) as db:
                for slurm_job_id in finished_job_ids:
                    slurm_job = self.jobs.pop(slurm_job_id)
                    self._copy_files_from_remote_to_local(slurm_job)
                    result, exception = self._postprocess_single_task(
                        task=slurm_job.tasks[0]
                    )
                    if result is not None:
                        if task_type not in ["compound", "converter_compound"]:
                            unit = db.get(HistoryUnit, history_unit_id)
                            unit.status = HistoryUnitStatus.DONE
                            db.merge(unit)
                            db.commit()
                    if exception is not None:
                        db.execute(
                            update(HistoryUnit)
                            .where(HistoryUnit.id == history_unit_id)
                            .values(status=HistoryUnitStatus.FAILED)
                        )
                        db.commit()

            time.sleep(self.slurm_poll_interval)

        return result, exception

    def multisubmit(
        self,
        func: callable,
        list_parameters: list[dict],
        history_unit_ids: list[int],
        list_task_files: list[TaskFiles],
        task_type: Literal["parallel", "compound", "converter_compound"],
        config: SlurmConfig,
    ):
        self.validate_multisubmit_parameters(
            list_parameters=list_parameters,
            task_type=task_type,
            list_task_files=list_task_files,
        )

        workdir_local = list_task_files[0].wftask_subfolder_local
        workdir_remote = list_task_files[0].wftask_subfolder_remote

        # Create local&remote task subfolders
        if task_type not in ["converter_compound", "compound"]:
            original_umask = os.umask(0)
            workdir_local.mkdir(parents=True, mode=0o755)
            os.umask(original_umask)
            _mkdir_as_user(
                folder=workdir_remote.as_posix(),
                user=self.slurm_user,
            )

        # Execute tasks, in chunks of size `parallel_tasks_per_job`
        # TODO Pick a data structure for results and exceptions, or review the
        # interface
        results: dict[int, Any] = {}
        exceptions: dict[int, BaseException] = {}

        original_task_files = list_task_files
        tot_tasks = len(list_parameters)

        # Set/validate parameters for task batching
        tasks_per_job, parallel_tasks_per_job = heuristics(
            # Number of parallel components (always known)
            tot_tasks=tot_tasks,
            # Optional WorkflowTask attributes:
            tasks_per_job=config.tasks_per_job,
            parallel_tasks_per_job=config.parallel_tasks_per_job,  # noqa
            # Task requirements (multiple possible sources):
            cpus_per_task=config.cpus_per_task,
            mem_per_task=config.mem_per_task_MB,
            # Fractal configuration variables (soft/hard limits):
            target_cpus_per_job=config.target_cpus_per_job,
            target_mem_per_job=config.target_mem_per_job,
            target_num_jobs=config.target_num_jobs,
            max_cpus_per_job=config.max_cpus_per_job,
            max_mem_per_job=config.max_mem_per_job,
            max_num_jobs=config.max_num_jobs,
        )
        config.parallel_tasks_per_job = parallel_tasks_per_job
        config.tasks_per_job = tasks_per_job

        # Divide arguments in batches of `tasks_per_job` tasks each
        args_batches = []
        batch_size = tasks_per_job
        for ind_chunk in range(0, tot_tasks, batch_size):
            args_batches.append(
                list_parameters[ind_chunk : ind_chunk + batch_size]  # noqa
            )
        if len(args_batches) != math.ceil(tot_tasks / tasks_per_job):
            raise RuntimeError("Something wrong here while batching tasks")

        logger.info(f"START submission phase, {list(self.jobs.keys())=}")
        for ind_batch, chunk in enumerate(args_batches):
            # TODO: replace with actual values
            tasks = []
            for ind_chunk, parameters in enumerate(chunk):
                index = (ind_batch * batch_size) + ind_chunk
                tasks.append(
                    SlurmTask(
                        index=index,
                        component=original_task_files[index].component,
                        workdir_local=workdir_local,
                        workdir_remote=workdir_remote,
                        parameters=parameters,
                        zarr_url=parameters["zarr_url"],
                        task_files=original_task_files[index],
                    ),
                )

            slurm_job = SlurmJob(
                label=f"{ind_batch:06d}",
                workdir_local=workdir_local,
                workdir_remote=workdir_remote,
                tasks=tasks,
            )
            self._submit_single_sbatch(
                func,
                slurm_job=slurm_job,
                slurm_config=config,
            )
        logger.info(f"END submission phase, {list(self.jobs.keys())=}")

        # Retrieval phase
        while len(self.jobs) > 0:
            if self.is_shutdown():
                self.scancel_jobs()
            finished_job_ids = get_finished_jobs(job_ids=self.job_ids)
            with next(get_sync_db()) as db:
                for slurm_job_id in finished_job_ids:
                    slurm_job = self.jobs.pop(slurm_job_id)
                    self._copy_files_from_remote_to_local(slurm_job)
                    for task in slurm_job.tasks:
                        result, exception = self._postprocess_single_task(
                            task=task
                        )

                        if result is not None:
                            results[task.index] = result
                            if task_type not in [
                                "compound",
                                "compound_converter",
                            ]:
                                unit = db.get(
                                    HistoryUnit, history_unit_ids[task.index]
                                )
                                unit.status = HistoryUnitStatus.DONE
                                db.merge(unit)
                                db.commit()
                        if exception is not None:
                            exceptions[task.index] = exception
                            if task_type not in [
                                "compound",
                                "compound_converter",
                            ]:
                                unit = db.get(
                                    HistoryUnit, history_unit_ids[task.index]
                                )
                                unit.status = HistoryUnitStatus.FAILED
                                db.merge(unit)
                                db.commit()

            time.sleep(self.slurm_poll_interval)
        return results, exceptions

    def check_remote_python_interpreter(self):
        """
        Check fractal-server version on the _remote_ Python interpreter.
        """
        settings = Inject(get_settings)
        output = _subprocess_run_or_raise(
            (
                f"{settings.FRACTAL_SLURM_WORKER_PYTHON} "
                "-m fractal_server.app.runner.versions"
            )
        )
        runner_version = json.loads(output.stdout.strip("\n"))[
            "fractal_server"
        ]
        if runner_version != __VERSION__:
            error_msg = (
                "Fractal-server version mismatch.\n"
                "Local interpreter: "
                f"({sys.executable}): {__VERSION__}.\n"
                "Remote interpreter: "
                f"({settings.FRACTAL_SLURM_WORKER_PYTHON}): {runner_version}."
            )
            logger.error(error_msg)
            raise RuntimeError(error_msg)<|MERGE_RESOLUTION|>--- conflicted
+++ resolved
@@ -520,12 +520,8 @@
         self._submit_single_sbatch(
             func,
             slurm_job=slurm_job,
-<<<<<<< HEAD
-            slurm_config=slurm_config,
+            slurm_config=config,
             remote_files=task_files.remote_files_dict,
-=======
-            slurm_config=config,
->>>>>>> 2fc0862a
         )
 
         # LOGFILE = task_files.log_file_local
