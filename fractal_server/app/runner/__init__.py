--- conflicted
+++ resolved
@@ -447,12 +447,9 @@
     workflow: Task,
     input_dataset: Dataset,
     output_dataset: Dataset,
-<<<<<<< HEAD
     job_id: int,
-=======
     username: str = None,
     worker_init: str = None,
->>>>>>> 0d24662b
 ):
     """
     Prepares a workflow and applies it to a dataset
