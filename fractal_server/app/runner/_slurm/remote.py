--- conflicted
+++ resolved
@@ -19,26 +19,8 @@
 
 import cloudpickle
 
-<<<<<<< HEAD
 from .exception_proxy import ExceptionProxy
 from .pickling_tools import restricted_pickle_loads
-=======
-
-class ExceptionProxy:
-    """
-    Proxy class to serialise exceptions
-
-    In general exceptions are not serialisable. This proxy class saves the
-    serialisable content of an exception. On the receiving end, it can be used
-    to reconstruct a TaskExecutionError.
-    """
-
-    def __init__(self, exc_type: type, tb: List[str], *args, **kwargs):
-        self.exc_type_name: str = exc_type.__name__
-        self.tb: List[str] = tb
-        self.args = args
-        self.kwargs = kwargs
->>>>>>> d34ebb7e
 
 
 def worker(in_fname: str, extra_import_paths: Optional[str] = None):
