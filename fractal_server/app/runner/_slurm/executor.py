# This adapts clusterfutures <https://github.com/sampsyo/clusterfutures>
# Original Copyright
# Copyright 2021 Adrian Sampson <asampson@cs.washington.edu>
# License: MIT
#
# Modified by:
# Jacopo Nespolo <jacopo.nespolo@exact-lab.it>
# Tommaso Comparin <tommaso.comparin@exact-lab.it>
# Marco Franzon <marco.franzon@exact-lab.it>
#
# Copyright 2022 (C) Friedrich Miescher Institute for Biomedical Research and
# University of Zurich
import math
import shlex
import subprocess  # nosec
import sys
import time
from concurrent.futures import Future
from concurrent.futures import InvalidStateError
from copy import copy
from pathlib import Path
from typing import Any
from typing import Callable
from typing import Optional
from typing import Sequence

import cloudpickle
from cfut import SlurmExecutor
from cfut.util import random_string

from ....config import get_settings
from ....logger import set_logger
from .._common import get_task_file_paths
from .._common import SHUTDOWN_FILENAME
from .._common import TaskFiles
from ..common import JobExecutionError
from ..common import TaskExecutionError
from ._batching import heuristics
from ._executor_wait_thread import FractalSlurmWaitThread
from ._slurm_config import get_default_slurm_config
from ._slurm_config import SlurmConfig
from ._subprocess_run_as_user import _glob_as_user
from ._subprocess_run_as_user import _path_exists_as_user
from ._subprocess_run_as_user import _run_command_as_user
from fractal_server import __VERSION__


logger = set_logger(__name__)


class SlurmJob:
    """
    Collect information related to a FractalSlurmExecutor job

    This includes three groups of attributes:

    1. Attributes related to the (possibly multi-task) SLURM job, e.g.
       submission-file path.
    2. Attributes related to single tasks, e.g. the paths of their input/output
       pickle files.
    3. SLURM configuration options, encoded in a SlurmConfig object.

    Note: A SlurmJob object is generally defined as a multi-task job. Jobs
    coming from the `map` method must have `single_task_submission=False` (even
    if `num_tasks_tot=1`), while jobs coming from `submit` must have it set to
    `True`.

    Attributes:
        num_tasks_tot:
            Total number of tasks to be executed as part of this SLURM job.
        single_task_submission:
            This must be `True` for jobs submitted as part of the `submit`
            method, and `False` for jobs coming from the `map` method.
        slurm_file_prefix:
            Prefix for SLURM-job related files (submission script and SLURM
            stdout/stderr); this is also needed in the
            `_copy_files_from_user_to_server` method.
        wftask_file_prefixes:
            Prefix for files that are created as part of the functions
            submitted for execution on the `FractalSlurmExecutor`; this is
            needed in the `_copy_files_from_user_to_server` method, and also to
            construct the names of per-task input/output pickle files.
        slurm_script:
            Path of SLURM submission script.
        slurm_stdout:
            Path of SLURM stdout file; if this includes `"%j"`, then this
            string will be replaced by the SLURM job ID upon `sbatch`
            submission.
        slurm_stderr:
            Path of SLURM stderr file; see `slurm_stdout` concerning `"%j"`.
        workerids:
            IDs that enter in the per-task input/output pickle files (one per
            task).
        input_pickle_files:
            Input pickle files (one per task).
        output_pickle_files:
            Output pickle files (one per task).
        slurm_config:
            `SlurmConfig` object.
    """

    # Job-related attributes
    num_tasks_tot: int
    single_task_submission: bool
    slurm_file_prefix: str
    slurm_script: Path
    slurm_stdout: Path
    slurm_stderr: Path
    # Per-task attributes
    workerids: tuple[str, ...]
    wftask_file_prefixes: tuple[str, ...]
    input_pickle_files: tuple[Path, ...]
    output_pickle_files: tuple[Path, ...]
    # Slurm configuration
    slurm_config: SlurmConfig

    def __init__(
        self,
        num_tasks_tot: int,
        slurm_config: SlurmConfig,
        workflow_task_file_prefix: Optional[str] = None,
        slurm_file_prefix: Optional[str] = None,
        wftask_file_prefixes: Optional[tuple[str, ...]] = None,
        single_task_submission: bool = False,
    ):
        if single_task_submission and num_tasks_tot > 1:
            raise ValueError(
                "Trying to initialize SlurmJob with"
                f"{single_task_submission=} and {num_tasks_tot=}."
            )
        self.num_tasks_tot = num_tasks_tot
        self.single_task_submission = single_task_submission
        self.slurm_file_prefix = slurm_file_prefix or "default_slurm_prefix"
        if wftask_file_prefixes is None:
            self.wftask_file_prefixes = tuple(
                "default_wftask_prefix" for i in range(self.num_tasks_tot)
            )
        else:
            self.wftask_file_prefixes = wftask_file_prefixes
        self.workerids = tuple(
            random_string() for i in range(self.num_tasks_tot)
        )
        self.slurm_config = slurm_config

    def get_clean_output_pickle_files(self) -> tuple[str, ...]:
        """
        Transform all pathlib.Path objects in self.output_pickle_files to
        strings
        """
        return tuple(str(f.as_posix()) for f in self.output_pickle_files)


class FractalSlurmExecutor(SlurmExecutor):
    """
    FractalSlurmExecutor (inherits from cfut.SlurmExecutor)

    Attributes:
        slurm_user:
            Shell username that runs the `sbatch` command.
        common_script_lines:
            Arbitrary script lines that will always be included in the
            sbatch script
        working_dir:
            Directory for both the cfut/SLURM and fractal-server files and logs
        working_dir_user:
            Directory for both the cfut/SLURM and fractal-server files and logs
        map_jobid_to_slurm_files:
            Dictionary with paths of slurm-related files for active jobs
    """

    wait_thread_cls = FractalSlurmWaitThread
    slurm_user: str
    shutdown_file: str
    common_script_lines: list[str]
    user_cache_dir: str
    working_dir: Path
    working_dir_user: Path
    map_jobid_to_slurm_files: dict[str, tuple[str, str, str]]
    keep_pickle_files: bool

    def __init__(
        self,
        slurm_user: str,
        working_dir: Path,
        working_dir_user: Path,
        shutdown_file: Optional[str] = None,
        user_cache_dir: Optional[str] = None,
        common_script_lines: Optional[list[str]] = None,
        slurm_poll_interval: Optional[int] = None,
        keep_pickle_files: bool = False,
        *args,
        **kwargs,
    ):
        """
        Init method for FractalSlurmExecutor
        """

        if not slurm_user:
            raise RuntimeError(
                "Missing attribute FractalSlurmExecutor.slurm_user"
            )

        super().__init__(*args, **kwargs)

        self.keep_pickle_files = keep_pickle_files
        self.slurm_user = slurm_user

        self.common_script_lines = common_script_lines or []
        self.working_dir = working_dir
        if not _path_exists_as_user(
            path=str(working_dir_user), user=self.slurm_user
        ):
            logger.info(f"Missing folder {working_dir_user=}")
        self.user_cache_dir = user_cache_dir

        self.working_dir_user = working_dir_user
        self.map_jobid_to_slurm_files = {}

        # Set the attribute slurm_poll_interval for self.wait_thread (see
        # cfut.SlurmWaitThread)
        if not slurm_poll_interval:
            settings = get_settings()
            slurm_poll_interval = settings.FRACTAL_SLURM_POLL_INTERVAL
        self.wait_thread.slurm_poll_interval = slurm_poll_interval
        self.wait_thread.slurm_user = self.slurm_user

        self.wait_thread.shutdown_file = (
            shutdown_file or (self.working_dir / SHUTDOWN_FILENAME).as_posix()
        )
        self.wait_thread.shutdown_callback = self.shutdown

    def _cleanup(self, jobid: str) -> None:
        """
        Given a job ID as returned by _start, perform any necessary
        cleanup after the job has finished.
        """
        with self.jobs_lock:
            self.map_jobid_to_slurm_files.pop(jobid)

    def get_input_pickle_file_path(
        self, arg: str, prefix: Optional[str] = None
    ) -> Path:
        prefix = prefix or "cfut"
        return self.working_dir / f"{prefix}_in_{arg}.pickle"

    def get_output_pickle_file_path(
        self, arg: str, prefix: Optional[str] = None
    ) -> Path:
        prefix = prefix or "cfut"
        return self.working_dir_user / f"{prefix}_out_{arg}.pickle"

    def get_slurm_script_file_path(self, prefix: Optional[str] = None) -> Path:
        prefix = prefix or "_temp"
        return self.working_dir / f"{prefix}_slurm_submit.sbatch"

    def get_slurm_stdout_file_path(
        self, arg: str = "%j", prefix: Optional[str] = None
    ) -> Path:
        prefix = prefix or "slurmpy.stdout"
        return self.working_dir_user / f"{prefix}_slurm_{arg}.out"

    def get_slurm_stderr_file_path(
        self, arg: str = "%j", prefix: Optional[str] = None
    ) -> Path:
        prefix = prefix or "slurmpy.stderr"
        return self.working_dir_user / f"{prefix}_slurm_{arg}.err"

    def submit(
        self,
        fun: Callable[..., Any],
        *fun_args: Sequence[Any],
        slurm_config: Optional[SlurmConfig] = None,
        task_files: Optional[TaskFiles] = None,
        **fun_kwargs: dict,
    ) -> Future:
        """
        Submit a function for execution on `FractalSlurmExecutor`

        Arguments:
            fun: The function to be executed
            fun_args: Function positional arguments
            fun_kwargs: Function keyword arguments
            slurm_config:
                A `SlurmConfig` object; if `None`, use
                `get_default_slurm_config()`.
            task_files:
                A `TaskFiles` object; if `None`, use
                `self.get_default_task_files()`.

        Returns:
            Future representing the execution of the current SLURM job.
        """

        # Set defaults, if needed
        if slurm_config is None:
            slurm_config = get_default_slurm_config()
        if task_files is None:
            task_files = self.get_default_task_files()

        # Set slurm_file_prefix
        slurm_file_prefix = task_files.file_prefix

        # Include common_script_lines in extra_lines
        logger.debug(
            f"Adding {self.common_script_lines=} to "
            f"{slurm_config.extra_lines=}, from submit method."
        )
        current_extra_lines = slurm_config.extra_lines or []
        slurm_config.extra_lines = (
            current_extra_lines + self.common_script_lines
        )

        # Adapt slurm_config to the fact that this is a single-task SlurmJob
        # instance
        slurm_config.tasks_per_job = 1
        slurm_config.parallel_tasks_per_job = 1

        fut = self._submit_job(
            fun,
            slurm_config=slurm_config,
            slurm_file_prefix=slurm_file_prefix,
            task_files=task_files,
            single_task_submission=True,
            args=fun_args,
            kwargs=fun_kwargs,
        )
        return fut

    def map(
        self,
        fn: Callable[..., Any],
        iterable: list[Sequence[Any]],
        *,
        slurm_config: Optional[SlurmConfig] = None,
        task_files: Optional[TaskFiles] = None,
    ):
        """
        Return an iterator with the results of several execution of a function

        This function is based on `concurrent.futures.Executor.map` from Python
        Standard Library 3.11.
        Original Copyright 2009 Brian Quinlan. All Rights Reserved. Licensed to
        PSF under a Contributor Agreement.

        Main modifications from the PSF function:

        1. Only `fn` and `iterable` can be assigned as positional arguments;
        2. `*iterables` argument replaced with a single `iterable`;
        3. `timeout` and `chunksize` arguments are not supported.

        Arguments:
            fn:
                The function to be executed
            iterable:
                An iterable such that each element is the list of arguments to
                be passed to `fn`, as in `fn(*args)`.
            slurm_config:
                A `SlurmConfig` object; if `None`, use
                `get_default_slurm_config()`.
            task_files:
                A `TaskFiles` object; if `None`, use
                `self.get_default_task_files()`.

        Returns:
            An iterator of results.
        """

        def _result_or_cancel(fut):
            """
            This function is based on the Python Standard Library 3.11.
            Original Copyright 2009 Brian Quinlan. All Rights Reserved.
            Licensed to PSF under a Contributor Agreement.
            """
            try:
                try:
                    return fut.result()
                finally:
                    fut.cancel()
            finally:
                # Break a reference cycle with the exception in
                # self._exception
                del fut

        # Set defaults, if needed
        if not slurm_config:
            slurm_config = get_default_slurm_config()
        if task_files is None:
            task_files = self.get_default_task_files()

        # Include common_script_lines in extra_lines
        logger.debug(
            f"Adding {self.common_script_lines=} to "
            f"{slurm_config.extra_lines=}, from map method."
        )
        current_extra_lines = slurm_config.extra_lines or []
        slurm_config.extra_lines = (
            current_extra_lines + self.common_script_lines
        )

        # Set file prefixes
        general_slurm_file_prefix = str(task_files.task_order)

        # Transform iterable into a list and count its elements
        list_args = list(iterable)
        tot_tasks = len(list_args)

        # Set/validate parameters for task batching
        tasks_per_job, parallel_tasks_per_job = heuristics(
            # Number of parallel components (always known)
            tot_tasks=len(list_args),
            # Optional WorkflowTask attributes:
            tasks_per_job=slurm_config.tasks_per_job,
            parallel_tasks_per_job=slurm_config.parallel_tasks_per_job,  # noqa
            # Task requirements (multiple possible sources):
            cpus_per_task=slurm_config.cpus_per_task,
            mem_per_task=slurm_config.mem_per_task_MB,
            # Fractal configuration variables (soft/hard limits):
            target_cpus_per_job=slurm_config.target_cpus_per_job,
            target_mem_per_job=slurm_config.target_mem_per_job,
            target_num_jobs=slurm_config.target_num_jobs,
            max_cpus_per_job=slurm_config.max_cpus_per_job,
            max_mem_per_job=slurm_config.max_mem_per_job,
            max_num_jobs=slurm_config.max_num_jobs,
        )
        slurm_config.parallel_tasks_per_job = parallel_tasks_per_job
        slurm_config.tasks_per_job = tasks_per_job

        # Divide arguments in batches of `n_tasks_per_script` tasks each
        args_batches = []
        batch_size = tasks_per_job
        for ind_chunk in range(0, tot_tasks, batch_size):
            args_batches.append(
                list_args[ind_chunk : ind_chunk + batch_size]  # noqa
            )
        if len(args_batches) != math.ceil(tot_tasks / tasks_per_job):
            raise RuntimeError("Something wrong here while batching tasks")

        # Construct list of futures (one per SLURM job, i.e. one per batch)
        fs = []
        current_component_index = 0
        for ind_batch, batch in enumerate(args_batches):
            batch_size = len(batch)
            this_slurm_file_prefix = (
                f"{general_slurm_file_prefix}_batch_{ind_batch:06d}"
            )
            fs.append(
                self._submit_job(
                    fn,
                    slurm_config=slurm_config,
                    slurm_file_prefix=this_slurm_file_prefix,
                    task_files=task_files,
                    single_task_submission=False,
                    components=batch,
                )
            )
            current_component_index += batch_size

        # Yield must be hidden in closure so that the futures are submitted
        # before the first iterator value is required.
        # NOTE: In this custom map() method, _result_or_cancel(fs.pop()) is an
        # iterable of results (if successful), and we should yield its elements
        # rather than the whole iterable.
        def result_iterator():
            """
            This function is based on the Python Standard Library 3.11.
            Original Copyright 2009 Brian Quinlan. All Rights Reserved.
            Licensed to PSF under a Contributor Agreement.
            """
            try:
                # reverse to keep finishing order
                fs.reverse()
                while fs:
                    # Careful not to keep a reference to the popped future
                    results = _result_or_cancel(fs.pop())
                    for res in results:
                        yield res
            finally:
                for future in fs:
                    future.cancel()

        return result_iterator()

    def _submit_job(
        self,
        fun: Callable[..., Any],
        slurm_file_prefix: str,
        task_files: TaskFiles,
        slurm_config: SlurmConfig,
        single_task_submission: bool = False,
        args: Optional[Sequence[Any]] = None,
        kwargs: Optional[dict] = None,
        components: list[Any] = None,
    ) -> Future:
        """
        Submit a multi-task job to the pool, where each task is handled via the
        pickle/remote logic

        NOTE: this method has different behaviors when it is called from the
        `self.submit` or `self.map` methods (which is also encoded in
        `single_task_submission`):

        * When called from `self.submit`, it supports general `args` and
          `kwargs` arguments;
        * When called from `self.map`, there cannot be any `args` or `kwargs`
          argument, but there must be a `components` argument.

        Arguments:
            fun:
            slurm_file_prefix:
            task_files:
            slurm_config:
            single_task_submission:
            args:
            kwargs:
            components:

        Returns:
            Future representing the execution of the current SLURM job.
        """
        fut: Future = Future()

        # Define slurm-job-related files
        if single_task_submission:
            job = SlurmJob(
                slurm_file_prefix=slurm_file_prefix,
                num_tasks_tot=1,
                slurm_config=slurm_config,
            )
            if job.num_tasks_tot > 1:
                raise ValueError(
                    "{single_task_submission=} but {job.num_tasks_tot=}"
                )
            job.single_task_submission = True
            job.wftask_file_prefixes = (task_files.file_prefix,)
        else:
            if not components or len(components) < 1:
                raise ValueError(
                    "In FractalSlurmExecutor._submit_job, given "
                    f"{components=}."
                )
            num_tasks_tot = len(components)
            job = SlurmJob(
                slurm_file_prefix=slurm_file_prefix,
                num_tasks_tot=num_tasks_tot,
                slurm_config=slurm_config,
            )
            job.wftask_file_prefixes = tuple(
                get_task_file_paths(
                    workflow_dir=task_files.workflow_dir,
                    workflow_dir_user=task_files.workflow_dir_user,
                    task_order=task_files.task_order,
                    component=component,
                ).file_prefix
                for component in components
            )

        # Define I/O pickle file names/paths
        job.input_pickle_files = tuple(
            self.get_input_pickle_file_path(
                job.workerids[ind],
                prefix=job.wftask_file_prefixes[ind],
            )
            for ind in range(job.num_tasks_tot)
        )
        job.output_pickle_files = tuple(
            self.get_output_pickle_file_path(
                job.workerids[ind],
                prefix=job.wftask_file_prefixes[ind],
            )
            for ind in range(job.num_tasks_tot)
        )

        # Define SLURM-job file names/paths
        job.slurm_script = self.get_slurm_script_file_path(
            prefix=job.slurm_file_prefix
        )
        job.slurm_stdout = self.get_slurm_stdout_file_path(
            prefix=job.slurm_file_prefix
        )
        job.slurm_stderr = self.get_slurm_stderr_file_path(
            prefix=job.slurm_file_prefix
        )

        # Dump serialized versions+function+args+kwargs to pickle file
        versions = dict(
            python=sys.version_info[:3],
            cloudpickle=cloudpickle.__version__,
            fractal_server=__VERSION__,
        )
        if job.single_task_submission:
            _args = args or []
            _kwargs = kwargs or {}
            funcser = cloudpickle.dumps((versions, fun, _args, _kwargs))
            with open(job.input_pickle_files[0], "wb") as f:
                f.write(funcser)
        else:
            for ind_component, component in enumerate(components):
                _args = [component]
                _kwargs = {}
                funcser = cloudpickle.dumps((versions, fun, _args, _kwargs))
                with open(job.input_pickle_files[ind_component], "wb") as f:
                    f.write(funcser)

        # Submit job to SLURM, and get jobid
        jobid, job = self._start(job)

        # Add the SLURM script/out/err paths to map_jobid_to_slurm_files (this
        # must be after self._start(job), so that "%j" has already been
        # replaced with the job ID)
        with self.jobs_lock:
            self.map_jobid_to_slurm_files[jobid] = (
                job.slurm_script.as_posix(),
                job.slurm_stdout.as_posix(),
                job.slurm_stderr.as_posix(),
            )

        # Thread will wait for it to finish.
        self.wait_thread.wait(
            filenames=job.get_clean_output_pickle_files(),
            jobid=jobid,
        )

        with self.jobs_lock:
            self.jobs[jobid] = (fut, job)
        return fut

    def _prepare_JobExecutionError(
        self, jobid: str, info: str
    ) -> JobExecutionError:
        """
        Prepare the `JobExecutionError` for a given job

        This method creates a `JobExecutionError` object and sets its attribute
        to the appropriate SLURM-related file names. Note that the method shoul
        always be called after values in `self.map_jobid_to_slurm_files` have
        been updated, so that they point to `self.working_dir` files which are
        readable from `fractal-server`.

        Arguments:
            jobid:
                ID of the SLURM job.
            info:
        """
<<<<<<< HEAD
        # Wait FRACTAL_SLURM_KILLWAIT_INTERVAL seconds
        settings = get_settings()
        settings.FRACTAL_SLURM_KILLWAIT_INTERVAL
        time.sleep(settings.FRACTAL_SLURM_KILLWAIT_INTERVAL)
=======
>>>>>>> a3c11466
        # Extract SLURM file paths
        with self.jobs_lock:
            (
                slurm_script_file,
                slurm_stdout_file,
                slurm_stderr_file,
            ) = self.map_jobid_to_slurm_files[jobid]
        # Construct JobExecutionError exception
        job_exc = JobExecutionError(
            cmd_file=slurm_script_file,
            stdout_file=slurm_stdout_file,
            stderr_file=slurm_stderr_file,
            info=info,
        )
        return job_exc

    def _completion(self, jobid: str) -> None:
        """
        Callback function to be executed whenever a job finishes.

        This function is executed by self.wait_thread (triggered by either
        finding an existing output pickle file `out_path` or finding that the
        SLURM job is over). Since this takes place on a different thread,
        failures may not be captured by the main thread; we use a broad
        try/except block, so that those exceptions are reported to the main
        thread via `fut.set_exception(...)`.

        Arguments:
            jobid: ID of the SLURM job
        """
        # Handle all uncaught exceptions in this broad try/except block
        try:

            # Retrieve job
            with self.jobs_lock:
                try:
                    fut, job = self.jobs.pop(jobid)
                except KeyError:
                    return
                if not self.jobs:
                    self.jobs_empty_cond.notify_all()

            # Copy all relevant files from self.working_dir_user to
            # self.working_dir

            self._copy_files_from_user_to_server(job)

            # Update the paths to use the files in self.working_dir (rather
            # than the user's ones in self.working_dir_user)
            with self.jobs_lock:
                self.map_jobid_to_slurm_files[jobid]
                (
                    slurm_script_file,
                    slurm_stdout_file,
                    slurm_stderr_file,
                ) = self.map_jobid_to_slurm_files[jobid]
            new_slurm_stdout_file = str(
                self.working_dir / Path(slurm_stdout_file).name
            )
            new_slurm_stderr_file = str(
                self.working_dir / Path(slurm_stderr_file).name
            )
            with self.jobs_lock:
                self.map_jobid_to_slurm_files[jobid] = (
                    slurm_script_file,
                    new_slurm_stdout_file,
                    new_slurm_stderr_file,
                )

            in_paths = job.input_pickle_files
            out_paths = tuple(
                self.working_dir / f.name for f in job.output_pickle_files
            )

            outputs = []
            for ind_out_path, out_path in enumerate(out_paths):
                in_path = in_paths[ind_out_path]

                # The output pickle file may be missing because of some slow
                # filesystem operation; wait some time before considering it as
                # missing
                if not out_path.exists():
<<<<<<< HEAD
                    settings = get_settings()
                    time.sleep(settings.FRACTAL_SLURM_OUTPUT_FILE_GRACE_TIME)
=======
                    settings = Inject(get_settings)
                    time.sleep(settings.FRACTAL_SLURM_ERROR_HANDLING_INTERVAL)
>>>>>>> a3c11466
                if not out_path.exists():
                    # Output pickle file is missing
                    info = (
                        "Output pickle file of the FractalSlurmExecutor job "
                        "not found.\n"
                        f"Expected file path: {str(out_path)}.\n"
                        "Here are some possible reasons:\n"
                        "1. The SLURM job was scancel-ed, either by the user "
                        "or due to an error (e.g. an out-of-memory or timeout "
                        "error). Note that if the scancel took place before "
                        "the job started running, the SLURM out/err files "
                        "will be empty.\n"
                        "2. Some error occurred upon writing the file to disk "
                        "(e.g. because there is not enough space on disk, or "
                        "due to an overloaded NFS filesystem). "
                        "Note that the server configuration has "
                        "FRACTAL_SLURM_ERROR_HANDLING_INTERVAL="
                        f"{settings.FRACTAL_SLURM_ERROR_HANDLING_INTERVAL} "
                        "seconds.\n"
                    )
                    job_exc = self._prepare_JobExecutionError(jobid, info=info)
                    try:
                        fut.set_exception(job_exc)
                        return
                    except InvalidStateError:
                        logger.warning(
                            f"Future {fut} (SLURM job ID: {jobid}) was already"
                            " cancelled, exit from"
                            " FractalSlurmExecutor._completion."
                        )
                        if not self.keep_pickle_files:
                            in_path.unlink()
                        self._cleanup(jobid)
                        return

                # Read the task output (note: we now know that out_path exists)
                with out_path.open("rb") as f:
                    outdata = f.read()
                # Note: output can be either the task result (typically a
                # dictionary) or an ExceptionProxy object; in the latter
                # case, the ExceptionProxy definition is also part of the
                # pickle file (thanks to cloudpickle.dumps).
                success, output = cloudpickle.loads(outdata)
                try:
                    if success:
                        outputs.append(output)
                    else:
                        proxy = output
                        if proxy.exc_type_name == "JobExecutionError":
                            job_exc = self._prepare_JobExecutionError(
                                jobid, info=proxy.kwargs.get("info", None)
                            )
                            fut.set_exception(job_exc)
                            return
                        else:
                            # This branch catches both TaskExecutionError's
                            # (coming from the typical fractal-server
                            # execution of tasks, and with additional
                            # fractal-specific kwargs) or arbitrary
                            # exceptions (coming from a direct use of
                            # FractalSlurmExecutor, possibly outside
                            # fractal-server)
                            kwargs = {}
                            for key in [
                                "workflow_task_id",
                                "workflow_task_order",
                                "task_name",
                            ]:
                                if key in proxy.kwargs.keys():
                                    kwargs[key] = proxy.kwargs[key]
                            exc = TaskExecutionError(proxy.tb, **kwargs)
                            fut.set_exception(exc)
                            return
                    if not self.keep_pickle_files:
                        out_path.unlink()
                except InvalidStateError:
                    logger.warning(
                        f"Future {fut} (SLURM job ID: {jobid}) was already"
                        " cancelled, exit from"
                        " FractalSlurmExecutor._completion."
                    )
                    if not self.keep_pickle_files:
                        out_path.unlink()
                        in_path.unlink()
                    self._cleanup(jobid)
                    return

                # Clean up input pickle file
                if not self.keep_pickle_files:
                    in_path.unlink()
            self._cleanup(jobid)
            if job.single_task_submission:
                fut.set_result(outputs[0])
            else:
                fut.set_result(outputs)
            return

        except Exception as e:
            try:
                fut.set_exception(e)
                return
            except InvalidStateError:
                logger.warning(
                    f"Future {fut} (SLURM job ID: {jobid}) was already"
                    " cancelled, exit from"
                    " FractalSlurmExecutor._completion."
                )

    def _copy_files_from_user_to_server(
        self,
        job: SlurmJob,
    ):
        """
        Impersonate the user and copy task-related files

        For all files in `self.working_dir_user` that start with
        `job.file_prefix`, read them (with `sudo -u` impersonation) and write
        them to `self.working_dir`.

        Files to copy:
        * Job-related files (SLURM stderr/stdout files); with prefix
          `job.slurm_file_prefix`;
        * Task-related files (stderr/stdout, args.json, metadiff.json, output
          pickle), with prefixes `job.wftask_file_prefixes`.

        Arguments:
            job:
                `SlurmJob` object (needed for its prefixes-related attributes).

        Raises:
            JobExecutionError: If a `cat` command fails.
        """
        logger.debug("Enter _copy_files_from_user_to_server")
        if self.working_dir_user == self.working_dir:
            return

        prefixes = set(
            [job.slurm_file_prefix] + list(job.wftask_file_prefixes)
        )

        logger.debug(f"[_copy_files_from_user_to_server] {prefixes=}")
        logger.debug(
            f"[_copy_files_from_user_to_server] {str(self.working_dir_user)=}"
        )

        for prefix in prefixes:

            files_to_copy = _glob_as_user(
                folder=str(self.working_dir_user),
                user=self.slurm_user,
                startswith=prefix,
            )
            logger.debug(
                "[_copy_files_from_user_to_server] "
                f"{prefix=}, {len(files_to_copy)=}"
            )

            for source_file_name in files_to_copy:
                if " " in source_file_name:
                    raise ValueError(
                        f'source_file_name="{source_file_name}" '
                        "contains whitespaces"
                    )
                source_file_path = str(
                    self.working_dir_user / source_file_name
                )
                dest_file_path = str(self.working_dir / source_file_name)

                # Read source_file_path (requires sudo)
                # NOTE: By setting encoding=None, we read/write bytes instead
                # of strings; this is needed to also handle pickle files.
                cmd = f"cat {source_file_path}"
                res = _run_command_as_user(
                    cmd=cmd, user=self.slurm_user, encoding=None
                )
                if res.returncode != 0:
                    info = (
                        f'Running cmd="{cmd}" as {self.slurm_user=} failed\n\n'
                        f"{res.returncode=}\n\n"
                        f"{res.stdout=}\n\n{res.stderr=}\n"
                    )
                    logger.error(info)
                    raise JobExecutionError(info)
                # Write to dest_file_path (including empty files)
                dest_file_path = str(self.working_dir / source_file_name)
                with open(dest_file_path, "wb") as f:
                    f.write(res.stdout)
        logger.debug("[_copy_files_from_user_to_server] End")

    def _start(
        self,
        job: SlurmJob,
    ) -> tuple[str, SlurmJob]:
        """
        Submit function for execution on a SLURM cluster
        """

        # Prepare commands to be included in SLURM submission script
        settings = get_settings()
        python_worker_interpreter = (
            settings.FRACTAL_SLURM_WORKER_PYTHON or sys.executable
        )

        cmdlines = []
        for ind_task in range(job.num_tasks_tot):
            input_pickle_file = job.input_pickle_files[ind_task]
            output_pickle_file = job.output_pickle_files[ind_task]
            cmdlines.append(
                (
                    f"{python_worker_interpreter}"
                    " -m fractal_server.app.runner._slurm.remote "
                    f"--input-file {input_pickle_file} "
                    f"--output-file {output_pickle_file}"
                )
            )

        # ...
        sbatch_script = self._prepare_sbatch_script(
            slurm_config=job.slurm_config,
            list_commands=cmdlines,
            slurm_out_path=str(job.slurm_stdout),
            slurm_err_path=str(job.slurm_stderr),
        )

        # Submit job via sbatch, and retrieve jobid

        # Write script content to a job.slurm_script
        with job.slurm_script.open("w") as f:
            f.write(sbatch_script)

        # Prepare submission command
        pre_command = f"sudo --non-interactive -u {self.slurm_user}"
        submit_command = f"sbatch --parsable {job.slurm_script}"
        full_command = f"{pre_command} {submit_command}"

        # Submit SLURM job and retrieve job ID
        try:
            output = subprocess.run(  # nosec
                shlex.split(full_command),
                capture_output=True,
                check=True,
                encoding="utf-8",
            )
        except subprocess.CalledProcessError as e:
            error_msg = (
                f"Submit command `{full_command}` failed. "
                f"Original error:\n{str(e)}"
            )
            logger.error(error_msg)
            raise JobExecutionError(info=error_msg)
        try:
            jobid = int(output.stdout)
        except ValueError as e:
            error_msg = (
                f"Submit command `{full_command}` returned "
                f"`{output.stdout=}` which cannot be cast to an integer "
                f"SLURM-job ID. Original error:\n{str(e)}"
            )
            logger.error(error_msg)
            raise JobExecutionError(info=error_msg)
        jobid_str = str(jobid)

        # Plug SLURM job id in stdout/stderr file paths
        job.slurm_stdout = Path(
            job.slurm_stdout.as_posix().replace("%j", jobid_str)
        )
        job.slurm_stderr = Path(
            job.slurm_stderr.as_posix().replace("%j", jobid_str)
        )

        return jobid_str, job

    def _prepare_sbatch_script(
        self,
        *,
        list_commands: list[str],
        slurm_out_path: str,
        slurm_err_path: str,
        slurm_config: SlurmConfig,
    ):

        num_tasks_max_running = slurm_config.parallel_tasks_per_job
        mem_per_task_MB = slurm_config.mem_per_task_MB

        # Set ntasks
        ntasks = min(len(list_commands), num_tasks_max_running)
        if len(list_commands) < num_tasks_max_running:
            ntasks = len(list_commands)
            slurm_config.parallel_tasks_per_job = ntasks
            logger.debug(
                f"{len(list_commands)=} is smaller than "
                f"{num_tasks_max_running=}. Setting {ntasks=}."
            )

        # Prepare SLURM preamble based on SlurmConfig object
        script_lines = slurm_config.to_sbatch_preamble(
            user_cache_dir=self.user_cache_dir
        )

        # Extend SLURM preamble with variable which are not in SlurmConfig, and
        # fix their order
        script_lines.extend(
            [
                f"#SBATCH --err={slurm_err_path}",
                f"#SBATCH --out={slurm_out_path}",
            ]
        )
        script_lines = slurm_config.sort_script_lines(script_lines)
        logger.debug(script_lines)

        # Complete script preamble
        script_lines.append("\n")

        # Include command lines
        tmp_list_commands = copy(list_commands)
        while tmp_list_commands:
            if tmp_list_commands:
                cmd = tmp_list_commands.pop(0)  # take first element
                script_lines.append(
                    "srun --ntasks=1 --cpus-per-task=$SLURM_CPUS_PER_TASK "
                    f"--mem={mem_per_task_MB}MB "
                    f"{cmd} &"
                )
        script_lines.append("wait\n")

        script = "\n".join(script_lines)
        return script

    def get_default_task_files(self) -> TaskFiles:
        """
        This will be called when self.submit or self.map are called from
        outside fractal-server, and then lack some optional arguments.
        """
        import random

        task_files = TaskFiles(
            workflow_dir=self.working_dir,
            workflow_dir_user=self.working_dir_user,
            task_order=random.randint(10000, 99999),  # nosec
        )
        return task_files

    def shutdown(self, wait=True, *, cancel_futures=False):
        """
        Clean up all executor variables. Note that this function is executed on
        the self.wait_thread thread, see _completion.
        """

        logger.debug("Executor shutdown: start")

        # Handle all job futures
        slurm_jobs_to_scancel = []
        with self.jobs_lock:
            while self.jobs:
                jobid, fut_and_job = self.jobs.popitem()
                slurm_jobs_to_scancel.append(jobid)
                fut, job = fut_and_job[:]
                self.map_jobid_to_slurm_files.pop(jobid)
                if not fut.cancelled():
                    fut.set_exception(
                        JobExecutionError(
                            "Job cancelled due to executor shutdown."
                        )
                    )
                    fut.cancel()

        # Cancel SLURM jobs
        if slurm_jobs_to_scancel:
            scancel_string = " ".join(slurm_jobs_to_scancel)
            logger.warning(f"Now scancel-ing SLURM jobs {scancel_string}")
            pre_command = f"sudo --non-interactive -u {self.slurm_user}"
            submit_command = f"scancel {scancel_string}"
            full_command = f"{pre_command} {submit_command}"
            logger.debug(f"Now execute `{full_command}`")
            try:
                subprocess.run(  # nosec
                    shlex.split(full_command),
                    capture_output=True,
                    check=True,
                    encoding="utf-8",
                )
            except subprocess.CalledProcessError as e:
                error_msg = (
                    f"Cancel command `{full_command}` failed. "
                    f"Original error:\n{str(e)}"
                )
                logger.error(error_msg)
                raise JobExecutionError(info=error_msg)

        logger.debug("Executor shutdown: end")<|MERGE_RESOLUTION|>--- conflicted
+++ resolved
@@ -641,13 +641,6 @@
                 ID of the SLURM job.
             info:
         """
-<<<<<<< HEAD
-        # Wait FRACTAL_SLURM_KILLWAIT_INTERVAL seconds
-        settings = get_settings()
-        settings.FRACTAL_SLURM_KILLWAIT_INTERVAL
-        time.sleep(settings.FRACTAL_SLURM_KILLWAIT_INTERVAL)
-=======
->>>>>>> a3c11466
         # Extract SLURM file paths
         with self.jobs_lock:
             (
@@ -730,13 +723,8 @@
                 # filesystem operation; wait some time before considering it as
                 # missing
                 if not out_path.exists():
-<<<<<<< HEAD
                     settings = get_settings()
-                    time.sleep(settings.FRACTAL_SLURM_OUTPUT_FILE_GRACE_TIME)
-=======
-                    settings = Inject(get_settings)
                     time.sleep(settings.FRACTAL_SLURM_ERROR_HANDLING_INTERVAL)
->>>>>>> a3c11466
                 if not out_path.exists():
                     # Output pickle file is missing
                     info = (
