# Copyright 2022 (C) Friedrich Miescher Institute for Biomedical Research and
# University of Zurich
#
# Original authors:
# Jacopo Nespolo <jacopo.nespolo@exact-lab.it>
# Tommaso Comparin <tommaso.comparin@exact-lab.it>
# Marco Franzon <marco.franzon@exact-lab.it>
#
# This file is part of Fractal and was originally developed by eXact lab S.r.l.
# <exact-lab.it> under contract with Liberali Lab from the Friedrich Miescher
# Institute for Biomedical Research and Pelkmans Lab from the University of
# Zurich.
"""
Local Bakend

This backend runs Fractal workflows using `FractalThreadPoolExecutor` (a custom
version of Python
[ThreadPoolExecutor](https://docs.python.org/3/library/concurrent.futures.html#concurrent.futures.ThreadPoolExecutor))
to run tasks in several threads.
Incidentally, it also represents the reference implementation for a backend.
"""
from pathlib import Path
from typing import Any
from typing import Optional

from ....models.v1 import Workflow
from ...async_wrap import async_wrap
<<<<<<< HEAD
from .._common import execute_tasks  # FIXME: this is v1 specific
from ..common import TaskParameters  # FIXME: this is v1 specific
from ..set_start_and_last_task_index import set_start_and_last_task_index
=======
from ...set_start_and_last_task_index import set_start_and_last_task_index
from .._common import execute_tasks
from ..common import TaskParameters
>>>>>>> 8dd8ca79
from ._submit_setup import _local_submit_setup
from .executor import FractalThreadPoolExecutor


def _process_workflow(
    *,
    workflow: Workflow,
    input_paths: list[Path],
    output_path: Path,
    input_metadata: dict[str, Any],
    input_history: list[dict[str, Any]],
    logger_name: str,
    workflow_dir: Path,
    first_task_index: int,
    last_task_index: int,
) -> dict[str, Any]:
    """
    Internal processing routine

    Schedules the workflow using a `FractalThreadPoolExecutor`.

    Cf.
    [process_workflow][fractal_server.app.runner.v1._local.process_workflow]
    for the call signature.
    """

    with FractalThreadPoolExecutor() as executor:
        output_task_pars = execute_tasks(
            executor=executor,
            task_list=workflow.task_list[
                first_task_index : (last_task_index + 1)  # noqa
            ],  # noqa
            task_pars=TaskParameters(
                input_paths=input_paths,
                output_path=output_path,
                metadata=input_metadata,
                history=input_history,
            ),
            workflow_dir=workflow_dir,
            workflow_dir_user=workflow_dir,
            logger_name=logger_name,
            submit_setup_call=_local_submit_setup,
        )
    output_dataset_metadata_history = dict(
        metadata=output_task_pars.metadata, history=output_task_pars.history
    )
    return output_dataset_metadata_history


async def process_workflow(
    *,
    workflow: Workflow,
    input_paths: list[Path],
    output_path: Path,
    input_metadata: dict[str, Any],
    input_history: list[dict[str, Any]],
    logger_name: str,
    workflow_dir: Path,
    workflow_dir_user: Optional[Path] = None,
    slurm_user: Optional[str] = None,
    slurm_account: Optional[str] = None,
    user_cache_dir: Optional[str] = None,
    worker_init: Optional[str] = None,
    first_task_index: Optional[int] = None,
    last_task_index: Optional[int] = None,
) -> dict[str, Any]:
    """
    Run a workflow

    This function is responsible for running a workflow on some input data,
    saving the output and taking care of any exception raised during the run.

    NOTE: This is the `local` backend's public interface, which also works as
    a reference implementation for other backends.

    Args:
        workflow:
            The workflow to be run
        input_paths:
            The paths to the input files to pass to the first task of the
            workflow
        output_path:
            The destination path for the last task of the workflow
        input_metadata:
            Initial metadata, passed to the first task
        logger_name:
            Name of the logger to log information on the run to
        workflow_dir:
            Working directory for this run.
        workflow_dir_user:
            Working directory for this run, on the user side. This argument is
            present for compatibility with the standard backend interface, but
            for the `local` backend it cannot be different from `workflow_dir`.
        slurm_user:
            Username to impersonate to run the workflow. This argument is
            present for compatibility with the standard backend interface, but
            is ignored in the `local` backend.
        slurm_account:
            SLURM account to use when running the workflow. This argument is
            present for compatibility with the standard backend interface, but
            is ignored in the `local` backend.
        user_cache_dir:
            Cache directory of the user who will run the workflow. This
            argument is present for compatibility with the standard backend
            interface, but is ignored in the `local` backend.
        worker_init:
            Any additional, usually backend specific, information to be passed
            to the backend executor. This argument is present for compatibility
            with the standard backend interface, but is ignored in the `local`
            backend.
        first_task_index:
            Positional index of the first task to execute; if `None`, start
            from `0`.
        last_task_index:
            Positional index of the last task to execute; if `None`, proceed
            until the last task.

    Raises:
        TaskExecutionError: wrapper for errors raised during tasks' execution
                            (positive exit codes).
        JobExecutionError: wrapper for errors raised by the tasks' executors
                           (negative exit codes).

    Returns:
        output_dataset_metadata:
            The updated metadata for the dataset, as returned by the last task
            of the workflow
    """

    if workflow_dir_user and (workflow_dir_user != workflow_dir):
        raise NotImplementedError(
            "Local backend does not support different directories "
            f"{workflow_dir=} and {workflow_dir_user=}"
        )

    # Set values of first_task_index and last_task_index
    num_tasks = len(workflow.task_list)
    first_task_index, last_task_index = set_start_and_last_task_index(
        num_tasks,
        first_task_index=first_task_index,
        last_task_index=last_task_index,
    )

    output_dataset_metadata_history = await async_wrap(_process_workflow)(
        workflow=workflow,
        input_paths=input_paths,
        output_path=output_path,
        input_metadata=input_metadata,
        input_history=input_history,
        logger_name=logger_name,
        workflow_dir=workflow_dir,
        first_task_index=first_task_index,
        last_task_index=last_task_index,
    )
    return output_dataset_metadata_history<|MERGE_RESOLUTION|>--- conflicted
+++ resolved
@@ -25,15 +25,9 @@
 
 from ....models.v1 import Workflow
 from ...async_wrap import async_wrap
-<<<<<<< HEAD
-from .._common import execute_tasks  # FIXME: this is v1 specific
-from ..common import TaskParameters  # FIXME: this is v1 specific
-from ..set_start_and_last_task_index import set_start_and_last_task_index
-=======
-from ...set_start_and_last_task_index import set_start_and_last_task_index
 from .._common import execute_tasks
 from ..common import TaskParameters
->>>>>>> 8dd8ca79
+from ..set_start_and_last_task_index import set_start_and_last_task_index
 from ._submit_setup import _local_submit_setup
 from .executor import FractalThreadPoolExecutor
 
