"""
Runner backend subsystem root V2

This module is the single entry point to the runner backend subsystem V2.
Other subystems should only import this module and not its submodules or
the individual backends.
"""
import logging
import os
import traceback
from pathlib import Path
from typing import Optional

<<<<<<< HEAD
from fabric import Connection  # FIXME: try/except import
=======
from sqlalchemy.orm import Session as DBSyncSession
>>>>>>> 1681b962
from sqlalchemy.orm.attributes import flag_modified

from ....config import get_settings
from ....logger import get_logger
from ....logger import reset_logger_handlers
from ....logger import set_logger
from ....syringe import Inject
from ....utils import get_timestamp
from ...db import DB
from ...models.v2 import DatasetV2
from ...models.v2 import JobV2
from ...models.v2 import WorkflowTaskV2
from ...models.v2 import WorkflowV2
from ...schemas.v2 import JobStatusTypeV2
from ..exceptions import JobExecutionError
from ..exceptions import TaskExecutionError
from ..executors.slurm.ssh._run_through_ssh import _mkdir_over_ssh
from ..executors.slurm.sudo._subprocess_run_as_user import _mkdir_as_user
from ..filenames import WORKFLOW_LOG_FILENAME
from ..task_files import task_subfolder_name
from ._local import process_workflow as local_process_workflow
from ._local_experimental import (
    process_workflow as local_experimental_process_workflow,
)
from ._slurm import process_workflow as slurm_sudo_process_workflow
from ._slurm_ssh import process_workflow as slurm_ssh_process_workflow
from .handle_failed_job import assemble_filters_failed_job
from .handle_failed_job import assemble_history_failed_job
from .handle_failed_job import assemble_images_failed_job
from fractal_server import __VERSION__

_backends = {}
_backends["local"] = local_process_workflow
_backends["slurm"] = slurm_sudo_process_workflow
_backends["slurm_ssh"] = slurm_ssh_process_workflow
_backends["local_experimental"] = local_experimental_process_workflow


def fail_job(
    *,
    db: DBSyncSession,
    job: JobV2,
    log_msg: str,
    logger_name: str,
    emit_log: bool = False,
) -> None:
    logger = get_logger(logger_name=logger_name)
    if emit_log:
        logger.error(log_msg)
    reset_logger_handlers(logger)
    job.status = JobStatusTypeV2.FAILED
    job.end_timestamp = get_timestamp()
    job.log = log_msg
    db.merge(job)
    db.commit()
    db.close()
    return


async def submit_workflow(
    *,
    workflow_id: int,
    dataset_id: int,
    job_id: int,
    worker_init: Optional[str] = None,
    slurm_user: Optional[str] = None,
    user_cache_dir: Optional[str] = None,
    connection: Optional[Connection] = None,
) -> None:
    """
    Prepares a workflow and applies it to a dataset

    This function wraps the process_workflow one, which is different for each
    backend (e.g. local or slurm backend).

    Args:
        workflow_id:
            ID of the workflow being applied
        dataset_id:
            Dataset ID
        job_id:
            Id of the job record which stores the state for the current
            workflow application.
        worker_init:
            Custom executor parameters that get parsed before the execution of
            each task.
        user_cache_dir:
            Cache directory (namely a path where the user can write); for the
            slurm backend, this is used as a base directory for
            `job.working_dir_user`.
        slurm_user:
            The username to impersonate for the workflow execution, for the
            slurm backend.
    """
<<<<<<< HEAD

    # Declare runner backend and set `process_workflow` function
    settings = Inject(get_settings)
    FRACTAL_RUNNER_BACKEND = settings.FRACTAL_RUNNER_BACKEND
=======
    logger_name = f"WF{workflow_id}_job{job_id}"
    logger = set_logger(logger_name=logger_name)
>>>>>>> 1681b962

    with next(DB.get_sync_db()) as db_sync:

        job: JobV2 = db_sync.get(JobV2, job_id)
        if not job:
            logger.error(f"JobV2 {job_id} does not exist")
            return

        # Declare runner backend and set `process_workflow` function
        settings = Inject(get_settings)
        FRACTAL_RUNNER_BACKEND = settings.FRACTAL_RUNNER_BACKEND
        if FRACTAL_RUNNER_BACKEND == "local":
            process_workflow = local_process_workflow
        elif FRACTAL_RUNNER_BACKEND == "local_experimental":
            process_workflow = local_experimental_process_workflow
        elif FRACTAL_RUNNER_BACKEND == "slurm":
            process_workflow = slurm_process_workflow
        else:
            fail_job(
                db=db_sync,
                job=job,
                log_msg=f"Invalid {FRACTAL_RUNNER_BACKEND=}",
                logger_name=logger_name,
                emit_log=True,
            )
            return

        dataset: DatasetV2 = db_sync.get(DatasetV2, dataset_id)
        workflow: WorkflowV2 = db_sync.get(WorkflowV2, workflow_id)
        if not (dataset and workflow):
            log_msg = ""
            if not dataset:
                log_msg += f"Cannot fetch dataset {dataset_id} from database\n"
            if not workflow:
                log_msg += (
                    f"Cannot fetch workflow {workflow_id} from database\n"
                )
            fail_job(
                db=db_sync, job=job, log_msg=log_msg, logger_name=logger_name
            )
            return

        # Define and create server-side working folder
        WORKFLOW_DIR_LOCAL = Path(job.working_dir)
        if WORKFLOW_DIR_LOCAL.exists():
            fail_job(
                db=db_sync,
                job=job,
                log_msg=f"Workflow dir {WORKFLOW_DIR_LOCAL} already exists.",
                logger_name=logger_name,
                emit_log=True,
            )
            return

        try:

            # Create WORKFLOW_DIR_LOCAL
            original_umask = os.umask(0)
            WORKFLOW_DIR_LOCAL.mkdir(parents=True, mode=0o755)
            os.umask(original_umask)

            # Define and create WORKFLOW_DIR_REMOTE
            if FRACTAL_RUNNER_BACKEND == "local":
                WORKFLOW_DIR_REMOTE = WORKFLOW_DIR_LOCAL
            elif FRACTAL_RUNNER_BACKEND == "local_experimental":
                WORKFLOW_DIR_REMOTE = WORKFLOW_DIR_LOCAL
            elif FRACTAL_RUNNER_BACKEND == "slurm":
                WORKFLOW_DIR_REMOTE = (
                    Path(user_cache_dir) / WORKFLOW_DIR_LOCAL.name
                )
                _mkdir_as_user(
                    folder=str(WORKFLOW_DIR_REMOTE), user=slurm_user
                )
            elif FRACTAL_RUNNER_BACKEND == "slurm_ssh":
                WORKFLOW_DIR_REMOTE = (
                    Path(settings.FRACTAL_SLURM_SSH_WORKING_BASE_DIR)
                    / WORKFLOW_DIR_LOCAL.name
                )
                # FIXME: move this mkdir to executor, likely within handshake
                _mkdir_over_ssh(folder=str(WORKFLOW_DIR_REMOTE))
                logging.info(f"Created {str(WORKFLOW_DIR_REMOTE)} via SSH.")
            else:
                logging.error(
                    "Invalid FRACTAL_RUNNER_BACKEND="
                    f"{settings.FRACTAL_RUNNER_BACKEND}."
                )

            # Create all tasks subfolders
            for order in range(job.first_task_index, job.last_task_index + 1):
                this_wftask = workflow.task_list[order]
                if this_wftask.is_legacy_task:
                    task_name = this_wftask.task_legacy.name
                else:
                    task_name = this_wftask.task.name
                subfolder_name = task_subfolder_name(
                    order=order,
                    task_name=task_name,
                )
                original_umask = os.umask(0)
                (WORKFLOW_DIR_LOCAL / subfolder_name).mkdir(mode=0o755)
                os.umask(original_umask)
                if FRACTAL_RUNNER_BACKEND == "slurm":
                    _mkdir_as_user(
                        folder=str(WORKFLOW_DIR_REMOTE / subfolder_name),
                        user=slurm_user,
                    )
                else:
                    logging.info("Skip remote-subfolder creation")
        except Exception as e:
<<<<<<< HEAD
            job.status = JobStatusTypeV2.FAILED
            job.end_timestamp = get_timestamp()
            error_msg = (
                "An error occurred while creating job folder and subfolders.\n"
                f"Original error: {str(e)}"
            )
            logging.error(error_msg)
            job.log = error_msg
            db_sync.merge(job)
            db_sync.commit()
            db_sync.close()
=======
            fail_job(
                db=db_sync,
                job=job,
                log_msg=(
                    "An error occurred while creating job folder and "
                    f"subfolders.\nOriginal error: {str(e)}"
                ),
                logger_name=logger_name,
                emit_log=True,
            )
>>>>>>> 1681b962
            return

        # After Session.commit() is called, either explicitly or when using a
        # context manager, all objects associated with the Session are expired.
        # https://docs.sqlalchemy.org/en/14/orm/
        #   session_basics.html#opening-and-closing-a-session
        # https://docs.sqlalchemy.org/en/14/orm/
        #   session_state_management.html#refreshing-expiring

        # See issue #928:
        # https://github.com/fractal-analytics-platform/
        #   fractal-server/issues/928

        db_sync.refresh(dataset)
        db_sync.refresh(workflow)
        for wftask in workflow.task_list:
            db_sync.refresh(wftask)

        # Write logs
        log_file_path = WORKFLOW_DIR_LOCAL / WORKFLOW_LOG_FILENAME
        logger = set_logger(
            logger_name=logger_name,
            log_file_path=log_file_path,
        )
        logger.info(
            f'Start execution of workflow "{workflow.name}"; '
            f"more logs at {str(log_file_path)}"
        )
        logger.debug(f"fractal_server.__VERSION__: {__VERSION__}")
        logger.debug(f"FRACTAL_RUNNER_BACKEND: {FRACTAL_RUNNER_BACKEND}")
        if FRACTAL_RUNNER_BACKEND == "slurm":
            logger.debug(f"slurm_user: {slurm_user}")
            logger.debug(f"slurm_account: {job.slurm_account}")
            logger.debug(f"worker_init: {worker_init}")
        elif FRACTAL_RUNNER_BACKEND == "slurm_ssh":
            logger.debug(f"ssh_host: {settings.FRACTAL_SLURM_SSH_HOST}")
            logger.debug(f"ssh_user: {settings.FRACTAL_SLURM_SSH_USER}")
            logger.debug(
                f"base dir: {settings.FRACTAL_SLURM_SSH_WORKING_BASE_DIR}"
            )
            logger.debug(f"worker_init: {worker_init}")
        logger.debug(f"job.id: {job.id}")
        logger.debug(f"job.working_dir: {job.working_dir}")
        logger.debug(f"job.working_dir_user: {job.working_dir_user}")
        logger.debug(f"job.first_task_index: {job.first_task_index}")
        logger.debug(f"job.last_task_index: {job.last_task_index}")
        logger.debug(f'START workflow "{workflow.name}"')

    try:
        if FRACTAL_RUNNER_BACKEND == "local":
            process_workflow = local_process_workflow
            backend_specific_kwargs = {}
        elif FRACTAL_RUNNER_BACKEND == "local_experimental":
            process_workflow = local_experimental_process_workflow
            backend_specific_kwargs = {}
        elif FRACTAL_RUNNER_BACKEND == "slurm":
            process_workflow = slurm_sudo_process_workflow
            backend_specific_kwargs = dict(
                slurm_user=slurm_user,
                slurm_account=job.slurm_account,
                user_cache_dir=user_cache_dir,
            )
        elif FRACTAL_RUNNER_BACKEND == "slurm_ssh":
            process_workflow = slurm_ssh_process_workflow
            backend_specific_kwargs = dict(
                ssh_host=settings.FRACTAL_SLURM_SSH_HOST,
                ssh_user=settings.FRACTAL_SLURM_SSH_USER,
                ssh_private_key_path=settings.FRACTAL_SLURM_SSH_PRIVATE_KEY_PATH,  # noqa: E501
                connection=connection,
            )
        else:
            raise RuntimeError(
                f"Invalid runner backend {FRACTAL_RUNNER_BACKEND=}"
            )

        # "The Session.close() method does not prevent the Session from being
        # used again. The Session itself does not actually have a distinct
        # “closed” state; it merely means the Session will release all database
        # connections and ORM objects."
        # (https://docs.sqlalchemy.org/en/20/orm/session_api.html#sqlalchemy.orm.Session.close).
        #
        # We close the session before the (possibly long) process_workflow
        # call, to make sure all DB connections are released. The reason why we
        # are not using a context manager within the try block is that we also
        # need access to db_sync in the except branches.
        db_sync = next(DB.get_sync_db())
        db_sync.close()

        new_dataset_attributes = await process_workflow(
            workflow=workflow,
            dataset=dataset,
            workflow_dir_local=WORKFLOW_DIR_LOCAL,
            workflow_dir_remote=WORKFLOW_DIR_REMOTE,
            logger_name=logger_name,
            worker_init=worker_init,
            first_task_index=job.first_task_index,
            last_task_index=job.last_task_index,
            **backend_specific_kwargs,
        )

        logger.info(
            f'End execution of workflow "{workflow.name}"; '
            f"more logs at {str(log_file_path)}"
        )
        logger.debug(f'END workflow "{workflow.name}"')

        # Update dataset attributes, in case of successful execution
        dataset.history.extend(new_dataset_attributes["history"])
        dataset.filters = new_dataset_attributes["filters"]
        dataset.images = new_dataset_attributes["images"]
        for attribute_name in ["filters", "history", "images"]:
            flag_modified(dataset, attribute_name)
        db_sync.merge(dataset)

        # Update job DB entry
        job.status = JobStatusTypeV2.DONE
        job.end_timestamp = get_timestamp()
        with log_file_path.open("r") as f:
            logs = f.read()
        job.log = logs
        db_sync.merge(job)
        db_sync.commit()

    except TaskExecutionError as e:

        logger.debug(f'FAILED workflow "{workflow.name}", TaskExecutionError.')
        logger.info(f'Workflow "{workflow.name}" failed (TaskExecutionError).')

        # Read dataset attributes produced by the last successful task, and
        # update the DB dataset accordingly
        failed_wftask = db_sync.get(WorkflowTaskV2, e.workflow_task_id)
        dataset.history = assemble_history_failed_job(
            job,
            dataset,
            workflow,
            logger_name=logger_name,
            failed_wftask=failed_wftask,
        )
        latest_filters = assemble_filters_failed_job(job)
        if latest_filters is not None:
            dataset.filters = latest_filters
        latest_images = assemble_images_failed_job(job)
        if latest_images is not None:
            dataset.images = latest_images
        db_sync.merge(dataset)

        exception_args_string = "\n".join(e.args)
        log_msg = (
            f"TASK ERROR: "
            f"Task name: {e.task_name}, "
            f"position in Workflow: {e.workflow_task_order}\n"
            f"TRACEBACK:\n{exception_args_string}"
        )
        fail_job(db=db_sync, job=job, log_msg=log_msg, logger_name=logger_name)

    except JobExecutionError as e:

        logger.debug(f'FAILED workflow "{workflow.name}", JobExecutionError.')
        logger.info(f'Workflow "{workflow.name}" failed (JobExecutionError).')

        # Read dataset attributes produced by the last successful task, and
        # update the DB dataset accordingly
        dataset.history = assemble_history_failed_job(
            job,
            dataset,
            workflow,
            logger_name=logger_name,
        )
        latest_filters = assemble_filters_failed_job(job)
        if latest_filters is not None:
            dataset.filters = latest_filters
        latest_images = assemble_images_failed_job(job)
        if latest_images is not None:
            dataset.images = latest_images
        db_sync.merge(dataset)

        fail_job(
            db=db_sync,
            job=job,
            log_msg=(
                f"JOB ERROR in Fractal job {job.id}:\n"
                f"TRACEBACK:\n{e.assemble_error()}"
            ),
            logger_name=logger_name,
        )

    except Exception:

        logger.debug(f'FAILED workflow "{workflow.name}", unknown error.')
        logger.info(f'Workflow "{workflow.name}" failed (unkwnon error).')

        current_traceback = traceback.format_exc()

        # Read dataset attributes produced by the last successful task, and
        # update the DB dataset accordingly
        dataset.history = assemble_history_failed_job(
            job,
            dataset,
            workflow,
            logger_name=logger_name,
        )
        latest_filters = assemble_filters_failed_job(job)
        if latest_filters is not None:
            dataset.filters = latest_filters
        latest_images = assemble_images_failed_job(job)
        if latest_images is not None:
            dataset.images = latest_images
        db_sync.merge(dataset)
        fail_job(
            db=db_sync,
            job=job,
            log_msg=(
                f"UNKNOWN ERROR in Fractal job {job.id}\n"
                f"TRACEBACK:\n{current_traceback}"
            ),
            logger_name=logger_name,
        )

    finally:
        reset_logger_handlers(logger)
        db_sync.close()<|MERGE_RESOLUTION|>--- conflicted
+++ resolved
@@ -11,11 +11,8 @@
 from pathlib import Path
 from typing import Optional
 
-<<<<<<< HEAD
 from fabric import Connection  # FIXME: try/except import
-=======
 from sqlalchemy.orm import Session as DBSyncSession
->>>>>>> 1681b962
 from sqlalchemy.orm.attributes import flag_modified
 
 from ....config import get_settings
@@ -110,15 +107,11 @@
             The username to impersonate for the workflow execution, for the
             slurm backend.
     """
-<<<<<<< HEAD
-
     # Declare runner backend and set `process_workflow` function
     settings = Inject(get_settings)
     FRACTAL_RUNNER_BACKEND = settings.FRACTAL_RUNNER_BACKEND
-=======
     logger_name = f"WF{workflow_id}_job{job_id}"
     logger = set_logger(logger_name=logger_name)
->>>>>>> 1681b962
 
     with next(DB.get_sync_db()) as db_sync:
 
@@ -130,17 +123,16 @@
         # Declare runner backend and set `process_workflow` function
         settings = Inject(get_settings)
         FRACTAL_RUNNER_BACKEND = settings.FRACTAL_RUNNER_BACKEND
-        if FRACTAL_RUNNER_BACKEND == "local":
-            process_workflow = local_process_workflow
-        elif FRACTAL_RUNNER_BACKEND == "local_experimental":
-            process_workflow = local_experimental_process_workflow
-        elif FRACTAL_RUNNER_BACKEND == "slurm":
-            process_workflow = slurm_process_workflow
-        else:
+        try:
+            process_workflow = _backends[settings.FRACTAL_RUNNER_BACKEND]
+        except KeyError as e:
             fail_job(
                 db=db_sync,
                 job=job,
-                log_msg=f"Invalid {FRACTAL_RUNNER_BACKEND=}",
+                log_msg=(
+                    f"Invalid {FRACTAL_RUNNER_BACKEND=}.\n"
+                    f"Original KeyError: {str(e)}"
+                ),
                 logger_name=logger_name,
                 emit_log=True,
             )
@@ -228,19 +220,6 @@
                 else:
                     logging.info("Skip remote-subfolder creation")
         except Exception as e:
-<<<<<<< HEAD
-            job.status = JobStatusTypeV2.FAILED
-            job.end_timestamp = get_timestamp()
-            error_msg = (
-                "An error occurred while creating job folder and subfolders.\n"
-                f"Original error: {str(e)}"
-            )
-            logging.error(error_msg)
-            job.log = error_msg
-            db_sync.merge(job)
-            db_sync.commit()
-            db_sync.close()
-=======
             fail_job(
                 db=db_sync,
                 job=job,
@@ -251,7 +230,6 @@
                 logger_name=logger_name,
                 emit_log=True,
             )
->>>>>>> 1681b962
             return
 
         # After Session.commit() is called, either explicitly or when using a
