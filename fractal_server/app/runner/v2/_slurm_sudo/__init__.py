--- conflicted
+++ resolved
@@ -43,12 +43,8 @@
     slurm_account: Optional[str] = None,
     user_cache_dir: str,
     worker_init: Optional[Union[str, list[str]]] = None,
-<<<<<<< HEAD
     job_attribute_filters: AttributeFiltersType,
-) -> dict[str, Any]:
-=======
 ) -> None:
->>>>>>> 6ec25746
     """
     Run the workflow using a `FractalSlurmExecutor`.
 
@@ -128,10 +124,5 @@
         slurm_user=slurm_user,
         slurm_account=slurm_account,
         worker_init=worker_init,
-<<<<<<< HEAD
         job_attribute_filters=job_attribute_filters,
-    )
-    return new_dataset_attributes
-=======
-    )
->>>>>>> 6ec25746
+    )