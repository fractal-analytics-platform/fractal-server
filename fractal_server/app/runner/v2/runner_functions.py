--- conflicted
+++ resolved
@@ -574,11 +574,7 @@
             result=results.get(ind, None),
             exception=exceptions.get(ind, None),
         )
-<<<<<<< HEAD
-        if init_outcome[ind].invalid_output:
-=======
-        if compute_outcomes[ind].exception is not None:
->>>>>>> 90dfb925
+        if compute_outcomes[ind].invalid_output:
             failure = True
 
     # NOTE: For compound tasks, we update `HistoryUnit.status` from here,
