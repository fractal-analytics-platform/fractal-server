# Copyright 2022 (C) Friedrich Miescher Institute for Biomedical Research and
# University of Zurich
#
# Original authors:
# Jacopo Nespolo <jacopo.nespolo@exact-lab.it>
# Tommaso Comparin <tommaso.comparin@exact-lab.it>
# Marco Franzon <marco.franzon@exact-lab.it>
#
# This file is part of Fractal and was originally developed by eXact lab S.r.l.
# <exact-lab.it> under contract with Liberali Lab from the Friedrich Miescher
# Institute for Biomedical Research and Pelkmans Lab from the University of
# Zurich.
"""
Slurm Bakend

This backend runs fractal workflows in a SLURM cluster using Clusterfutures
Executor objects.
"""
from pathlib import Path
from typing import Optional
from typing import Union

from .....ssh._fabric import FractalSSH
from ....models.v2 import DatasetV2
from ....models.v2 import WorkflowV2
from ...async_wrap import async_wrap
from ...exceptions import JobExecutionError
from ...executors.slurm.ssh.executor import FractalSlurmSSHExecutor
from ...set_start_and_last_task_index import set_start_and_last_task_index
from ..runner import execute_tasks_v2
from ._submit_setup import _slurm_submit_setup
from fractal_server.images.models import AttributeFiltersType
from fractal_server.logger import set_logger

logger = set_logger(__name__)


def _process_workflow(
    *,
    workflow: WorkflowV2,
    dataset: DatasetV2,
    logger_name: str,
    workflow_dir_local: Path,
    workflow_dir_remote: Path,
    first_task_index: int,
    last_task_index: int,
    fractal_ssh: FractalSSH,
    worker_init: Optional[Union[str, list[str]]] = None,
<<<<<<< HEAD
    job_attribute_filters: AttributeFiltersType,
) -> dict[str, Any]:
=======
) -> None:
>>>>>>> 6ec25746
    """
    Run the workflow using a `FractalSlurmSSHExecutor`.

    This function initialises the a FractalSlurmExecutor, setting logging,
    workflow working dir and user to impersonate. It then schedules the
    workflow tasks and returns the new dataset attributes
    """

    if isinstance(worker_init, str):
        worker_init = worker_init.split("\n")

    # Create main remote folder
    try:
        fractal_ssh.mkdir(folder=str(workflow_dir_remote))
        logger.info(f"Created {str(workflow_dir_remote)} via SSH.")
    except Exception as e:
        error_msg = (
            f"Could not create {str(workflow_dir_remote)} via SSH.\n"
            f"Original error: {str(e)}."
        )
        logger.error(error_msg)
        raise JobExecutionError(info=error_msg)

    with FractalSlurmSSHExecutor(
        fractal_ssh=fractal_ssh,
        workflow_dir_local=workflow_dir_local,
        workflow_dir_remote=workflow_dir_remote,
        common_script_lines=worker_init,
    ) as executor:
        execute_tasks_v2(
            wf_task_list=workflow.task_list[
                first_task_index : (last_task_index + 1)
            ],
            dataset=dataset,
            executor=executor,
            workflow_dir_local=workflow_dir_local,
            workflow_dir_remote=workflow_dir_remote,
            logger_name=logger_name,
            submit_setup_call=_slurm_submit_setup,
            job_attribute_filters=job_attribute_filters,
        )


async def process_workflow(
    *,
    workflow: WorkflowV2,
    dataset: DatasetV2,
    workflow_dir_local: Path,
    workflow_dir_remote: Optional[Path] = None,
    first_task_index: Optional[int] = None,
    last_task_index: Optional[int] = None,
    logger_name: str,
    job_attribute_filters: AttributeFiltersType,
    fractal_ssh: FractalSSH,
    worker_init: Optional[str] = None,
    # Not used
    user_cache_dir: Optional[str] = None,
    slurm_user: Optional[str] = None,
    slurm_account: Optional[str] = None,
<<<<<<< HEAD
) -> dict:
=======
    worker_init: Optional[str] = None,
) -> None:
>>>>>>> 6ec25746
    """
    Process workflow (SLURM backend public interface)
    """

    # Set values of first_task_index and last_task_index
    num_tasks = len(workflow.task_list)
    first_task_index, last_task_index = set_start_and_last_task_index(
        num_tasks,
        first_task_index=first_task_index,
        last_task_index=last_task_index,
    )

    await async_wrap(_process_workflow)(
        workflow=workflow,
        dataset=dataset,
        logger_name=logger_name,
        workflow_dir_local=workflow_dir_local,
        workflow_dir_remote=workflow_dir_remote,
        first_task_index=first_task_index,
        last_task_index=last_task_index,
        worker_init=worker_init,
        fractal_ssh=fractal_ssh,
<<<<<<< HEAD
        job_attribute_filters=job_attribute_filters,
    )
    return new_dataset_attributes
=======
    )
>>>>>>> 6ec25746
<|MERGE_RESOLUTION|>--- conflicted
+++ resolved
@@ -46,12 +46,8 @@
     last_task_index: int,
     fractal_ssh: FractalSSH,
     worker_init: Optional[Union[str, list[str]]] = None,
-<<<<<<< HEAD
     job_attribute_filters: AttributeFiltersType,
-) -> dict[str, Any]:
-=======
 ) -> None:
->>>>>>> 6ec25746
     """
     Run the workflow using a `FractalSlurmSSHExecutor`.
 
@@ -111,12 +107,7 @@
     user_cache_dir: Optional[str] = None,
     slurm_user: Optional[str] = None,
     slurm_account: Optional[str] = None,
-<<<<<<< HEAD
-) -> dict:
-=======
-    worker_init: Optional[str] = None,
 ) -> None:
->>>>>>> 6ec25746
     """
     Process workflow (SLURM backend public interface)
     """
@@ -139,10 +130,5 @@
         last_task_index=last_task_index,
         worker_init=worker_init,
         fractal_ssh=fractal_ssh,
-<<<<<<< HEAD
         job_attribute_filters=job_attribute_filters,
-    )
-    return new_dataset_attributes
-=======
-    )
->>>>>>> 6ec25746
+    )