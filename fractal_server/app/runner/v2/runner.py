import logging
from concurrent.futures import ThreadPoolExecutor
from copy import copy
from copy import deepcopy
from pathlib import Path
from typing import Callable
from typing import Optional

<<<<<<< HEAD
=======
from sqlalchemy.orm.attributes import flag_modified

from ....images import Filters
>>>>>>> 6ec25746
from ....images import SingleImage
from ....images.tools import filter_image_list
from ....images.tools import find_image_by_zarr_url
from ....images.tools import match_filter
from ..exceptions import JobExecutionError
<<<<<<< HEAD
from ..filenames import HISTORY_FILENAME
from ..filenames import IMAGES_FILENAME
from ..filenames import TYPE_FILTERS_FILENAME
=======
>>>>>>> 6ec25746
from .runner_functions import no_op_submit_setup_call
from .runner_functions import run_v2_task_compound
from .runner_functions import run_v2_task_non_parallel
from .runner_functions import run_v2_task_parallel
from .task_interface import TaskOutput
from fractal_server.app.db import get_sync_db
from fractal_server.app.models.v2 import DatasetV2
from fractal_server.app.models.v2 import WorkflowTaskV2
from fractal_server.app.schemas.v2.dataset import _DatasetHistoryItemV2
from fractal_server.app.schemas.v2.workflowtask import WorkflowTaskStatusTypeV2
from fractal_server.images.models import AttributeFiltersType


def execute_tasks_v2(
    *,
    wf_task_list: list[WorkflowTaskV2],
    dataset: DatasetV2,
    executor: ThreadPoolExecutor,
    workflow_dir_local: Path,
    workflow_dir_remote: Optional[Path] = None,
    logger_name: Optional[str] = None,
    submit_setup_call: Callable = no_op_submit_setup_call,
<<<<<<< HEAD
    job_attribute_filters: AttributeFiltersType,
) -> DatasetV2:

=======
) -> None:
>>>>>>> 6ec25746
    logger = logging.getLogger(logger_name)

    if not workflow_dir_local.exists():
        logger.warning(
            f"Now creating {workflow_dir_local}, "
            "but it should have already happened."
        )
        workflow_dir_local.mkdir()

    # Initialize local dataset attributes
    zarr_dir = dataset.zarr_dir
    tmp_images = deepcopy(dataset.images)
<<<<<<< HEAD
    tmp_type_filters = deepcopy(dataset.type_filters)
    tmp_attribute_filters = deepcopy(dataset.attribute_filters)
    tmp_history = []
=======
    tmp_filters = deepcopy(dataset.filters)
>>>>>>> 6ec25746

    for wftask in wf_task_list:
        task = wftask.task
        task_name = task.name
        logger.debug(f'SUBMIT {wftask.order}-th task (name="{task_name}")')

        # PRE TASK EXECUTION

        # Get filtered images
        pre_attribute_filters = deepcopy(tmp_attribute_filters)
        pre_attribute_filters.update(job_attribute_filters)
        pre_type_filters = copy(tmp_type_filters)
        pre_type_filters.update(wftask.type_filters)
        filtered_images = filter_image_list(
            images=tmp_images,
            type_filters=pre_type_filters,
            attribute_filters=pre_attribute_filters,
        )
        # Verify that filtered images comply with task input_types
        for image in filtered_images:
            if not match_filter(image, type_filters=task.input_types):
                raise JobExecutionError(
                    "Invalid filtered image list\n"
                    f"Task input types: {task.input_types=}\n"
                    f'Image zarr_url: {image["zarr_url"]}\n'
                    f'Image types: {image["types"]}\n'
                )
<<<<<<< HEAD

        # TASK EXECUTION
=======
        # First, set status SUBMITTED in dataset.history for each wftask
        with next(get_sync_db()) as db:
            db_dataset = db.get(DatasetV2, dataset.id)
            new_history_item = _DatasetHistoryItemV2(
                workflowtask=wftask,
                status=WorkflowTaskStatusTypeV2.SUBMITTED,
                parallelization=dict(),  # FIXME: re-include parallelization
            ).dict()
            db_dataset.history.append(new_history_item)
            flag_modified(db_dataset, "history")
            db.merge(db_dataset)
            db.commit()
        # TASK EXECUTION (V2)
>>>>>>> 6ec25746
        if task.type == "non_parallel":
            current_task_output = run_v2_task_non_parallel(
                images=filtered_images,
                zarr_dir=zarr_dir,
                wftask=wftask,
                task=task,
                workflow_dir_local=workflow_dir_local,
                workflow_dir_remote=workflow_dir_remote,
                executor=executor,
                logger_name=logger_name,
                submit_setup_call=submit_setup_call,
            )
        elif task.type == "parallel":
            current_task_output = run_v2_task_parallel(
                images=filtered_images,
                wftask=wftask,
                task=task,
                workflow_dir_local=workflow_dir_local,
                workflow_dir_remote=workflow_dir_remote,
                executor=executor,
                logger_name=logger_name,
                submit_setup_call=submit_setup_call,
            )
        elif task.type == "compound":
            current_task_output = run_v2_task_compound(
                images=filtered_images,
                zarr_dir=zarr_dir,
                wftask=wftask,
                task=task,
                workflow_dir_local=workflow_dir_local,
                workflow_dir_remote=workflow_dir_remote,
                executor=executor,
                logger_name=logger_name,
                submit_setup_call=submit_setup_call,
            )
        else:
            raise ValueError(f"Unexpected error: Invalid {task.type=}.")

        # POST TASK EXECUTION

        # If `current_task_output` includes no images (to be created, edited or
        # removed), then flag all the input images as modified. See
        # fractal-server issue #1374.
        if (
            current_task_output.image_list_updates == []
            and current_task_output.image_list_removals == []
        ):
            current_task_output = TaskOutput(
                **current_task_output.dict(exclude={"image_list_updates"}),
                image_list_updates=[
                    dict(zarr_url=img["zarr_url"]) for img in filtered_images
                ],
            )

        # Update image list
        current_task_output.check_zarr_urls_are_unique()
        for image_obj in current_task_output.image_list_updates:
            image = image_obj.dict()
            # Edit existing image
            tmp_image_paths = [img["zarr_url"] for img in tmp_images]
            if image["zarr_url"] in tmp_image_paths:
                if (
                    image["origin"] is not None
                    and image["origin"] != image["zarr_url"]
                ):
                    raise JobExecutionError(
                        "Cannot edit an image with zarr_url different from "
                        "origin.\n"
                        f"zarr_url={image['zarr_url']}\n"
                        f"origin={image['origin']}"
                    )
                img_search = find_image_by_zarr_url(
                    images=tmp_images,
                    zarr_url=image["zarr_url"],
                )
                if img_search is None:
                    raise ValueError(
                        "Unexpected error: "
                        f"Image with zarr_url {image['zarr_url']} not found, "
                        "while updating image list."
                    )
                original_img = img_search["image"]
                original_index = img_search["index"]
                updated_attributes = copy(original_img["attributes"])
                updated_types = copy(original_img["types"])

                # Update image attributes/types with task output and manifest
                updated_attributes.update(image["attributes"])
                updated_types.update(image["types"])
                updated_types.update(task.output_types)

                # Unset attributes with None value
                updated_attributes = {
                    key: value
                    for key, value in updated_attributes.items()
                    if value is not None
                }

                # Validate new image
                SingleImage(
                    zarr_url=image["zarr_url"],
                    types=updated_types,
                    attributes=updated_attributes,
                )

                # Update image in the dataset image list
                tmp_images[original_index]["attributes"] = updated_attributes
                tmp_images[original_index]["types"] = updated_types
            # Add new image
            else:
                # Check that image['zarr_url'] is relative to zarr_dir
                if not image["zarr_url"].startswith(zarr_dir):
                    raise JobExecutionError(
                        "Cannot create image if zarr_dir is not a parent "
                        "directory of zarr_url.\n"
                        f"zarr_dir: {zarr_dir}\n"
                        f"zarr_url: {image['zarr_url']}"
                    )
                # Check that image['zarr_url'] is not equal to zarr_dir
                if image["zarr_url"] == zarr_dir:
                    raise JobExecutionError(
                        "Cannot create image if zarr_url is equal to "
                        "zarr_dir.\n"
                        f"zarr_dir: {zarr_dir}\n"
                        f"zarr_url: {image['zarr_url']}"
                    )
                # Propagate attributes and types from `origin` (if any)
                updated_attributes = {}
                updated_types = {}
                if image["origin"] is not None:
                    img_search = find_image_by_zarr_url(
                        images=tmp_images,
                        zarr_url=image["origin"],
                    )
                    if img_search is not None:
                        original_img = img_search["image"]
                        updated_attributes = copy(original_img["attributes"])
                        updated_types = copy(original_img["types"])
                # Update image attributes/types with task output and manifest
                updated_attributes.update(image["attributes"])
                updated_attributes = {
                    key: value
                    for key, value in updated_attributes.items()
                    if value is not None
                }
                updated_types.update(image["types"])
                updated_types.update(task.output_types)
                new_image = dict(
                    zarr_url=image["zarr_url"],
                    origin=image["origin"],
                    attributes=updated_attributes,
                    types=updated_types,
                )
                # Validate new image
                SingleImage(**new_image)
                # Add image into the dataset image list
                tmp_images.append(new_image)

        # Remove images from tmp_images
        for img_zarr_url in current_task_output.image_list_removals:
            img_search = find_image_by_zarr_url(
                images=tmp_images, zarr_url=img_zarr_url
            )
            if img_search is None:
                raise JobExecutionError(
                    f"Cannot remove missing image (zarr_url={img_zarr_url})."
                )
            else:
                tmp_images.pop(img_search["index"])

        # Update type_filters

        # Assign the type filters based on different sources
        # (task manifest and post-execution task output)
        type_filters_from_task_manifest = task.output_types
        type_filters_from_task_output = current_task_output.type_filters

        # Check that key sets are disjoint
        keys_from_manifest = set(type_filters_from_task_manifest.keys())
        keys_from_task_output = set(type_filters_from_task_output.keys())
        if not keys_from_manifest.isdisjoint(keys_from_task_output):
            overlap = keys_from_manifest.intersection(keys_from_task_output)
            raise JobExecutionError(
                "Some type filters are being set twice, "
                f"for task '{task_name}'.\n"
                f"Types from task output: {type_filters_from_task_output}\n"
                "Types from task manifest: "
                f"{type_filters_from_task_manifest}\n"
                f"Overlapping keys: {overlap}"
            )

        # Update filters.types
        tmp_type_filters.update(type_filters_from_task_manifest)
        tmp_type_filters.update(type_filters_from_task_output)

        # Write current dataset attributes (history, images, filters) into the
        # database. They can be used (1) to retrieve the latest state
        # when the job fails, (2) from within endpoints that need up-to-date
        # information
<<<<<<< HEAD
        with open(workflow_dir_local / HISTORY_FILENAME, "w") as f:
            json.dump(tmp_history, f, indent=2)
        with open(workflow_dir_local / TYPE_FILTERS_FILENAME, "w") as f:
            json.dump(tmp_type_filters, f, indent=2)
        with open(workflow_dir_local / IMAGES_FILENAME, "w") as f:
            json.dump(tmp_images, f, indent=2)

        logger.debug(f'END    {wftask.order}-th task (name="{task_name}")')

    # NOTE: tmp_history only contains the newly-added history items (to be
    # appended to the original history), while tmp_filters and tmp_images
    # represent the new attributes (to replace the original ones)
    result = dict(
        history=tmp_history,
        type_filters=tmp_type_filters,
        images=tmp_images,
    )
    return result
=======
        with next(get_sync_db()) as db:
            db_dataset = db.get(DatasetV2, dataset.id)
            db_dataset.history[-1]["status"] = WorkflowTaskStatusTypeV2.DONE
            db_dataset.filters = tmp_filters
            db_dataset.images = tmp_images
            for attribute_name in ["filters", "history", "images"]:
                flag_modified(db_dataset, attribute_name)
            db.merge(db_dataset)
            db.commit()

        logger.debug(f'END    {wftask.order}-th task (name="{task_name}")')
>>>>>>> 6ec25746
<|MERGE_RESOLUTION|>--- conflicted
+++ resolved
@@ -6,23 +6,13 @@
 from typing import Callable
 from typing import Optional
 
-<<<<<<< HEAD
-=======
 from sqlalchemy.orm.attributes import flag_modified
 
-from ....images import Filters
->>>>>>> 6ec25746
 from ....images import SingleImage
 from ....images.tools import filter_image_list
 from ....images.tools import find_image_by_zarr_url
 from ....images.tools import match_filter
 from ..exceptions import JobExecutionError
-<<<<<<< HEAD
-from ..filenames import HISTORY_FILENAME
-from ..filenames import IMAGES_FILENAME
-from ..filenames import TYPE_FILTERS_FILENAME
-=======
->>>>>>> 6ec25746
 from .runner_functions import no_op_submit_setup_call
 from .runner_functions import run_v2_task_compound
 from .runner_functions import run_v2_task_non_parallel
@@ -45,13 +35,8 @@
     workflow_dir_remote: Optional[Path] = None,
     logger_name: Optional[str] = None,
     submit_setup_call: Callable = no_op_submit_setup_call,
-<<<<<<< HEAD
     job_attribute_filters: AttributeFiltersType,
-) -> DatasetV2:
-
-=======
 ) -> None:
->>>>>>> 6ec25746
     logger = logging.getLogger(logger_name)
 
     if not workflow_dir_local.exists():
@@ -64,13 +49,8 @@
     # Initialize local dataset attributes
     zarr_dir = dataset.zarr_dir
     tmp_images = deepcopy(dataset.images)
-<<<<<<< HEAD
     tmp_type_filters = deepcopy(dataset.type_filters)
     tmp_attribute_filters = deepcopy(dataset.attribute_filters)
-    tmp_history = []
-=======
-    tmp_filters = deepcopy(dataset.filters)
->>>>>>> 6ec25746
 
     for wftask in wf_task_list:
         task = wftask.task
@@ -98,10 +78,6 @@
                     f'Image zarr_url: {image["zarr_url"]}\n'
                     f'Image types: {image["types"]}\n'
                 )
-<<<<<<< HEAD
-
-        # TASK EXECUTION
-=======
         # First, set status SUBMITTED in dataset.history for each wftask
         with next(get_sync_db()) as db:
             db_dataset = db.get(DatasetV2, dataset.id)
@@ -115,7 +91,6 @@
             db.merge(db_dataset)
             db.commit()
         # TASK EXECUTION (V2)
->>>>>>> 6ec25746
         if task.type == "non_parallel":
             current_task_output = run_v2_task_non_parallel(
                 images=filtered_images,
@@ -315,35 +290,20 @@
         # database. They can be used (1) to retrieve the latest state
         # when the job fails, (2) from within endpoints that need up-to-date
         # information
-<<<<<<< HEAD
-        with open(workflow_dir_local / HISTORY_FILENAME, "w") as f:
-            json.dump(tmp_history, f, indent=2)
-        with open(workflow_dir_local / TYPE_FILTERS_FILENAME, "w") as f:
-            json.dump(tmp_type_filters, f, indent=2)
-        with open(workflow_dir_local / IMAGES_FILENAME, "w") as f:
-            json.dump(tmp_images, f, indent=2)
-
-        logger.debug(f'END    {wftask.order}-th task (name="{task_name}")')
-
-    # NOTE: tmp_history only contains the newly-added history items (to be
-    # appended to the original history), while tmp_filters and tmp_images
-    # represent the new attributes (to replace the original ones)
-    result = dict(
-        history=tmp_history,
-        type_filters=tmp_type_filters,
-        images=tmp_images,
-    )
-    return result
-=======
         with next(get_sync_db()) as db:
             db_dataset = db.get(DatasetV2, dataset.id)
             db_dataset.history[-1]["status"] = WorkflowTaskStatusTypeV2.DONE
-            db_dataset.filters = tmp_filters
+            db_dataset.attribute_filters = tmp_attribute_filters
+            db_dataset.type_filters = tmp_type_filters
             db_dataset.images = tmp_images
-            for attribute_name in ["filters", "history", "images"]:
+            for attribute_name in [
+                "attribute_filters",
+                "type_filters",
+                "history",
+                "images",
+            ]:
                 flag_modified(db_dataset, attribute_name)
             db.merge(db_dataset)
             db.commit()
 
-        logger.debug(f'END    {wftask.order}-th task (name="{task_name}")')
->>>>>>> 6ec25746
+        logger.debug(f'END    {wftask.order}-th task (name="{task_name}")')