--- conflicted
+++ resolved
@@ -142,16 +142,6 @@
         else:
             raise ValueError(f"Invalid {task.task_type=}.")
 
-<<<<<<< HEAD
-        # Redundant validation step (useful especially to check the merged
-        # output of a parallel task)
-        TaskOutput(**task_output.dict())
-
-        # Decorate new images with source-image attributes
-        added_images = task_output.added_images or []
-
-=======
->>>>>>> 4fb44f1a
         # Construct up-to-date filters
         new_filters = copy(tmp_dataset.filters)
         new_filters.update(task.new_filters)
@@ -180,23 +170,10 @@
         removed_images = task_output.removed_images or []
 
         # Add new images to Dataset.images
-<<<<<<< HEAD
         for image in added_images:
-            try:
-                overlap = next(
-                    _image
-                    for _image in tmp_dataset.images
-                    if _image.path == image.path
-                )
-                raise ValueError(f"Found {overlap=}")
-            except StopIteration:
-                pass
-=======
-        for image in new_images:
             if image.path in tmp_dataset.image_paths:
                 raise ValueError("Found an overlap")
 
->>>>>>> 4fb44f1a
             tmp_dataset.images.append(image)
 
         # Remove images from Dataset.images
