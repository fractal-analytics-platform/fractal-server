--- conflicted
+++ resolved
@@ -261,12 +261,7 @@
         type_filters_from_task_manifest = task.output_types
 
         # Update filters.types
-<<<<<<< HEAD
-        tmp_type_filters.update(type_filters_from_task_manifest)
-=======
         current_dataset_type_filters.update(type_filters_from_task_manifest)
-        current_dataset_type_filters.update(type_filters_from_task_output)
->>>>>>> de9a37cd
 
         # Write current dataset attributes (history, images, filters) into the
         # database. They can be used (1) to retrieve the latest state
