from typing import Any

from pydantic import BaseModel
from pydantic import Field
from pydantic import validator

from fractal_server.images import val_scalar_dict


class Filters(BaseModel):
    attributes: dict[str, Any] = Field(default_factory=dict)
    types: dict[str, bool] = Field(default_factory=dict)

<<<<<<< HEAD
    # Validators
    _attributes = validator("attributes", allow_reuse=True)(
        val_scalar_dict("attributes")
    )
=======
    class Config:
        extra = "forbid"
>>>>>>> 8cc198be
<|MERGE_RESOLUTION|>--- conflicted
+++ resolved
@@ -11,12 +11,10 @@
     attributes: dict[str, Any] = Field(default_factory=dict)
     types: dict[str, bool] = Field(default_factory=dict)
 
-<<<<<<< HEAD
+    class Config:
+        extra = "forbid"
+
     # Validators
     _attributes = validator("attributes", allow_reuse=True)(
         val_scalar_dict("attributes")
-    )
-=======
-    class Config:
-        extra = "forbid"
->>>>>>> 8cc198be
+    )