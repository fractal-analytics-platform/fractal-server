--- conflicted
+++ resolved
@@ -200,15 +200,8 @@
         job_id=job.id,
     )
 
-<<<<<<< HEAD
     return job
-=======
-    # TODO we should return a job id of some sort
-    if user.slurm_user is not None:
-        return dict(status=f"submitted, as user {user.slurm_user}")
-    else:
-        return dict(status="submitted")
->>>>>>> 0d24662b
+
 
 
 @router.post(
