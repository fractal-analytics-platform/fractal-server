from typing import Optional

from fastapi import APIRouter
from fastapi import BackgroundTasks
from fastapi import Depends
from fastapi import HTTPException
from fastapi import Response
from fastapi import status
from sqlalchemy.exc import IntegrityError
from sqlmodel import select

from ....config import get_settings
from ....logger import close_logger
from ....logger import set_logger
from ....syringe import Inject
from ...db import AsyncSession
from ...db import DBSyncSession
from ...db import get_db
from ...db import get_sync_db
from ...models import ApplyWorkflow
from ...models import ApplyWorkflowCreate
from ...models import ApplyWorkflowRead
from ...models import Dataset
from ...models import LinkUserProject
from ...models import Project
from ...models import ProjectCreate
from ...models import ProjectRead
from ...models import ProjectUpdate
from ...runner import auto_output_dataset
from ...runner import submit_workflow
from ...runner import validate_workflow_compatibility
from ...security import current_active_user
from ...security import User
from ._aux_functions import _get_dataset_check_owner
from ._aux_functions import _get_project_check_owner
from ._aux_functions import _get_workflow_check_owner


router = APIRouter()


<<<<<<< HEAD
async def _get_project_check_owner(
    *,
    project_id: int,
    user_id: int,
    db: AsyncSession,
) -> Project:
    """
    Check that user is a member of project and return

    Raises:
        HTTPException(status_code=403_FORBIDDEN): If the user is not a
                                                  member of the project
        HTTPException(status_code=404_NOT_FOUND): If the project does not
                                                  exist
    """
    project, link_user_project = await asyncio.gather(
        db.get(Project, project_id),
        db.get(LinkUserProject, (project_id, user_id)),
    )
    if not project:
        raise HTTPException(
            status_code=status.HTTP_404_NOT_FOUND, detail="Project not found"
        )
    if not link_user_project:
        raise HTTPException(
            status_code=status.HTTP_403_FORBIDDEN,
            detail=f"Not allowed on project {project_id}",
        )
    return project


async def _get_dataset_check_owner(
    *,
    project_id: int,
    dataset_id: int,
    user_id: int,
    db: AsyncSession,
) -> dict[str, Union[Dataset, Project]]:
    """
    Check that user is a member of project and return

    Raises:
        HTTPException(status_code=403_FORBIDDEN): If the user is not a
                                                         member of the project
        HTTPException(status_code=404_NOT_FOUND): If the dataset or project do
                                                  not exist
    """
    project, dataset, link_user_project = await asyncio.gather(
        db.get(Project, project_id),
        db.get(Dataset, dataset_id),
        db.get(LinkUserProject, (project_id, user_id)),
    )
    if not project:
        raise HTTPException(
            status_code=status.HTTP_404_NOT_FOUND, detail="Project not found"
        )
    if not link_user_project:
        raise HTTPException(
            status_code=status.HTTP_403_FORBIDDEN,
            detail=f"Not allowed on project {project_id}",
        )
    if not dataset:
        raise HTTPException(
            status_code=status.HTTP_404_NOT_FOUND, detail="Dataset not found"
        )
    if dataset.project_id != project_id:
        raise HTTPException(
            status_code=status.HTTP_422_UNPROCESSABLE_ENTITY,
            detail=f"Invalid {project_id=} for {dataset_id=}",
        )
    return dict(dataset=dataset, project=project)


# Main endpoints (no ID required)


=======
>>>>>>> 94470256
@router.get("/", response_model=list[ProjectRead])
async def get_list_project(
    user: User = Depends(current_active_user),
    db: AsyncSession = Depends(get_db),
) -> list[Project]:
    """
    Return list of projects user is member of
    """
    stm = (
        select(Project)
        .join(LinkUserProject)
        .where(LinkUserProject.user_id == user.id)
    )
    res = await db.execute(stm)
    project_list = res.scalars().all()
    await db.close()
    return project_list


@router.post("/", response_model=ProjectRead, status_code=201)
async def create_project(
    project: ProjectCreate,
    user: User = Depends(current_active_user),
    db: AsyncSession = Depends(get_db),
) -> Optional[ProjectRead]:
    """
    Create new poject
    """

    # Check that there is no project with the same user and name
    stm = (
        select(Project)
        .join(LinkUserProject)
        .where(Project.name == project.name)
        .where(LinkUserProject.user_id == user.id)
    )
    res = await db.execute(stm)
    if res.scalars().all():
        raise HTTPException(
            status_code=status.HTTP_422_UNPROCESSABLE_ENTITY,
            detail=f"Project name ({project.name}) already in use",
        )

    db_project = Project.from_orm(project)
    db_project.dataset_list.append(Dataset(name=project.default_dataset_name))
    db_project.user_list.append(user)
    try:
        db.add(db_project)
        await db.commit()
        await db.refresh(db_project)
        await db.close()
    except IntegrityError as e:
        await db.rollback()
        logger = set_logger("create_project")
        logger.error(str(e))
        close_logger(logger)
        raise HTTPException(
            status_code=status.HTTP_422_UNPROCESSABLE_ENTITY,
            detail=str(e),
        )

    return db_project


@router.get("/{project_id}", response_model=ProjectRead)
async def read_project(
    project_id: int,
    user: User = Depends(current_active_user),
    db: AsyncSession = Depends(get_db),
) -> Optional[ProjectRead]:
    """
    Return info on an existing project
    """
    project = await _get_project_check_owner(
        project_id=project_id, user_id=user.id, db=db
    )
    await db.close()
    return project


@router.patch("/{project_id}", response_model=ProjectRead)
async def update_project(
    project_id: int,
    project_update: ProjectUpdate,
    user: User = Depends(current_active_user),
    db: AsyncSession = Depends(get_db),
):
    project = await _get_project_check_owner(
        project_id=project_id, user_id=user.id, db=db
    )
    for key, value in project_update.dict(exclude_unset=True).items():
        setattr(project, key, value)

    await db.commit()
    await db.refresh(project)
    await db.close()
    return project


@router.delete("/{project_id}", status_code=204)
async def delete_project(
    project_id: int,
    user: User = Depends(current_active_user),
    db: AsyncSession = Depends(get_db),
) -> Response:
    """
    Delete project
    """
    project = await _get_project_check_owner(
        project_id=project_id, user_id=user.id, db=db
    )
    await db.delete(project)
    await db.commit()
    await db.close()
    return Response(status_code=status.HTTP_204_NO_CONTENT)


@router.post(
    "/{project_id}/workflow/{workflow_id}/apply/",
    status_code=status.HTTP_202_ACCEPTED,
    response_model=ApplyWorkflowRead,
)
async def apply_workflow(
    project_id: int,
    workflow_id: int,
    apply_workflow: ApplyWorkflowCreate,
    background_tasks: BackgroundTasks,
    input_dataset_id: int,
    output_dataset_id: Optional[int] = None,
    user: User = Depends(current_active_user),
    db: AsyncSession = Depends(get_db),
    db_sync: DBSyncSession = Depends(
        get_sync_db
    ),  # FIXME: why both sync and async?  # noqa
) -> Optional[ApplyWorkflowRead]:

    output = await _get_dataset_check_owner(
        project_id=project_id,
        dataset_id=input_dataset_id,
        user_id=user.id,
        db=db,
    )
    input_dataset = output["dataset"]
    project = output["project"]

    workflow = await _get_workflow_check_owner(
        project_id=project_id, workflow_id=workflow_id, user_id=user.id, db=db
    )

    if not workflow.task_list:
        raise HTTPException(
            status_code=status.HTTP_422_UNPROCESSABLE_ENTITY,
            detail=(f"Workflow {workflow_id} has empty task list"),
        )

    if output_dataset_id:
        output = await _get_dataset_check_owner(
            project_id=project_id,
            dataset_id=output_dataset_id,
            user_id=user.id,
            db=db,
        )
        output_dataset = output["dataset"]
    else:
        try:
            output_dataset = await auto_output_dataset(
                project=project,
                input_dataset=input_dataset,
                workflow=workflow,
            )
        except Exception as e:
            raise HTTPException(
                status_code=status.HTTP_422_UNPROCESSABLE_ENTITY,
                detail=(
                    f"Could not determine output dataset. "
                    f"Original error: {str(e)}."
                ),
            )

    # If backend is SLURM, check that the user has required attributes
    settings = Inject(get_settings)
    backend = settings.FRACTAL_RUNNER_BACKEND
    if backend == "slurm":
        if not user.slurm_user:
            raise HTTPException(
                status_code=status.HTTP_422_UNPROCESSABLE_ENTITY,
                detail=(
                    f"FRACTAL_RUNNER_BACKEND={backend}, "
                    f"but {user.slurm_user=}."
                ),
            )
        if not user.cache_dir:
            raise HTTPException(
                status_code=status.HTTP_422_UNPROCESSABLE_ENTITY,
                detail=(
                    f"FRACTAL_RUNNER_BACKEND={backend}, "
                    f"but {user.cache_dir=}."
                ),
            )
    if not input_dataset.resource_list:
        raise HTTPException(
            status_code=status.HTTP_422_UNPROCESSABLE_ENTITY,
            detail="Input dataset has empty resource_list",
        )
    try:
        validate_workflow_compatibility(
            workflow=workflow,
            input_dataset=input_dataset,
            output_dataset=output_dataset,
        )
    except TypeError as e:
        raise HTTPException(
            status_code=status.HTTP_422_UNPROCESSABLE_ENTITY, detail=str(e)
        )

    job = ApplyWorkflow(
        project_id=project_id,
        input_dataset_id=input_dataset_id,
        output_dataset_id=output_dataset_id,
        workflow_id=workflow_id,
        **apply_workflow.dict(),
    )
    db.add(job)
    await db.commit()
    await db.refresh(job)

    background_tasks.add_task(
        submit_workflow,
        workflow_id=workflow.id,
        input_dataset_id=input_dataset.id,
        output_dataset_id=output_dataset.id,
        job_id=job.id,
        worker_init=apply_workflow.worker_init,
        slurm_user=user.slurm_user,
        user_cache_dir=user.cache_dir,
    )

    await db.close()
    db_sync.close()

    return job<|MERGE_RESOLUTION|>--- conflicted
+++ resolved
@@ -39,85 +39,6 @@
 router = APIRouter()
 
 
-<<<<<<< HEAD
-async def _get_project_check_owner(
-    *,
-    project_id: int,
-    user_id: int,
-    db: AsyncSession,
-) -> Project:
-    """
-    Check that user is a member of project and return
-
-    Raises:
-        HTTPException(status_code=403_FORBIDDEN): If the user is not a
-                                                  member of the project
-        HTTPException(status_code=404_NOT_FOUND): If the project does not
-                                                  exist
-    """
-    project, link_user_project = await asyncio.gather(
-        db.get(Project, project_id),
-        db.get(LinkUserProject, (project_id, user_id)),
-    )
-    if not project:
-        raise HTTPException(
-            status_code=status.HTTP_404_NOT_FOUND, detail="Project not found"
-        )
-    if not link_user_project:
-        raise HTTPException(
-            status_code=status.HTTP_403_FORBIDDEN,
-            detail=f"Not allowed on project {project_id}",
-        )
-    return project
-
-
-async def _get_dataset_check_owner(
-    *,
-    project_id: int,
-    dataset_id: int,
-    user_id: int,
-    db: AsyncSession,
-) -> dict[str, Union[Dataset, Project]]:
-    """
-    Check that user is a member of project and return
-
-    Raises:
-        HTTPException(status_code=403_FORBIDDEN): If the user is not a
-                                                         member of the project
-        HTTPException(status_code=404_NOT_FOUND): If the dataset or project do
-                                                  not exist
-    """
-    project, dataset, link_user_project = await asyncio.gather(
-        db.get(Project, project_id),
-        db.get(Dataset, dataset_id),
-        db.get(LinkUserProject, (project_id, user_id)),
-    )
-    if not project:
-        raise HTTPException(
-            status_code=status.HTTP_404_NOT_FOUND, detail="Project not found"
-        )
-    if not link_user_project:
-        raise HTTPException(
-            status_code=status.HTTP_403_FORBIDDEN,
-            detail=f"Not allowed on project {project_id}",
-        )
-    if not dataset:
-        raise HTTPException(
-            status_code=status.HTTP_404_NOT_FOUND, detail="Dataset not found"
-        )
-    if dataset.project_id != project_id:
-        raise HTTPException(
-            status_code=status.HTTP_422_UNPROCESSABLE_ENTITY,
-            detail=f"Invalid {project_id=} for {dataset_id=}",
-        )
-    return dict(dataset=dataset, project=project)
-
-
-# Main endpoints (no ID required)
-
-
-=======
->>>>>>> 94470256
 @router.get("/", response_model=list[ProjectRead])
 async def get_list_project(
     user: User = Depends(current_active_user),
