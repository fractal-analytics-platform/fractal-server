# Copyright 2022 (C) Friedrich Miescher Institute for Biomedical Research and
# University of Zurich
#
# Original author(s):
# Jacopo Nespolo <jacopo.nespolo@exact-lab.it>
# Marco Franzon <marco.franzon@exact-lab.it>
# Tommaso Comparin <tommaso.comparin@exact-lab.it>
#
# This file is part of Fractal and was originally developed by eXact lab S.r.l.
# <exact-lab.it> under contract with Liberali Lab from the Friedrich Miescher
# Institute for Biomedical Research and Pelkmans Lab from the University of
# Zurich.
from copy import deepcopy
from typing import Optional

from fastapi import APIRouter
from fastapi import Depends
from fastapi import HTTPException
from fastapi import Response
from fastapi import status
from sqlmodel import select

from ...db import AsyncSession
from ...db import get_db
from ...models import Task
from ...models import Workflow
from ...models import WorkflowCreate
from ...models import WorkflowExport
from ...models import WorkflowImport
from ...models import WorkflowRead
from ...models import WorkflowTaskCreate
from ...models import WorkflowTaskRead
from ...models import WorkflowTaskUpdate
from ...models import WorkflowUpdate
from ...security import current_active_user
from ...security import User
from ._aux_functions import _check_workflow_exists
from ._aux_functions import _get_project_check_owner
from ._aux_functions import _get_workflow_check_owner
from ._aux_functions import _get_workflow_task_check_owner

<<<<<<< HEAD
router = APIRouter()


async def _get_workflow_check_owner(
    *,
    workflow_id: int,
    user_id: int,
    db: AsyncSession = Depends(get_db),
) -> Workflow:
    """
    Check that user is a member of a workflow's project and return

    Raises:
        HTTPException(status_code=403_FORBIDDEN): If the user is not a
                                                  member of the project
        HTTPException(status_code=404_NOT_FOUND): If the project or workflow do
                                                  not exist
    """

    workflow = await db.get(Workflow, workflow_id)
    if not workflow:
        raise HTTPException(
            status_code=status.HTTP_404_NOT_FOUND, detail="Workflow not found"
        )

    project, link_user_project = await asyncio.gather(
        db.get(Project, workflow.project_id),
        db.get(LinkUserProject, (workflow.project_id, user_id)),
    )
    if not project:
        raise HTTPException(
            status_code=status.HTTP_404_NOT_FOUND, detail="Project not found"
        )
    if not link_user_project:
        raise HTTPException(
            status_code=status.HTTP_403_FORBIDDEN,
            detail=f"Not allowed on project {workflow.project_id}",
        )

    return workflow


async def _get_workflow_task_check_owner(
    *,
    workflow_id: int,
    workflow_task_id: int,
    user_id: int,
    db: AsyncSession = Depends(get_db),
) -> tuple[WorkflowTask, Workflow]:
    """
    Check that user has rights to access a Workflow and a WorkflowTask and
    return the WorkflowTask

    Raises:
        HTTPException(status_code=404_NOT_FOUND): If the WorkflowTask does not
                                                  exist
        HTTPException(status_code=422_UNPROCESSABLE_ENTITY): If the
                                                             WorkflowTask is
                                                             not associated to
                                                             the Workflow
    """

    workflow_task = await db.get(WorkflowTask, workflow_task_id)
=======
>>>>>>> 94470256

router = APIRouter()


@router.get(
    "/project/{project_id}/workflow/",
    response_model=list[WorkflowRead],
)
async def get_workflow_list(
    project_id: int,
    user: User = Depends(current_active_user),
    db: AsyncSession = Depends(get_db),
) -> Optional[list[WorkflowRead]]:
    """
    Get list of workflows associated to the current project
    """
    await _get_project_check_owner(
        project_id=project_id, user_id=user.id, db=db
    )
    stm = select(Workflow).where(Workflow.project_id == project_id)
    res = await db.execute(stm)
    workflow_list = res.scalars().all()
    await db.close()
    return workflow_list


@router.post(
    "/project/{project_id}/workflow/",
    response_model=WorkflowRead,
    status_code=status.HTTP_201_CREATED,
)
async def create_workflow(
    project_id: int,
    workflow: WorkflowCreate,
    user: User = Depends(current_active_user),
    db: AsyncSession = Depends(get_db),
) -> Optional[WorkflowRead]:
    """
    Create a workflow, associate to a project
    """
    await _get_project_check_owner(
        project_id=project_id,
        user_id=user.id,
        db=db,
    )
    await _check_workflow_exists(
        name=workflow.name, project_id=project_id, db=db
    )

    db_workflow = Workflow(project_id=project_id, **workflow.dict())
    db.add(db_workflow)
    await db.commit()
    await db.refresh(db_workflow)
    await db.close()
    return db_workflow


@router.get(
    "/project/{project_id}/workflow/{workflow_id}",
    response_model=WorkflowRead,
)
async def read_workflow(
    project_id: int,
    workflow_id: int,
    user: User = Depends(current_active_user),
    db: AsyncSession = Depends(get_db),
) -> Optional[WorkflowRead]:
    """
    Get info on an existing workflow
    """

    workflow = await _get_workflow_check_owner(
        project_id=project_id, workflow_id=workflow_id, user_id=user.id, db=db
    )

    return workflow


@router.patch(
    "/project/{project_id}/workflow/{workflow_id}",
    response_model=WorkflowRead,
)
async def update_workflow(
    project_id: int,
    workflow_id: int,
    patch: WorkflowUpdate,
    user: User = Depends(current_active_user),
    db: AsyncSession = Depends(get_db),
) -> Optional[WorkflowRead]:
    """
    Edit a workflow
    """
    workflow = await _get_workflow_check_owner(
        project_id=project_id, workflow_id=workflow_id, user_id=user.id, db=db
    )

    for key, value in patch.dict(exclude_unset=True).items():
        if key == "reordered_workflowtask_ids":
            current_workflowtask_ids = [
                wftask.id for wftask in workflow.task_list
            ]
            num_tasks = len(workflow.task_list)
            if len(value) != num_tasks or set(value) != set(
                current_workflowtask_ids
            ):
                raise HTTPException(
                    status_code=status.HTTP_422_UNPROCESSABLE_ENTITY,
                    detail=(
                        "`reordered_workflowtask_ids` must be a permutation of"
                        f" {current_workflowtask_ids} (given {value})"
                    ),
                )
            for ind_wftask in range(num_tasks):
                new_order = value.index(workflow.task_list[ind_wftask].id)
                workflow.task_list[ind_wftask].order = new_order
        else:
            setattr(workflow, key, value)
    await db.commit()
    await db.refresh(workflow)
    await db.close()

    return workflow


@router.delete(
    "/project/{project_id}/workflow/{workflow_id}",
    status_code=status.HTTP_204_NO_CONTENT,
)
async def delete_workflow(
    project_id: int,
    workflow_id: int,
    user: User = Depends(current_active_user),
    db: AsyncSession = Depends(get_db),
) -> Response:
    """
    Delte a workflow
    """

    workflow = await _get_workflow_check_owner(
        project_id=project_id, workflow_id=workflow_id, user_id=user.id, db=db
    )

    await db.delete(workflow)
    await db.commit()

    return Response(status_code=status.HTTP_204_NO_CONTENT)


@router.get(
    "/project/{project_id}/workflow/{workflow_id}/export/",
    response_model=WorkflowExport,
)
async def export_worfklow(
    project_id: int,
    workflow_id: int,
    user: User = Depends(current_active_user),
    db: AsyncSession = Depends(get_db),
) -> Optional[WorkflowExport]:
    """
    Export an existing workflow, after stripping all IDs
    """
    workflow = await _get_workflow_check_owner(
        project_id=project_id, workflow_id=workflow_id, user_id=user.id, db=db
    )
    await db.close()
    return workflow


@router.post(
    "/project/{project_id}/workflow/import/",
    response_model=WorkflowRead,
    status_code=status.HTTP_201_CREATED,
)
async def import_workflow(
    project_id: int,
    workflow: WorkflowImport,
    user: User = Depends(current_active_user),
    db: AsyncSession = Depends(get_db),
) -> Optional[WorkflowRead]:
    """
    Import an existing workflow into a project

    Also create all required objects (i.e. Workflow and WorkflowTask's) along
    the way.
    """

    # Preliminary checks
    await _get_project_check_owner(
        project_id=project_id,
        user_id=user.id,
        db=db,
    )

    await _check_workflow_exists(
        name=workflow.name, project_id=project_id, db=db
    )

    # Check that all required tasks are available
    # NOTE: by now we go through the pair (source, name), but later on we may
    # combine them into source -- see issue #293.
    tasks = [wf_task.task for wf_task in workflow.task_list]
    sourcename_to_id = {}
    for task in tasks:
        source = task.source
        name = task.name
        if not (source, name) in sourcename_to_id.keys():
            stm = select(Task).where(Task.source == source)
            tasks_by_source = (await db.execute(stm)).scalars().all()
            if not tasks_by_source:
                raise HTTPException(
                    status_code=status.HTTP_422_UNPROCESSABLE_ENTITY,
                    detail=(f"Found 0 tasks with {source=}."),
                )
            else:
                stm = (
                    select(Task)
                    .where(Task.source == source)
                    .where(Task.name == name)
                )
                current_task = (await db.execute(stm)).scalars().all()
                if len(current_task) != 1:
                    raise HTTPException(
                        status_code=status.HTTP_422_UNPROCESSABLE_ENTITY,
                        detail=(
                            f"Found {len(current_task)} tasks with "
                            f"{name =} and {source=}."
                        ),
                    )
                sourcename_to_id[(source, name)] = current_task[0].id

    # Create new Workflow (with empty task_list)
    db_workflow = Workflow(
        project_id=project_id,
        **workflow.dict(exclude_none=True, exclude={"task_list"}),
    )
    db.add(db_workflow)
    await db.commit()
    await db.refresh(db_workflow)

    # Insert tasks
    async with db:
        for _, wf_task in enumerate(workflow.task_list):
            # Identify task_id
            source = wf_task.task.source
            name = wf_task.task.name
            task_id = sourcename_to_id[(source, name)]
            # Prepare new_wf_task
            new_wf_task = WorkflowTaskCreate(
                **wf_task.dict(exclude_none=True),
            )
            # Insert task
            await db_workflow.insert_task(
                **new_wf_task.dict(),
                task_id=task_id,
                db=db,
            )

    await db.close()
    return db_workflow


@router.post(
    "/project/{project_id}/workflow/{workflow_id}/wftask/",
    response_model=WorkflowTaskRead,
    status_code=status.HTTP_201_CREATED,
)
async def create_workflowtask(
    project_id: int,
    workflow_id: int,
    task_id: int,
    new_task: WorkflowTaskCreate,
    user: User = Depends(current_active_user),
    db: AsyncSession = Depends(get_db),
) -> Optional[WorkflowTaskRead]:
    """
    Add a WorkflowTask to a Workflow
    """

    workflow = await _get_workflow_check_owner(
        project_id=project_id, workflow_id=workflow_id, user_id=user.id, db=db
    )
    async with db:
        workflow_task = await workflow.insert_task(
            **new_task.dict(),
            task_id=task_id,
            db=db,
        )

    await db.close()
    return workflow_task


@router.patch(
    "/project/{project_id}/workflow/{workflow_id}/wftask/{workflow_task_id}",
    response_model=WorkflowTaskRead,
)
async def update_workflowtask(
    project_id: int,
    workflow_id: int,
    workflow_task_id: int,
    workflow_task_update: WorkflowTaskUpdate,
    user: User = Depends(current_active_user),
    db: AsyncSession = Depends(get_db),
) -> Optional[WorkflowTaskRead]:
    """
    Edit a WorkflowTask of a Workflow
    """

    db_workflow_task, db_workflow = await _get_workflow_task_check_owner(
        project_id=project_id,
        workflow_task_id=workflow_task_id,
        workflow_id=workflow_id,
        user_id=user.id,
        db=db,
    )

    for key, value in workflow_task_update.dict(exclude_unset=True).items():
        if key == "args":
            current_args = deepcopy(db_workflow_task.args) or {}
            current_args.update(value)
            setattr(db_workflow_task, key, current_args)
        elif key == "meta":
            current_meta = deepcopy(db_workflow_task.meta) or {}
            current_meta.update(value)
            setattr(db_workflow_task, key, current_meta)
        else:
            raise HTTPException(
                status_code=status.HTTP_422_UNPROCESSABLE_ENTITY,
                detail=f"patch_workflow_task endpoint cannot set {key=}",
            )

    await db.commit()
    await db.refresh(db_workflow_task)
    await db.close()

    return db_workflow_task


@router.delete(
    "/project/{project_id}/workflow/{workflow_id}/wftask/{workflow_task_id}",
    status_code=status.HTTP_204_NO_CONTENT,
)
async def delete_workflowtask(
    project_id: int,
    workflow_id: int,
    workflow_task_id: int,
    user: User = Depends(current_active_user),
    db: AsyncSession = Depends(get_db),
) -> Response:
    """
    Delete a WorkflowTask of a Workflow
    """

    db_workflow_task, db_workflow = await _get_workflow_task_check_owner(
        project_id=project_id,
        workflow_task_id=workflow_task_id,
        workflow_id=workflow_id,
        user_id=user.id,
        db=db,
    )

    await db.delete(db_workflow_task)
    await db.commit()

    await db.refresh(db_workflow)
    db_workflow.task_list.reorder()
    await db.commit()

    return Response(status_code=status.HTTP_204_NO_CONTENT)<|MERGE_RESOLUTION|>--- conflicted
+++ resolved
@@ -39,72 +39,6 @@
 from ._aux_functions import _get_workflow_check_owner
 from ._aux_functions import _get_workflow_task_check_owner
 
-<<<<<<< HEAD
-router = APIRouter()
-
-
-async def _get_workflow_check_owner(
-    *,
-    workflow_id: int,
-    user_id: int,
-    db: AsyncSession = Depends(get_db),
-) -> Workflow:
-    """
-    Check that user is a member of a workflow's project and return
-
-    Raises:
-        HTTPException(status_code=403_FORBIDDEN): If the user is not a
-                                                  member of the project
-        HTTPException(status_code=404_NOT_FOUND): If the project or workflow do
-                                                  not exist
-    """
-
-    workflow = await db.get(Workflow, workflow_id)
-    if not workflow:
-        raise HTTPException(
-            status_code=status.HTTP_404_NOT_FOUND, detail="Workflow not found"
-        )
-
-    project, link_user_project = await asyncio.gather(
-        db.get(Project, workflow.project_id),
-        db.get(LinkUserProject, (workflow.project_id, user_id)),
-    )
-    if not project:
-        raise HTTPException(
-            status_code=status.HTTP_404_NOT_FOUND, detail="Project not found"
-        )
-    if not link_user_project:
-        raise HTTPException(
-            status_code=status.HTTP_403_FORBIDDEN,
-            detail=f"Not allowed on project {workflow.project_id}",
-        )
-
-    return workflow
-
-
-async def _get_workflow_task_check_owner(
-    *,
-    workflow_id: int,
-    workflow_task_id: int,
-    user_id: int,
-    db: AsyncSession = Depends(get_db),
-) -> tuple[WorkflowTask, Workflow]:
-    """
-    Check that user has rights to access a Workflow and a WorkflowTask and
-    return the WorkflowTask
-
-    Raises:
-        HTTPException(status_code=404_NOT_FOUND): If the WorkflowTask does not
-                                                  exist
-        HTTPException(status_code=422_UNPROCESSABLE_ENTITY): If the
-                                                             WorkflowTask is
-                                                             not associated to
-                                                             the Workflow
-    """
-
-    workflow_task = await db.get(WorkflowTask, workflow_task_id)
-=======
->>>>>>> 94470256
 
 router = APIRouter()
 
