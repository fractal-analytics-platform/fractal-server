"""
Copyright 2022 (C) Friedrich Miescher Institute for Biomedical Research and
University of Zurich

Original author(s):
Jacopo Nespolo <jacopo.nespolo@exact-lab.it>

This file is part of Fractal and was originally developed by eXact lab S.r.l.
<exact-lab.it> under contract with Liberali Lab from the Friedrich Miescher
Institute for Biomedical Research and Pelkmans Lab from the University of
Zurich.
"""
from fastapi import APIRouter
from fastapi import Depends
from fastapi import HTTPException
from fastapi import Response
from fastapi import status
from sqlmodel import select

from ...db import AsyncSession
from ...db import get_db
from ...models import Workflow
from ...models import WorkflowCreate
from ...models import WorkflowRead
from ...models import WorkflowTask
from ...models import WorkflowTaskCreate
from ...models import WorkflowUpdate
from ...security import current_active_user
from ...security import User
from .project import get_project_check_owner

router = APIRouter()


@router.post(
    "/", response_model=WorkflowRead, status_code=status.HTTP_201_CREATED
)
async def create_workflow(
    workflow: WorkflowCreate,
    user: User = Depends(current_active_user),
    db: AsyncSession = Depends(get_db),
):
    await get_project_check_owner(
        project_id=workflow.project_id,
        user_id=user.id,
        db=db,
    )
    # Check that there is no workflow with the same name
    # and same project_id
    stm = (
        select(Workflow)
        .where(Workflow.name == workflow.name)
        .where(Workflow.project_id == workflow.project_id)
    )
    res = await db.execute(stm)
    if res.scalars().all():
        raise HTTPException(
            status_code=status.HTTP_422_UNPROCESSABLE_ENTITY,
            detail=f"Workflow with name={workflow.name} and\
                    project_id={workflow.project_id} already in use",
        )
    db_workflow = Workflow.from_orm(workflow)
    db.add(db_workflow)
    await db.commit()
    await db.refresh(db_workflow)
    return db_workflow


@router.delete("/{_id}", status_code=status.HTTP_204_NO_CONTENT)
async def delete_workflow(
    _id: int,
    user: User = Depends(current_active_user),
    db: AsyncSession = Depends(get_db),
):
    workflow = await db.get(Workflow, _id)
    if not workflow:
        raise HTTPException(
            status_code=status.HTTP_404_NOT_FOUND, detail="Workflow not found"
        )
    await get_project_check_owner(
        project_id=workflow.project_id,
        user_id=user.id,
        db=db,
    )
    await db.delete(workflow)
    await db.commit()

    return Response(status_code=status.HTTP_204_NO_CONTENT)


@router.get("/{_id}", response_model=WorkflowRead)
async def get_workflow(
    _id: int,
    user: User = Depends(current_active_user),
    db: AsyncSession = Depends(get_db),
):
<<<<<<< HEAD
=======
    # TODO move check autorization as first thing (issue #171)
>>>>>>> b703ab70
    workflow = await db.get(Workflow, _id)
    if not workflow:
        raise HTTPException(
            status_code=status.HTTP_404_NOT_FOUND, detail="Workflow not found"
        )
    # check autorization
    await get_project_check_owner(
        project_id=workflow.project_id,
        user_id=user.id,
        db=db,
    )
    return workflow


@router.post(
    "/{_id}/add-task/",
    response_model=WorkflowRead,
    status_code=status.HTTP_201_CREATED,
)
async def add_task_to_workflow(
    _id: int,
    new_task: WorkflowTaskCreate,
    user: User = Depends(current_active_user),
    db: AsyncSession = Depends(get_db),
):
    # TODO move check autorization as first thing (issue #171)
    workflow = await db.get(Workflow, _id)
    if not workflow:
        raise HTTPException(
            status_code=status.HTTP_404_NOT_FOUND, detail="Workflow not found"
        )
    # check autorization
    await get_project_check_owner(
        project_id=workflow.project_id,
        user_id=user.id,
        db=db,
    )
    await workflow.insert_task(
        task_id=new_task.task_id,
        order=new_task.order,
        db=db,
    )

    db.commit()
    await db.refresh(workflow)

    return workflow


@router.delete(
    "/{_id}/rm-task/{workflow_task_id}", status_code=status.HTTP_204_NO_CONTENT
)
async def delete_task_from_workflow(
    _id: int,
    workflow_task_id: int,
    user: User = Depends(current_active_user),
    db: AsyncSession = Depends(get_db),
):
    # TODO move check autorization as first thing (issue #171)
    workflow = await db.get(Workflow, _id)
    if not workflow:
        raise HTTPException(
            status_code=status.HTTP_404_NOT_FOUND, detail="Workflow not found"
        )
    # check autorization
    await get_project_check_owner(
        project_id=workflow.project_id,
        user_id=user.id,
        db=db,
    )
    to_delete = await db.get(WorkflowTask, workflow_task_id)
    await db.delete(to_delete)
    await db.commit()

    await db.refresh(workflow)
    workflow.task_list.reorder()
    await db.commit()
    return


@router.patch("/{_id}", response_model=WorkflowRead)
async def patch_workflow(
    _id: int,
    patch: WorkflowUpdate,
    user: User = Depends(current_active_user),
    db: AsyncSession = Depends(get_db),
):
    # TODO move check autorization as first thing (issue #171)
    workflow = await db.get(Workflow, _id)
    if not workflow:
        raise HTTPException(
            status_code=status.HTTP_404_NOT_FOUND, detail="Workflow not found"
        )
    # check autorization
    await get_project_check_owner(
        project_id=workflow.project_id,
        user_id=user.id,
        db=db,
    )
    for key, value in patch.dict(exclude_unset=True).items():
        setattr(workflow, key, value)
    await db.commit()
    await db.refresh(workflow)
    return workflow<|MERGE_RESOLUTION|>--- conflicted
+++ resolved
@@ -94,10 +94,6 @@
     user: User = Depends(current_active_user),
     db: AsyncSession = Depends(get_db),
 ):
-<<<<<<< HEAD
-=======
-    # TODO move check autorization as first thing (issue #171)
->>>>>>> b703ab70
     workflow = await db.get(Workflow, _id)
     if not workflow:
         raise HTTPException(
