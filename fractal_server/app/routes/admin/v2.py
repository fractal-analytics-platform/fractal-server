"""
Definition of `/admin` routes.
"""
from datetime import datetime
from datetime import timezone
from pathlib import Path
from typing import Literal
from typing import Optional

from fastapi import APIRouter
from fastapi import Depends
from fastapi import HTTPException
from fastapi import Response
from fastapi import status
from fastapi.responses import StreamingResponse
from pydantic import BaseModel
from pydantic import EmailStr
from pydantic import Field
from sqlmodel import select

from ....config import get_settings
from ....syringe import Inject
from ....utils import get_timestamp
from ....zip_tools import _zip_folder_to_byte_stream_iterator
from ...db import AsyncSession
from ...db import get_async_db
<<<<<<< HEAD
from ...models.security import UserOAuth as User
=======
from ...models.v1 import Task
>>>>>>> 448f73c0
from ...models.v2 import JobV2
from ...models.v2 import ProjectV2
from ...models.v2 import TaskV2
from ...models.v2 import WorkflowTaskV2
from ...models.v2 import WorkflowV2
from ...runner.filenames import WORKFLOW_LOG_FILENAME
from ...schemas.v2 import JobReadV2
from ...schemas.v2 import JobStatusTypeV2
from ...schemas.v2 import JobUpdateV2
from ...schemas.v2 import ProjectReadV2
from ..aux._job import _write_shutdown_file
from ..aux._runner import _check_shutdown_is_supported
from fractal_server.app.models import UserOAuth
from fractal_server.app.routes.auth import current_active_superuser

router_admin_v2 = APIRouter()


def _convert_to_db_timestamp(dt: datetime) -> datetime:
    """
    This function takes a timezone-aware datetime and converts it to UTC.
    If using SQLite, it also removes the timezone information in order to make
    the datetime comparable with datetimes in the database.
    """
    if dt.tzinfo is None:
        raise HTTPException(
            status_code=status.HTTP_422_UNPROCESSABLE_ENTITY,
            detail=f"The timestamp provided has no timezone information: {dt}",
        )
    _dt = dt.astimezone(timezone.utc)
    if Inject(get_settings).DB_ENGINE == "sqlite":
        return _dt.replace(tzinfo=None)
    return _dt


@router_admin_v2.get("/project/", response_model=list[ProjectReadV2])
async def view_project(
    id: Optional[int] = None,
    user_id: Optional[int] = None,
    user: UserOAuth = Depends(current_active_superuser),
    db: AsyncSession = Depends(get_async_db),
) -> list[ProjectReadV2]:
    """
    Query `ProjectV2` table.

    Args:
        id: If not `None`, select a given `project.id`.
        user_id: If not `None`, select a given `project.user_id`.
    """

    stm = select(ProjectV2)

    if id is not None:
        stm = stm.where(ProjectV2.id == id)
    if user_id is not None:
        stm = stm.where(ProjectV2.user_list.any(UserOAuth.id == user_id))

    res = await db.execute(stm)
    project_list = res.scalars().all()
    await db.close()

    return project_list


@router_admin_v2.get("/job/", response_model=list[JobReadV2])
async def view_job(
    id: Optional[int] = None,
    user_id: Optional[int] = None,
    project_id: Optional[int] = None,
    dataset_id: Optional[int] = None,
    workflow_id: Optional[int] = None,
    status: Optional[JobStatusTypeV2] = None,
    start_timestamp_min: Optional[datetime] = None,
    start_timestamp_max: Optional[datetime] = None,
    end_timestamp_min: Optional[datetime] = None,
    end_timestamp_max: Optional[datetime] = None,
    log: bool = True,
    user: UserOAuth = Depends(current_active_superuser),
    db: AsyncSession = Depends(get_async_db),
) -> list[JobReadV2]:
    """
    Query `ApplyWorkflow` table.

    Args:
        id: If not `None`, select a given `applyworkflow.id`.
        project_id: If not `None`, select a given `applyworkflow.project_id`.
        dataset_id: If not `None`, select a given
            `applyworkflow.input_dataset_id`.
        workflow_id: If not `None`, select a given `applyworkflow.workflow_id`.
        status: If not `None`, select a given `applyworkflow.status`.
        start_timestamp_min: If not `None`, select a rows with
            `start_timestamp` after `start_timestamp_min`.
        start_timestamp_max: If not `None`, select a rows with
            `start_timestamp` before `start_timestamp_min`.
        end_timestamp_min: If not `None`, select a rows with `end_timestamp`
            after `end_timestamp_min`.
        end_timestamp_max: If not `None`, select a rows with `end_timestamp`
            before `end_timestamp_min`.
        log: If `True`, include `job.log`, if `False`
            `job.log` is set to `None`.
    """
    stm = select(JobV2)

    if id is not None:
        stm = stm.where(JobV2.id == id)
    if user_id is not None:
        stm = stm.join(ProjectV2).where(
            ProjectV2.user_list.any(UserOAuth.id == user_id)
        )
    if project_id is not None:
        stm = stm.where(JobV2.project_id == project_id)
    if dataset_id is not None:
        stm = stm.where(JobV2.dataset_id == dataset_id)
    if workflow_id is not None:
        stm = stm.where(JobV2.workflow_id == workflow_id)
    if status is not None:
        stm = stm.where(JobV2.status == status)
    if start_timestamp_min is not None:
        start_timestamp_min = _convert_to_db_timestamp(start_timestamp_min)
        stm = stm.where(JobV2.start_timestamp >= start_timestamp_min)
    if start_timestamp_max is not None:
        start_timestamp_max = _convert_to_db_timestamp(start_timestamp_max)
        stm = stm.where(JobV2.start_timestamp <= start_timestamp_max)
    if end_timestamp_min is not None:
        end_timestamp_min = _convert_to_db_timestamp(end_timestamp_min)
        stm = stm.where(JobV2.end_timestamp >= end_timestamp_min)
    if end_timestamp_max is not None:
        end_timestamp_max = _convert_to_db_timestamp(end_timestamp_max)
        stm = stm.where(JobV2.end_timestamp <= end_timestamp_max)

    res = await db.execute(stm)
    job_list = res.scalars().all()
    await db.close()
    if not log:
        for job in job_list:
            setattr(job, "log", None)

    return job_list


@router_admin_v2.get("/job/{job_id}/", response_model=JobReadV2)
async def view_single_job(
    job_id: int = None,
    show_tmp_logs: bool = False,
    user: UserOAuth = Depends(current_active_superuser),
    db: AsyncSession = Depends(get_async_db),
) -> JobReadV2:

    job = await db.get(JobV2, job_id)
    if not job:
        raise HTTPException(
            status_code=status.HTTP_404_NOT_FOUND,
            detail=f"Job {job_id} not found",
        )
    await db.close()

    if show_tmp_logs and (job.status == JobStatusTypeV2.SUBMITTED):
        try:
            with open(f"{job.working_dir}/{WORKFLOW_LOG_FILENAME}", "r") as f:
                job.log = f.read()
        except FileNotFoundError:
            pass

    return job


@router_admin_v2.patch(
    "/job/{job_id}/",
    response_model=JobReadV2,
)
async def update_job(
    job_update: JobUpdateV2,
    job_id: int,
    user: UserOAuth = Depends(current_active_superuser),
    db: AsyncSession = Depends(get_async_db),
) -> Optional[JobReadV2]:
    """
    Change the status of an existing job.

    This endpoint is only open to superusers, and it does not apply
    project-based access-control to jobs.
    """
    job = await db.get(JobV2, job_id)
    if job is None:
        raise HTTPException(
            status_code=status.HTTP_404_NOT_FOUND,
            detail=f"Job {job_id} not found",
        )

    if job_update.status != JobStatusTypeV2.FAILED:
        raise HTTPException(
            status_code=status.HTTP_422_UNPROCESSABLE_ENTITY,
            detail=f"Cannot set job status to {job_update.status}",
        )

    setattr(job, "status", job_update.status)
    setattr(job, "end_timestamp", get_timestamp())
    await db.commit()
    await db.refresh(job)
    await db.close()
    return job


@router_admin_v2.get("/job/{job_id}/stop/", status_code=202)
async def stop_job(
    job_id: int,
    user: UserOAuth = Depends(current_active_superuser),
    db: AsyncSession = Depends(get_async_db),
) -> Response:
    """
    Stop execution of a workflow job.
    """

    _check_shutdown_is_supported()

    job = await db.get(JobV2, job_id)
    if job is None:
        raise HTTPException(
            status_code=status.HTTP_404_NOT_FOUND,
            detail=f"Job {job_id} not found",
        )

    _write_shutdown_file(job=job)

    return Response(status_code=status.HTTP_202_ACCEPTED)


@router_admin_v2.get(
    "/job/{job_id}/download/",
    response_class=StreamingResponse,
)
async def download_job_logs(
    job_id: int,
    user: UserOAuth = Depends(current_active_superuser),
    db: AsyncSession = Depends(get_async_db),
) -> StreamingResponse:
    """
    Download job folder
    """
    # Get job from DB
    job = await db.get(JobV2, job_id)
    if job is None:
        raise HTTPException(
            status_code=status.HTTP_404_NOT_FOUND,
            detail=f"Job {job_id} not found",
        )
    # Create and return byte stream for zipped log folder
    PREFIX_ZIP = Path(job.working_dir).name
    zip_filename = f"{PREFIX_ZIP}_archive.zip"
    return StreamingResponse(
        _zip_folder_to_byte_stream_iterator(folder=job.working_dir),
        media_type="application/x-zip-compressed",
        headers={"Content-Disposition": f"attachment;filename={zip_filename}"},
    )


<<<<<<< HEAD
=======
class TaskCompatibility(BaseModel):
    is_v2_compatible: bool


@router_admin_v2.patch(
    "/task-v1/{task_id}/",
    status_code=status.HTTP_200_OK,
)
async def flag_task_v1_as_v2_compatible(
    task_id: int,
    compatibility: TaskCompatibility,
    user: UserOAuth = Depends(current_active_superuser),
    db: AsyncSession = Depends(get_async_db),
) -> Response:

    task = await db.get(Task, task_id)
    if task is None:
        raise HTTPException(
            status_code=status.HTTP_404_NOT_FOUND,
            detail=f"Task {task_id} not found",
        )

    task.is_v2_compatible = compatibility.is_v2_compatible
    await db.commit()
    await db.close()

    return Response(status_code=status.HTTP_200_OK)


>>>>>>> 448f73c0
class TaskV2Minimal(BaseModel):

    id: int
    name: str
    type: str
    command_non_parallel: Optional[str]
    command_parallel: Optional[str]
    source: str
    owner: Optional[str]
    version: Optional[str]


class ProjectUser(BaseModel):

    id: int
    email: EmailStr


class TaskV2Relationship(BaseModel):

    workflow_id: int
    workflow_name: str
    project_id: int
    project_name: str
    project_users: list[ProjectUser] = Field(default_factory=list)


class TaskV2Info(BaseModel):

    task: TaskV2Minimal
    relationships: list[TaskV2Relationship]


@router_admin_v2.get("/task/", response_model=list[TaskV2Info])
async def query_tasks(
    id: Optional[int] = None,
    source: Optional[str] = None,
    version: Optional[str] = None,
    name: Optional[str] = None,
    owner: Optional[str] = None,
    kind: Optional[Literal["common", "users"]] = None,
    max_number_of_results: int = 25,
    user: UserOAuth = Depends(current_active_superuser),
    db: AsyncSession = Depends(get_async_db),
) -> list[TaskV2Info]:
    """
    Query `TaskV2` table and get informations about related items
    (WorkflowV2s and ProjectV2s)

    Args:
        id: If not `None`, query for matching `task.id`.
        source: If not `None`, query for contained case insensitive
            `task.source`.
        version: If not `None`, query for matching `task.version`.
        name: If not `None`, query for contained case insensitive `task.name`.
        owner: If not `None`, query for matching `task.owner`.
        kind: If not `None`, query for TaskV2s that have (`users`) or don't
            have (`common`) a `task.owner`.
        max_number_of_results: The maximum length of the response.
    """

    stm = select(TaskV2)

    if id is not None:
        stm = stm.where(TaskV2.id == id)
    if source is not None:
        stm = stm.where(TaskV2.source.icontains(source))
    if version is not None:
        stm = stm.where(TaskV2.version == version)
    if name is not None:
        stm = stm.where(TaskV2.name.icontains(name))
    if owner is not None:
        stm = stm.where(TaskV2.owner == owner)

    if kind == "common":
        stm = stm.where(TaskV2.owner == None)  # noqa E711
    elif kind == "users":
        stm = stm.where(TaskV2.owner != None)  # noqa E711

    res = await db.execute(stm)
    task_list = res.scalars().all()
    if len(task_list) > max_number_of_results:
        await db.close()
        raise HTTPException(
            status_code=status.HTTP_422_UNPROCESSABLE_ENTITY,
            detail=(
                f"Too many Tasks ({len(task_list)} > {max_number_of_results})."
                " Please add more query filters."
            ),
        )

    task_info_list = []

    for task in task_list:
        stm = (
            select(WorkflowV2)
            .join(WorkflowTaskV2)
            .where(WorkflowTaskV2.workflow_id == WorkflowV2.id)
            .where(WorkflowTaskV2.task_id == task.id)
        )
        res = await db.execute(stm)
        wf_list = res.scalars().all()

        task_info_list.append(
            dict(
                task=task.model_dump(),
                relationships=[
                    dict(
                        workflow_id=workflow.id,
                        workflow_name=workflow.name,
                        project_id=workflow.project.id,
                        project_name=workflow.project.name,
                        project_users=[
                            dict(id=user.id, email=user.email)
                            for user in workflow.project.user_list
                        ],
                    )
                    for workflow in wf_list
                ],
            )
        )

    return task_info_list<|MERGE_RESOLUTION|>--- conflicted
+++ resolved
@@ -24,11 +24,6 @@
 from ....zip_tools import _zip_folder_to_byte_stream_iterator
 from ...db import AsyncSession
 from ...db import get_async_db
-<<<<<<< HEAD
-from ...models.security import UserOAuth as User
-=======
-from ...models.v1 import Task
->>>>>>> 448f73c0
 from ...models.v2 import JobV2
 from ...models.v2 import ProjectV2
 from ...models.v2 import TaskV2
@@ -285,38 +280,6 @@
     )
 
 
-<<<<<<< HEAD
-=======
-class TaskCompatibility(BaseModel):
-    is_v2_compatible: bool
-
-
-@router_admin_v2.patch(
-    "/task-v1/{task_id}/",
-    status_code=status.HTTP_200_OK,
-)
-async def flag_task_v1_as_v2_compatible(
-    task_id: int,
-    compatibility: TaskCompatibility,
-    user: UserOAuth = Depends(current_active_superuser),
-    db: AsyncSession = Depends(get_async_db),
-) -> Response:
-
-    task = await db.get(Task, task_id)
-    if task is None:
-        raise HTTPException(
-            status_code=status.HTTP_404_NOT_FOUND,
-            detail=f"Task {task_id} not found",
-        )
-
-    task.is_v2_compatible = compatibility.is_v2_compatible
-    await db.commit()
-    await db.close()
-
-    return Response(status_code=status.HTTP_200_OK)
-
-
->>>>>>> 448f73c0
 class TaskV2Minimal(BaseModel):
 
     id: int
