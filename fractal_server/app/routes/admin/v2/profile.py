from fastapi import APIRouter
from fastapi import Depends
from fastapi import HTTPException
from fastapi import Response
from fastapi import status
<<<<<<< HEAD
=======
from pydantic import ValidationError
from sqlmodel import func
>>>>>>> c43d1cff
from sqlmodel import select

from ._aux_functions import _check_profile_name
from ._aux_functions import _get_profile_or_404
from ._aux_functions import _get_resource_or_404
from fractal_server.app.db import AsyncSession
from fractal_server.app.db import get_async_db
from fractal_server.app.models import UserOAuth
from fractal_server.app.models.v2 import Profile
from fractal_server.app.models.v2 import Resource
from fractal_server.app.routes.auth import current_active_superuser
from fractal_server.app.schemas.v2 import ProfileCreate
from fractal_server.app.schemas.v2 import ProfileRead
<<<<<<< HEAD
=======
from fractal_server.app.schemas.v2 import ProfileUpdate
from fractal_server.app.schemas.v2.profile import validate_profile
>>>>>>> c43d1cff

router = APIRouter()


def _check_resource_type_match_or_422(
    resource: Resource,
    new_profile: ProfileCreate,
) -> None:
    if resource.type != new_profile.resource_type:
        raise HTTPException(
            status=status.HTTP_422_UNPROCESSABLE_CONTENT,
            detail=(
                f"{resource.type=} differs from {new_profile.resource_type=}."
            ),
        )


@router.get(
    "/{resource_id}/profile/",
    response_model=list[ProfileRead],
    status_code=200,
)
async def get_resource_profiles(
    resource_id: int,
    superuser: UserOAuth = Depends(current_active_superuser),
    db: AsyncSession = Depends(get_async_db),
) -> list[ProfileRead]:
    """
    Query `Profile`s for single `Resource`.
    """
    await _get_resource_or_404(resource_id=resource_id, db=db)

    res = await db.execute(
        select(Profile).where(Profile.resource_id == resource_id)
    )
    profiles = res.scalars().all()

    return profiles


@router.get(
    "/{resource_id}/profile/{profile_id}/",
    response_model=ProfileRead,
    status_code=200,
)
async def get_single_profile(
    resource_id: int,
    profile_id: int,
    superuser: UserOAuth = Depends(current_active_superuser),
    db: AsyncSession = Depends(get_async_db),
) -> ProfileRead:
    """
    Query single `Profile`.
    """
    profile = await _get_profile_or_404(
        resource_id=resource_id, profile_id=profile_id, db=db
    )
    return profile


@router.post(
    "/{resource_id}/profile/",
    response_model=ProfileRead,
    status_code=201,
)
async def post_profile(
    resource_id: int,
    profile_create: ProfileCreate,
    superuser: UserOAuth = Depends(current_active_superuser),
    db: AsyncSession = Depends(get_async_db),
) -> ProfileRead:
    """
    Create new `Profile`.
    """
    resource = await _get_resource_or_404(resource_id=resource_id, db=db)

<<<<<<< HEAD
    _check_resource_type_match_or_422(
        resource=resource,
        new_profile=profile_create,
    )
=======
    await _check_profile_name(name=profile_create.name, db=db)
>>>>>>> c43d1cff

    profile = Profile(
        resource_id=resource_id,
        **profile_create.model_dump(),
    )

    db.add(profile)
    await db.commit()
    await db.refresh(profile)
    return profile


@router.put(
    "/{resource_id}/profile/{profile_id}/",
    response_model=ProfileRead,
    status_code=200,
)
async def put_profile(
    resource_id: int,
    profile_id: int,
<<<<<<< HEAD
    profile_update: ProfileCreate,
=======
    profile_update: ProfileUpdate,
>>>>>>> c43d1cff
    superuser: UserOAuth = Depends(current_active_superuser),
    db: AsyncSession = Depends(get_async_db),
) -> ProfileRead:
    """
    Patch single `Profile`.
    """
    resource = await _get_resource_or_404(resource_id=resource_id, db=db)
    profile = await _get_profile_or_404(
        resource_id=resource_id,
        profile_id=profile_id,
        db=db,
    )
<<<<<<< HEAD
    _check_resource_type_match_or_422(
        resource=resource,
        new_profile=profile_update,
    )
=======
    if profile_update.name and profile_update.name != profile.name:
        await _check_profile_name(name=profile_update.name, db=db)
>>>>>>> c43d1cff

    for key, value in profile_update.model_dump().items():
        setattr(profile, key, value)
    await db.commit()
    await db.refresh(profile)
    return profile


@router.delete("/{resource_id}/profile/{profile_id}/", status_code=204)
async def delete_profile(
    resource_id: int,
    profile_id: int,
    superuser: UserOAuth = Depends(current_active_superuser),
    db: AsyncSession = Depends(get_async_db),
):
    """
    Delete single `Profile`.
    """
    profile = await _get_profile_or_404(
        resource_id=resource_id,
        profile_id=profile_id,
        db=db,
    )

    # Fail if at least one UserOAuth is associated with the Profile.
    res = await db.execute(
        select(func.count(UserOAuth.id)).where(
            UserOAuth.profile_id == profile.id
        )
    )
    associated_users_count = res.scalar()
    if associated_users_count > 0:
        raise HTTPException(
            status_code=status.HTTP_422_UNPROCESSABLE_CONTENT,
            detail=(
                f"Cannot delete Profile {profile_id} because it's associated"
                f" with {associated_users_count} UserOAuths."
            ),
        )

    # Delete
    await db.delete(profile)
    await db.commit()

    return Response(status_code=status.HTTP_204_NO_CONTENT)<|MERGE_RESOLUTION|>--- conflicted
+++ resolved
@@ -3,11 +3,7 @@
 from fastapi import HTTPException
 from fastapi import Response
 from fastapi import status
-<<<<<<< HEAD
-=======
-from pydantic import ValidationError
 from sqlmodel import func
->>>>>>> c43d1cff
 from sqlmodel import select
 
 from ._aux_functions import _check_profile_name
@@ -21,11 +17,6 @@
 from fractal_server.app.routes.auth import current_active_superuser
 from fractal_server.app.schemas.v2 import ProfileCreate
 from fractal_server.app.schemas.v2 import ProfileRead
-<<<<<<< HEAD
-=======
-from fractal_server.app.schemas.v2 import ProfileUpdate
-from fractal_server.app.schemas.v2.profile import validate_profile
->>>>>>> c43d1cff
 
 router = APIRouter()
 
@@ -102,14 +93,11 @@
     """
     resource = await _get_resource_or_404(resource_id=resource_id, db=db)
 
-<<<<<<< HEAD
     _check_resource_type_match_or_422(
         resource=resource,
         new_profile=profile_create,
     )
-=======
     await _check_profile_name(name=profile_create.name, db=db)
->>>>>>> c43d1cff
 
     profile = Profile(
         resource_id=resource_id,
@@ -130,11 +118,7 @@
 async def put_profile(
     resource_id: int,
     profile_id: int,
-<<<<<<< HEAD
     profile_update: ProfileCreate,
-=======
-    profile_update: ProfileUpdate,
->>>>>>> c43d1cff
     superuser: UserOAuth = Depends(current_active_superuser),
     db: AsyncSession = Depends(get_async_db),
 ) -> ProfileRead:
@@ -147,15 +131,12 @@
         profile_id=profile_id,
         db=db,
     )
-<<<<<<< HEAD
     _check_resource_type_match_or_422(
         resource=resource,
         new_profile=profile_update,
     )
-=======
     if profile_update.name and profile_update.name != profile.name:
         await _check_profile_name(name=profile_update.name, db=db)
->>>>>>> c43d1cff
 
     for key, value in profile_update.model_dump().items():
         setattr(profile, key, value)
