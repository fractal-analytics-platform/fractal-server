from fastapi import APIRouter
from fastapi import Depends
from fastapi import HTTPException
from fastapi import Response
from fastapi import status
from pydantic import ValidationError
from sqlmodel import select

from ._aux_functions import _get_profile_or_404
from ._aux_functions import _get_resource_or_404
from fractal_server.app.db import AsyncSession
from fractal_server.app.db import get_async_db
from fractal_server.app.models import UserOAuth
from fractal_server.app.models.v2 import Profile
from fractal_server.app.routes.auth import current_active_superuser
from fractal_server.app.schemas.v2 import ProfileCreate
from fractal_server.app.schemas.v2 import ProfileRead
from fractal_server.app.schemas.v2 import ResourceType
from fractal_server.app.schemas.v2 import ValidProfileLocal
from fractal_server.app.schemas.v2 import ValidProfileSlurmSSH
from fractal_server.app.schemas.v2 import ValidProfileSlurmSudo

router = APIRouter()


@router.get(
    "/{resource_id}/profile/",
    response_model=list[ProfileRead],
    status_code=200,
)
async def get_resource_profiles(
    resource_id: int,
    superuser: UserOAuth = Depends(current_active_superuser),
    db: AsyncSession = Depends(get_async_db),
) -> list[ProfileRead]:
    """
    Query `Profile`s for single `Resource`.
    """
    await _get_resource_or_404(resource_id=resource_id, db=db)

    res = await db.execute(
        select(Profile).where(Profile.resource_id == resource_id)
    )
    profiles = res.scalars().all()

    return profiles


@router.get(
    "/{resource_id}/profile/{profile_id}/",
    response_model=ProfileRead,
    status_code=200,
)
async def get_single_profile(
    resource_id: int,
    profile_id: int,
    superuser: UserOAuth = Depends(current_active_superuser),
    db: AsyncSession = Depends(get_async_db),
) -> ProfileRead:
    """
    Query single `Profile`.
    """
    profile = await _get_profile_or_404(
        resource_id=resource_id, profile_id=profile_id, db=db
    )
    return profile


@router.post(
    "/{resource_id}/profile/",
    response_model=ProfileRead,
    status_code=201,
)
async def post_profile(
    resource_id: int,
    profile_create: ProfileCreate,
    superuser: UserOAuth = Depends(current_active_superuser),
    db: AsyncSession = Depends(get_async_db),
) -> ProfileRead:
    """
    Create new `Profile`.
    """
    resource = await _get_resource_or_404(resource_id=resource_id, db=db)

<<<<<<< HEAD
    profile = Profile(resource_id=resource_id, **profile_create.model_dump())
=======
    profile = Profile(
        resource_id=resource_id,
        **profile_create.model_dump(),
    )
>>>>>>> 1da5def3

    try:
        match resource.type:
            case ResourceType.LOCAL:
                ValidProfileLocal(**profile.model_dump())
            case ResourceType.SLURM_SUDO:
                ValidProfileSlurmSudo(**profile.model_dump())
            case ResourceType.SLURM_SSH:
                ValidProfileSlurmSSH(**profile.model_dump())
    except ValidationError as e:
        raise HTTPException(
            status_code=status.HTTP_422_UNPROCESSABLE_CONTENT,
            detail=(
                f"Invalid profile for {resource.type=}. Original error: {e}"
            ),
        )

    db.add(profile)
    await db.commit()
    await db.refresh(profile)

    return profile


@router.patch(
    "/{resource_id}/profile/{profile_id}/",
    response_model=ProfileRead,
    status_code=200,
)
async def patch_profile(
    resource_id: int,
    profile_id: int,
    profile_update: Profile,
    superuser: UserOAuth = Depends(current_active_superuser),
    db: AsyncSession = Depends(get_async_db),
) -> ProfileRead:
    """
    Patch single `Profile`.
    """
    resource = await _get_resource_or_404(resource_id=resource_id, db=db)
    profile = await _get_profile_or_404(
        resource_id=resource_id,
        profile_id=profile_id,
        db=db,
    )

    for key, value in profile_update.model_dump(exclude_unset=True).items():
        setattr(profile, key, value)
    try:
        _data = profile.model_dump()
        match resource.type:
            case ResourceType.LOCAL:
                ValidProfileLocal(**_data)
            case ResourceType.SLURM_SUDO:
                ValidProfileSlurmSudo(**_data)
            case ResourceType.SLURM_SSH:
                ValidProfileSlurmSSH(**_data)
    except ValidationError as e:
        raise HTTPException(
            status_code=status.HTTP_422_UNPROCESSABLE_CONTENT,
            detail=(
                "PATCH would lead to invalid resource. Original error: "
                f"{str(e)}."
            ),
        )

    await db.commit()
    await db.refresh(profile)

    return profile


@router.delete("/{resource_id}/profile/{profile_id}/", status_code=204)
async def delete_profile(
    resource_id: int,
    profile_id: int,
    superuser: UserOAuth = Depends(current_active_superuser),
    db: AsyncSession = Depends(get_async_db),
):
    """
    Delete single `Profile`.
    """
    profile = await _get_profile_or_404(
        resource_id=resource_id,
        profile_id=profile_id,
        db=db,
    )
    await db.delete(profile)
    await db.commit()

    return Response(status_code=status.HTTP_204_NO_CONTENT)<|MERGE_RESOLUTION|>--- conflicted
+++ resolved
@@ -82,14 +82,10 @@
     """
     resource = await _get_resource_or_404(resource_id=resource_id, db=db)
 
-<<<<<<< HEAD
-    profile = Profile(resource_id=resource_id, **profile_create.model_dump())
-=======
     profile = Profile(
         resource_id=resource_id,
         **profile_create.model_dump(),
     )
->>>>>>> 1da5def3
 
     try:
         match resource.type:
