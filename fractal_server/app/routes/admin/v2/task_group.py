--- conflicted
+++ resolved
@@ -89,23 +89,14 @@
 
 @router.get("/", response_model=list[TaskGroupReadV2])
 async def query_task_group_list(
-<<<<<<< HEAD
     user_id: int | None = None,
     user_group_id: int | None = None,
     private: bool | None = None,
     active: bool | None = None,
     pkg_name: str | None = None,
     origin: TaskGroupV2OriginEnum | None = None,
-=======
-    user_id: Optional[int] = None,
-    user_group_id: Optional[int] = None,
-    private: Optional[bool] = None,
-    active: Optional[bool] = None,
-    pkg_name: Optional[str] = None,
-    origin: Optional[TaskGroupV2OriginEnum] = None,
-    timestamp_last_used_min: Optional[datetime] = None,
-    timestamp_last_used_max: Optional[datetime] = None,
->>>>>>> be857214
+    timestamp_last_used_min: datetime | None = None,
+    timestamp_last_used_max: datetime | None = None,
     user: UserOAuth = Depends(current_active_superuser),
     db: AsyncSession = Depends(get_async_db),
 ) -> list[TaskGroupReadV2]:
