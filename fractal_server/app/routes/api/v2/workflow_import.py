from typing import Optional
from typing import Union

from fastapi import APIRouter
from fastapi import Depends
from fastapi import HTTPException
from fastapi import status
from sqlmodel import or_
from sqlmodel import select

from ....db import AsyncSession
from ....db import get_async_db
from ....models.v2 import TaskV2
from ....models.v2 import WorkflowV2
from ....schemas.v2 import TaskImportV2Legacy
from ....schemas.v2 import WorkflowImportV2
from ....schemas.v2 import WorkflowReadV2
from ....schemas.v2 import WorkflowTaskCreateV2
from ._aux_functions import _check_workflow_exists
from ._aux_functions import _get_project_check_owner
from ._aux_functions import _workflow_insert_task
from ._aux_functions_tasks import _add_warnings_to_workflow_tasks
from fractal_server.app.models import LinkUserGroup
from fractal_server.app.models import UserOAuth
from fractal_server.app.models.v2.task import TaskGroupV2
from fractal_server.app.routes.auth import current_active_user
from fractal_server.app.routes.auth._aux_auth import _get_default_usergroup_id
from fractal_server.app.schemas.v2.task import TaskImportV2

router = APIRouter()


async def _get_user_accessible_taskgroups(
    *,
    user_id: int,
    db: AsyncSession,
) -> list[TaskGroupV2]:
    """
    Retrieve list of task groups that the user has access to.
    """
    stm = select(TaskGroupV2).where(
        or_(
            TaskGroupV2.user_id == user_id,
            TaskGroupV2.user_group_id.in_(
                select(LinkUserGroup.group_id).where(
                    LinkUserGroup.user_id == user_id
                )
            ),
        )
    )
    res = await db.execute(stm)
    accessible_task_groups = res.scalars().all()
    return accessible_task_groups


async def _get_task_by_source(
    source: str,
    task_groups_list: list[TaskGroupV2],
) -> Optional[int]:
    """
    Find task with a given source.

    Args:
        task_import: Info on task to be imported.
        user_id: ID of current user.
        default_group_id: ID of default user group.
        task_group_list: Current list of valid task groups.
        db: Asynchronous db session

    Return:
        `id` of the matching task, or `None`.
    """
    task_id = next(
        [
            task.id
            for task_group in task_groups_list
            for task in task_group.task_list
            if task.source == source
        ],
        None,
    )
    return task_id


async def _disambiguate_task_groups(
    matching_task_groups: list[TaskGroupV2],
    user_id: int,
    db: AsyncSession,
    default_group_id: int,
) -> Optional[TaskV2]:
    """
    Disambiguate task groups based on ownership information.
    """
    # Highest priority: task groups created by user
    for task_group in matching_task_groups:
        if task_group.user_id == user_id:
            return task_group

    # Medium priority: task groups owned by default user group
    for task_group in matching_task_groups:
        if task_group.user_group_id == default_group_id:
            return task_group

    # Lowest priority: task groups owned by other groups, sorted
    # according to age of the user/usergroup link
    user_group_ids = [
        task_group.user_group_id for task_group in matching_task_groups
    ]
    stm = (
        select(LinkUserGroup.group_id)
        .where(LinkUserGroup.group_id.in_(user_group_ids))
        .order_by(LinkUserGroup.timestamp_created.asc().limit(1))
    )
    res = await db.execute(stm)
    oldest_user_group_id = res.scalars().one()
    task_group = next(
        [
            task_group
            for task_group in matching_task_groups
            if task_group.user_group_id == oldest_user_group_id
        ],
        None,
    )
    return task_group


async def _get_task_by_taskimport(
    *,
    task_import: TaskImportV2,
    task_groups_list: list[TaskGroupV2],
    user_id: int,
    default_group_id: int,
    db: AsyncSession,
) -> Optional[int]:
    """
    Find a task based on `task_import`.

    Args:
        task_import: Info on task to be imported.
        user_id: ID of current user.
        default_group_id: ID of default user group.
        task_group_list: Current list of valid task groups.
        db: Asynchronous db session

    Return:
        `id` of the matching task, or `None`.
    """

    # Filter by `pkg_name` and by presence of a task with given `name`.
    matching_task_groups = [
        task_group
        for task_group in task_groups_list
        if (
            task_group.pkg_name == task_import.pkg_name
            and task_import.name
            in [task.name for task in task_group.task_list]
        )
    ]
    if len(matching_task_groups) < 1:
        return None

    # Determine target `version`
    if task_import.version is None:
        latest_task = max(
            matching_task_groups, key=lambda tg: tg.version or ""
        )
        version = latest_task.version
        if version == "":
            # What if we had `task_import.version = ""`?
            # In principle TaskImportV2 prevents it.
            version = None
    else:
        version = task_import.version

    # Filter task groups by version
    final_matching_task_groups = list(
        filter(lambda tg: tg.version == version, task_groups_list)
    )

    if len(final_matching_task_groups) < 1:
        return None
    elif len(final_matching_task_groups) == 1:
        final_task_group = final_matching_task_groups[0]
    else:
        final_task_group = await _disambiguate_task_groups(
            matching_task_groups, user_id, db, default_group_id
        )
        if final_task_group is None:
            return None

    # Find task with given name
    task_id = next(
        task.id
        for task in final_task_group.task_list
        if task.name == task_import.name
    )

    return task_id


async def _get_task_id_or_none(
    *,
    task_import: Union[TaskImportV2, TaskImportV2Legacy],
    user_id: int,
    default_group_id: int,
    task_groups_list: list[TaskGroupV2],
    db: AsyncSession,
) -> Optional[int]:
    """
    Find a task by source or version.

<<<<<<< HEAD
    for task_group in matching_task_groups:
        if task_group.user_group_id == oldest_user_group_id:
            return task_group
    return None
=======
    Args:
        task_import: Info on task to be imported.
        user_id: ID of current user.
        default_group_id: ID of default user group.
        task_group_list: Current list of valid task groups.
        db: Asynchronous db session

    Return:
        `id` of the matching task, or `None`.
    """
    if isinstance(task_import, TaskImportV2Legacy):
        task_id = await _get_task_by_source(
            source=task_import.source,
            task_groups_list=task_groups_list,
        )
    else:
        task_id = await _get_task_by_taskimport(
            task_import=task_import,
            user_id=user_id,
            default_group_id=default_group_id,
            task_groups_list=task_groups_list,
            db=db,
        )
    return task_id
>>>>>>> 2e54d325


@router.post(
    "/project/{project_id}/workflow/import/",
    response_model=WorkflowReadV2,
    status_code=status.HTTP_201_CREATED,
)
async def import_workflow(
    project_id: int,
    workflow_import: WorkflowImportV2,
    user: UserOAuth = Depends(current_active_user),
    db: AsyncSession = Depends(get_async_db),
) -> WorkflowReadV2:
    """
    Import an existing workflow into a project and create required objects.
    """

    # Preliminary checks
    await _get_project_check_owner(
        project_id=project_id,
        user_id=user.id,
        db=db,
    )
    await _check_workflow_exists(
        name=workflow_import.name,
        project_id=project_id,
        db=db,
    )

    task_group_list = await _get_user_accessible_taskgroups(
        user_id=user.id,
        db=db,
    )
    default_group_id = await _get_default_usergroup_id(db)

    list_wf_tasks = []
    for wf_task in workflow_import.task_list:
        task_id = await _get_task_id_or_none(
            task_import=wf_task.task,
            task_groups_list=task_group_list,
            user_id=user.id,
            default_group_id=default_group_id,
            db=db,
        )
        if task_id is None:
            raise HTTPException(
                status_code=status.HTTP_422_UNPROCESSABLE_ENTITY,
                detail=f"Could not find a task matching with {wf_task.task}.",
            )
        new_wf_task = WorkflowTaskCreateV2(
            **wf_task.dict(exclude_none=True, exclude={"task"})
        )
        list_wf_tasks.append(new_wf_task)

    # Create new Workflow
    db_workflow = WorkflowV2(
        project_id=project_id,
        **workflow_import.dict(exclude_none=True, exclude={"task_list"}),
    )
    db.add(db_workflow)
    await db.commit()
    await db.refresh(db_workflow)

    # Insert task into the workflow
    for new_wf_task in list_wf_tasks:
        await _workflow_insert_task(
            **new_wf_task.dict(),
            workflow_id=db_workflow.id,
            task_id=task_id,
            db=db,
        )

    # Add warnings for non-active tasks (or non-accessible tasks,
    # although that should never happen)
    wftask_list_with_warnings = await _add_warnings_to_workflow_tasks(
        wftask_list=db_workflow.task_list, user_id=user.id, db=db
    )
    workflow_data = dict(
        **db_workflow.model_dump(),
        project=db_workflow.project,
        task_list=wftask_list_with_warnings,
    )

    return workflow_data<|MERGE_RESOLUTION|>--- conflicted
+++ resolved
@@ -209,12 +209,6 @@
     """
     Find a task by source or version.
 
-<<<<<<< HEAD
-    for task_group in matching_task_groups:
-        if task_group.user_group_id == oldest_user_group_id:
-            return task_group
-    return None
-=======
     Args:
         task_import: Info on task to be imported.
         user_id: ID of current user.
@@ -239,7 +233,6 @@
             db=db,
         )
     return task_id
->>>>>>> 2e54d325
 
 
 @router.post(
