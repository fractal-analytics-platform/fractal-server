from typing import Any
from typing import Optional

from fastapi import APIRouter
from fastapi import Depends
from fastapi import HTTPException
from fastapi import status
from fastapi.responses import JSONResponse
from pydantic import AwareDatetime
from pydantic import BaseModel
from pydantic import Field
from sqlmodel import func
from sqlmodel import select

from ._aux_functions import _get_workflow_check_owner
from ._aux_functions import _get_workflowtask_check_history_owner
from ._aux_functions_history import get_history_unit_or_404
from ._aux_functions_history import read_log_file
from fractal_server.app.db import AsyncSession
from fractal_server.app.db import get_async_db
from fractal_server.app.models import UserOAuth
from fractal_server.app.models.v2 import HistoryImageCache
from fractal_server.app.models.v2 import HistoryRun
from fractal_server.app.models.v2 import HistoryUnit
from fractal_server.app.routes.auth import current_active_user


router = APIRouter()


@router.get("/project/{project_id}/status/")
async def get_workflow_tasks_statuses(
    project_id: int,
    dataset_id: int,
    workflow_id: int,
    user: UserOAuth = Depends(current_active_user),
    db: AsyncSession = Depends(get_async_db),
) -> JSONResponse:
    workflow = await _get_workflow_check_owner(
        project_id=project_id,
        workflow_id=workflow_id,
        user_id=user.id,
        db=db,
    )
    response = {}
    for wftask in workflow.task_list:
        res = await db.execute(
            select(HistoryRun)
            .where(HistoryRun.dataset_id == dataset_id)
            .where(HistoryRun.workflowtask_id == wftask.id)
            .order_by(HistoryRun.timestamp_started.desc())
            .limit(1)
        )
        latest_history_run = res.scalar()
        if not latest_history_run:
            response[wftask.id] = None
            continue
        response[wftask.id] = dict(
            status=latest_history_run.status,
            num_available_images=latest_history_run.num_available_images,
        )

        for target_status in [
            "done",
            "submitted",
            "failed",
        ]:  # FIXME: use enum
            stm = (
                select(func.count(HistoryImageCache.zarr_url))
                .join(HistoryUnit)
                .where(HistoryImageCache.dataset_id == dataset_id)
                .where(HistoryImageCache.workflowtask_id == wftask.id)
                .where(
                    HistoryImageCache.latest_history_unit_id == HistoryUnit.id
                )
                .where(HistoryUnit.status == target_status)
            )
            res = await db.execute(stm)
            num_images = res.scalar()
            response[wftask.id][f"num_{target_status}_images"] = num_images

    return JSONResponse(content=response, status_code=200)


<<<<<<< HEAD
# FIXME MOVE TO SCHEMAS


class HistoryUnitRead(BaseModel):

=======
class HistoryUnitRead(BaseModel):  # FIXME: Move to schemas
>>>>>>> d6b9e63f
    id: int
    logfile: Optional[str] = None
    status: str
    zarr_urls: list[str]


class HistoryRunRead(BaseModel):

    id: int
    timestamp_started: AwareDatetime
    workflowtask_dump: dict[str, Any]
    units: list[HistoryUnit]


class HistoryRunReadList(BaseModel):

    id: int
    timestamp_started: AwareDatetime
    workflowtask_dump: dict[str, Any]
    num_submitted_units: int = Field(ge=0)
    num_done_units: int = Field(ge=0)
    num_failed_units: int = Field(ge=0)


# end FIXME


@router.get("/project/{project_id}/status/run/")
async def get_history_run_list(
    project_id: int,
    dataset_id: int,
    workflowtask_id: int,
    user: UserOAuth = Depends(current_active_user),
    db: AsyncSession = Depends(get_async_db),
<<<<<<< HEAD
) -> list[HistoryRunReadList]:

=======
) -> list[HistoryRunRead]:
>>>>>>> d6b9e63f
    # Access control
    await _get_workflowtask_check_history_owner(
        dataset_id=dataset_id,
        workflowtask_id=workflowtask_id,
        user_id=user.id,
        db=db,
    )

    # Get all runs
    stm = (
        select(HistoryRun)
        .where(HistoryRun.dataset_id == dataset_id)
        .where(HistoryRun.workflowtask_id == workflowtask_id)
        .order_by(HistoryRun.timestamp_started)
    )
    res = await db.execute(stm)
    runs = res.scalars().all()

    # Add units count by status
    for ind, run in enumerate(runs):
        count_status = {}
        for target_status in [
            "done",
            "submitted",
            "failed",
        ]:
            stm = (
                select(func.count(HistoryUnit.id))
                .where(HistoryUnit.history_run_id == run.id)
                .where(HistoryUnit.status == target_status)
            )
            res = await db.execute(stm)
            num_units = res.scalar()
            count_status[f"num_{target_status}_units"] = num_units
        runs[ind] = dict(**run.model_dump(), **count_status)
    return runs


@router.get("/project/{project_id}/status/run/{history_run_id}/")
async def get_history_run(
    project_id: int,
    dataset_id: int,
    workflowtask_id: int,
    history_run_id: int,
    user: UserOAuth = Depends(current_active_user),
    db: AsyncSession = Depends(get_async_db),
<<<<<<< HEAD
) -> HistoryRunRead:

=======
) -> list[HistoryUnitRead]:
>>>>>>> d6b9e63f
    # Access control
    await _get_workflowtask_check_history_owner(
        dataset_id=dataset_id,
        workflowtask_id=workflowtask_id,
        user_id=user.id,
        db=db,
    )

    history_run = await db.get(HistoryRun, history_run_id)
    if history_run is None:
        raise HTTPException(
            status_code=status.HTTP_404_NOT_FOUND,
<<<<<<< HEAD
            detail=f"HistoryRun {history_run_id} not found",
=======
            detail="HistoryRun not found.",
>>>>>>> d6b9e63f
        )

    res = await db.execute(
        select(HistoryUnit).where(HistoryUnit.history_run_id == history_run_id)
    )
    units = res.scalars().all()
<<<<<<< HEAD

    return dict(**history_run.model_dump(), units=units)
=======
    return units


class ImageLogsRequest(BaseModel):
    workflowtask_id: int
    dataset_id: int
    zarr_url: str


@router.post("/project/{project_id}/status/image-log/")
async def get_image_log(
    project_id: int,
    request_data: ImageLogsRequest,
    user: UserOAuth = Depends(current_active_user),
    db: AsyncSession = Depends(get_async_db),
) -> JSONResponse:
    # Access control
    wftask = await _get_workflowtask_check_history_owner(
        dataset_id=request_data.dataset_id,
        workflowtask_id=request_data.workflowtask_id,
        user_id=user.id,
        db=db,
    )

    # Get HistoryImageCache
    history_image_cache = await db.get(
        HistoryImageCache,
        (
            request_data.zarr_url,
            request_data.workflowtask_id,
            request_data.dataset_id,
        ),
    )
    if history_image_cache is None:
        raise HTTPException(
            status_code=status.HTTP_404_NOT_FOUND,
            detail="HistoryImageCache not found",
        )
    # Get history unit
    history_unit = await get_history_unit_or_404(
        history_image_cache.latest_history_unit_id,
        db,
    )

    # Get log or placeholder text
    log = read_log_file(
        logfile=history_unit.logfile,
        wftask=wftask,
        dataset_id=request_data.dataset_id,
    )
    return JSONResponse(content=log)


@router.get("/project/{project_id}/status/unit-log/")
async def get_history_unit_log(
    project_id: int,
    history_run_id: int,
    history_unit_id: int,
    workflowtask_id: int,
    dataset_id: int,
    user: UserOAuth = Depends(current_active_user),
    db: AsyncSession = Depends(get_async_db),
) -> JSONResponse:
    # Access control
    wftask = await _get_workflowtask_check_history_owner(
        dataset_id=dataset_id,
        workflowtask_id=workflowtask_id,
        user_id=user.id,
        db=db,
    )

    # Get history unit
    history_unit = await get_history_unit_or_404(
        history_unit_id=history_unit_id,
        db=db,
    )

    # Get log or placeholder text
    log = read_log_file(
        logfile=history_unit.logfile,
        wftask=wftask,
        dataset_id=dataset_id,
    )
    return JSONResponse(content=log)
>>>>>>> d6b9e63f
<|MERGE_RESOLUTION|>--- conflicted
+++ resolved
@@ -82,15 +82,11 @@
     return JSONResponse(content=response, status_code=200)
 
 
-<<<<<<< HEAD
 # FIXME MOVE TO SCHEMAS
 
 
 class HistoryUnitRead(BaseModel):
 
-=======
-class HistoryUnitRead(BaseModel):  # FIXME: Move to schemas
->>>>>>> d6b9e63f
     id: int
     logfile: Optional[str] = None
     status: str
@@ -125,12 +121,8 @@
     workflowtask_id: int,
     user: UserOAuth = Depends(current_active_user),
     db: AsyncSession = Depends(get_async_db),
-<<<<<<< HEAD
 ) -> list[HistoryRunReadList]:
 
-=======
-) -> list[HistoryRunRead]:
->>>>>>> d6b9e63f
     # Access control
     await _get_workflowtask_check_history_owner(
         dataset_id=dataset_id,
@@ -177,12 +169,8 @@
     history_run_id: int,
     user: UserOAuth = Depends(current_active_user),
     db: AsyncSession = Depends(get_async_db),
-<<<<<<< HEAD
 ) -> HistoryRunRead:
 
-=======
-) -> list[HistoryUnitRead]:
->>>>>>> d6b9e63f
     # Access control
     await _get_workflowtask_check_history_owner(
         dataset_id=dataset_id,
@@ -195,22 +183,15 @@
     if history_run is None:
         raise HTTPException(
             status_code=status.HTTP_404_NOT_FOUND,
-<<<<<<< HEAD
             detail=f"HistoryRun {history_run_id} not found",
-=======
-            detail="HistoryRun not found.",
->>>>>>> d6b9e63f
         )
 
     res = await db.execute(
         select(HistoryUnit).where(HistoryUnit.history_run_id == history_run_id)
     )
     units = res.scalars().all()
-<<<<<<< HEAD
 
     return dict(**history_run.model_dump(), units=units)
-=======
-    return units
 
 
 class ImageLogsRequest(BaseModel):
@@ -293,5 +274,4 @@
         wftask=wftask,
         dataset_id=dataset_id,
     )
-    return JSONResponse(content=log)
->>>>>>> d6b9e63f
+    return JSONResponse(content=log)