--- conflicted
+++ resolved
@@ -57,8 +57,6 @@
     """
     Task collection endpoint (SSH version)
     """
-<<<<<<< HEAD
-=======
 
     # Set default python version
     if task_collect.python_version is None:
@@ -78,7 +76,6 @@
         )
 
     # Note: we don't use TaskCollectStatusV2 here for the JSON column `data`
->>>>>>> 3388d9e3
     state = CollectionStateV2(
         data=dict(status="pending", package=task_collect.package)
     )
