--- conflicted
+++ resolved
@@ -66,10 +66,6 @@
     if modality is not None:
         stm = stm.where(func.lower(TaskV2.modality) == modality.lower())
     if author is not None:
-<<<<<<< HEAD
-        # FIXME test: will it fail with `TaskV2.authors == None`?
-=======
->>>>>>> fbaa4f4f
         stm = stm.where(TaskV2.authors.icontains(author))
 
     res = await db.execute(stm)
