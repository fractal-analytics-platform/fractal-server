--- conflicted
+++ resolved
@@ -249,15 +249,9 @@
         dataset_id=dataset.id,
         job_id=job.id,
         worker_init=job.worker_init,
-<<<<<<< HEAD
         slurm_user=user_settings.slurm_user,
         user_cache_dir=user_settings.cache_dir,
-        fractal_ssh=request.app.state.fractal_ssh,
-=======
-        slurm_user=user.slurm_user,
-        user_cache_dir=user.cache_dir,
         fractal_ssh=fractal_ssh,
->>>>>>> a2421ceb
     )
     request.app.state.jobsV2.append(job.id)
     logger.info(
