--- conflicted
+++ resolved
@@ -13,16 +13,10 @@
 from ....db import get_async_db
 from ....models import Task
 from ....models import WorkflowTask
-<<<<<<< HEAD
+from ....models.v2 import TaskV2
 from ....schemas.v1 import TaskCreateV1
 from ....schemas.v1 import TaskReadV1
 from ....schemas.v1 import TaskUpdateV1
-=======
-from ....models.v2 import TaskV2
-from ....schemas.v1 import TaskCreate
-from ....schemas.v1 import TaskRead
-from ....schemas.v1 import TaskUpdate
->>>>>>> 36bb6b20
 from ....security import current_active_user
 from ....security import current_active_verified_user
 from ....security import User
