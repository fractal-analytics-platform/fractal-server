--- conflicted
+++ resolved
@@ -253,19 +253,12 @@
 
             # Send mail section
             settings = Inject(get_settings)
-<<<<<<< HEAD
-            mail_new_oauth_signup(
-                msg=f"New user registered {this_user}",
-                mail_settings=settings.MAIL_SETTINGS,
-            )
-=======
 
             if settings.MAIL_SETTINGS is not None:
                 mail_new_oauth_signup(
                     msg=f"New user registered {this_user}",
                     mail_settings=settings.MAIL_SETTINGS,
                 )
->>>>>>> 97735543
 
 
 async def get_user_manager(
