--- conflicted
+++ resolved
@@ -53,16 +53,12 @@
     return task_name.replace(" ", "_").lower()
 
 
-<<<<<<< HEAD
-def validate_cmd(command: str, allow_char: str | None = None):
-=======
 def validate_cmd(
     command: str,
     *,
-    allow_char: Optional[str] = None,
+    allow_char: str | None = None,
     attribute_name: str = "Command",
 ):
->>>>>>> 61b4b124
     """
     Assert that the provided `command` does not contain any of the forbidden
     characters for commands
