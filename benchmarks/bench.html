--- conflicted
+++ resolved
@@ -11,11 +11,7 @@
     <div class="container">
 
     <h1>Benchmarks</h1>
-<<<<<<< HEAD
-    <p class="h6">Date: 2024-01-31 10:12:58</p>
-=======
     <p class="h6">Date: 2024-01-31 07:43:46</p>
->>>>>>> 8b804823
     <p class="h6"># Requests: 25</p>
     <br>
 
@@ -93,11 +89,7 @@
                 <strong>user-vanilla</strong>
             </th>
             <td>
-<<<<<<< HEAD
-                4.7
-=======
                 6.7
->>>>>>> 8b804823
             </td>
             <td>
                 0.1
@@ -109,11 +101,7 @@
                 <strong>user-power</strong>
             </th>
             <td>
-<<<<<<< HEAD
-                4.4
-=======
                 6.3
->>>>>>> 8b804823
             </td>
             <td>
                 0.1
@@ -149,11 +137,7 @@
                 <strong>user-vanilla</strong>
             </th>
             <td>
-<<<<<<< HEAD
-                6.4
-=======
                 8.9
->>>>>>> 8b804823
             </td>
             <td>
                 0.6
@@ -165,11 +149,7 @@
                 <strong>user-power</strong>
             </th>
             <td>
-<<<<<<< HEAD
-                81.5
-=======
                 87.0
->>>>>>> 8b804823
             </td>
             <td>
                 144.3
@@ -205,11 +185,7 @@
                 <strong>user-vanilla</strong>
             </th>
             <td>
-<<<<<<< HEAD
-                4.5
-=======
                 6.3
->>>>>>> 8b804823
             </td>
             <td>
                 3.3
@@ -221,11 +197,7 @@
                 <strong>user-power</strong>
             </th>
             <td>
-<<<<<<< HEAD
-                108.8
-=======
                 116.8
->>>>>>> 8b804823
             </td>
             <td>
                 509.2
