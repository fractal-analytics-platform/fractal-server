--- conflicted
+++ resolved
@@ -15,11 +15,7 @@
 [tool.poetry.dependencies]
 python = "^3.8"
 python-dotenv = "^0.20.0"
-<<<<<<< HEAD
-fractal-client = ">=0.2.7,<1.0.0"
-=======
 fractal-client = ">= 0.2.8"
->>>>>>> 0d24662b
 fastapi = "^0.78.0"
 sqlmodel = "^0.0.8"
 aiosqlite = "^0.17.0"
