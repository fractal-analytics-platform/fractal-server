--- conflicted
+++ resolved
@@ -1,10 +1,6 @@
 [tool.poetry]
 name = "fractal-server"
-<<<<<<< HEAD
-version = "1.0.3a2"
-=======
 version = "1.0.4a0"
->>>>>>> fe91c0d6
 description = "Server component of the Fractal analytics platform"
 authors = [
     "Jacopo Nespolo <jacopo.nespolo@exact-lab.it>",
@@ -75,11 +71,7 @@
 asyncio_mode = "auto"
 
 [tool.bumpver]
-<<<<<<< HEAD
-current_version = "1.0.3a2"
-=======
 current_version = "1.0.4a0"
->>>>>>> fe91c0d6
 version_pattern = "MAJOR.MINOR.PATCH[PYTAGNUM]"
 commit_message = "bump version {old_version} -> {new_version}"
 commit = true
