[project]
name = "fractal-server"
version = "2.12.1"
description = "Backend component of the Fractal analytics platform"
authors = [
    { name="Tommaso Comparin", email="tommaso.comparin@exact-lab.it" },
    { name="Marco Franzon", email="marco.franzon@exact-lab.it" },
    { name="Yuri Chiucconi", email="yuri.chiucconi@exact-lab.it" },
    { name="Jacopo Nespolo", email="jacopo.nespolo@exact-lab.it" },
]
readme = "README.md"
license = "BSD-3-Clause"
requires-python = ">=3.10,<3.13"
dependencies = [
    "python-dotenv >=1.0.0,<1.1.0",
    "fastapi >= 0.115.0, <0.116.0",
    "sqlmodel == 0.0.22",
    "sqlalchemy[asyncio] >=2.0.23,<2.1",
    "fastapi-users[oauth] >=14,<15",
    "alembic >=1.13.1, <2.0.0",
    "uvicorn >= 0.29.0, <0.35.0",
    "uvicorn-worker == 0.3.0",
    "pydantic >=1.10.8,<2",
    "packaging >= 24.0.0, <25.0.0",
    "clusterfutures == 0.5",
    "cloudpickle >=3.1.0,<3.2.0",
    "fabric >= 3.2.2, <3.3.0",
    "gunicorn >=23.0,<24.0",
    "psycopg[binary] >= 3.1.0, <4.0.0",
<<<<<<< HEAD
    "uvicorn-worker == 0.2.0",
=======
    "psutil == 5.9.8",
>>>>>>> 76ee822f
    "cryptography >=44.0.1,<44.1.0",
]

[project.urls]
homepage = "https://github.com/fractal-analytics-platform/fractal-server"
repository = "https://github.com/fractal-analytics-platform/fractal-server"
documentation = "https://fractal-analytics-platform.github.io/fractal-server"
changelog = "https://github.com/fractal-analytics-platform/fractal-server/blob/main/CHANGELOG.md"

[project.scripts]
fractalctl = "fractal_server.__main__:run"

[build-system]
requires = ["poetry-core"]
build-backend = "poetry.core.masonry.api"

[tool.poetry]
requires-poetry = ">=2.0"
packages = [
    {include="fractal_server"}
]
exclude = [
    "fractal_server/data_migrations/old",
    "fractal_server/json_schemas",
    "fractal_server/migrations/script.py.mako",
]

[tool.poetry.group.dev]
optional = true

[tool.poetry.group.dev.dependencies]
asgi-lifespan = "^2"
pytest = "8.1.*"
httpx = ">=0.27.0,<0.28.0"
devtools = "^0.12"
pytest-asyncio = "^0.23"
bumpver = ">=2024.0"
pre-commit = "^2.19"
coverage = {extras = ["toml"], version = "7.5.*"}
pytest-docker = {version = "3.1.*"}
mypy = "^1.9"
pytest-subprocess = "^1.5"
pyyaml="^6.0.1"
a2wsgi = "^1.10.0"
jinja2 = "^3.1.3"

[tool.poetry.group.docs]
optional = true

[tool.poetry.group.docs.dependencies]
mkdocs="1.5.3"
mkdocstrings = { extras = ["python"], version = "0.25.2" }
mkdocs-material="9.5.17"
mkdocs-gen-files="0.5.0"
mkdocs-literate-nav="0.6.1"
mkdocs-section-index="0.3.8"
mkdocs-render-swagger-plugin="0.1.1"
pyyaml="^6.0.1"

[tool.pytest.ini_options]
asyncio_mode = "auto"
filterwarnings = [
    "error::RuntimeWarning",
    "error::pytest.PytestUnraisableExceptionWarning",
]
markers = ["container"]

[tool.bumpver]
current_version = "2.12.1"
version_pattern = "MAJOR.MINOR.PATCH[PYTAGNUM]"
commit_message = "bump version {old_version} -> {new_version}"
commit = true
tag = true
push = true

[tool.bumpver.file_patterns]
"pyproject.toml" = [
    'version = "{version}"$',
]
"fractal_server/__init__.py" = [
    '__VERSION__ = "{version}"$'
]

[tool.coverage.run]
branch = true
parallel = true
relative_files = true
omit = ["tests/*", "benchmarks/*", "fractal_server/json_schemas/*", "*/.venv/*"]

[tool.coverage.report]
omit = ["tests/*", "benchmarks/*", "fractal_server/json_schemas/*", "*/.venv/*"]

[tool.mypy.overrides]
module = ["devtools", "uvicorn", "pytest", "asgi_lifespan", "asyncpg"]
ignore_missing_imports = true<|MERGE_RESOLUTION|>--- conflicted
+++ resolved
@@ -27,11 +27,6 @@
     "fabric >= 3.2.2, <3.3.0",
     "gunicorn >=23.0,<24.0",
     "psycopg[binary] >= 3.1.0, <4.0.0",
-<<<<<<< HEAD
-    "uvicorn-worker == 0.2.0",
-=======
-    "psutil == 5.9.8",
->>>>>>> 76ee822f
     "cryptography >=44.0.1,<44.1.0",
 ]
 
