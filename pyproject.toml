--- conflicted
+++ resolved
@@ -26,12 +26,8 @@
 SQLAlchemy-Utils = "^0.38.3"
 parsl = "^1.3.0dev0"
 
-<<<<<<< HEAD
-fractal-tasks-core = { version = "^0.1.4", optional = true }
 torch = {version = "1.12.0", optional= true }
-=======
 fractal-tasks-core = { version = "<1.0.0", optional = true }
->>>>>>> 681e7007
 
 [tool.poetry.extras]
 tasks-core = ["fractal-tasks-core", "torch"]
