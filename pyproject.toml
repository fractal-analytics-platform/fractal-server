[project]
name = "fractal-server"
version = "2.12.1"
description = "Backend component of the Fractal analytics platform"
authors = [
    { name="Tommaso Comparin", email="tommaso.comparin@exact-lab.it" },
    { name="Marco Franzon", email="marco.franzon@exact-lab.it" },
    { name="Yuri Chiucconi", email="yuri.chiucconi@exact-lab.it" },
    { name="Jacopo Nespolo", email="jacopo.nespolo@exact-lab.it" },
]
readme = "README.md"
license = "BSD-3-Clause"
requires-python = ">=3.10,<3.13"
dependencies = [
    "python-dotenv >=1.0.0,<1.1.0",
    "fastapi >= 0.115.0, <0.116.0",
    "sqlmodel == 0.0.22",
    "sqlalchemy[asyncio] >=2.0.23,<2.1",
    "fastapi-users[oauth] >=14,<15",
    "alembic >=1.13.1, <2.0.0",
    "uvicorn >= 0.29.0, <0.35.0",
<<<<<<< HEAD
    "pydantic >=2.10.6",
    "packaging >= 23.2.0, <24.0.0",
=======
    "uvicorn-worker == 0.3.0",
    "pydantic >=1.10.8,<2",
    "packaging >= 24.0.0, <25.0.0",
>>>>>>> 76ee822f
    "clusterfutures == 0.5",
    "cloudpickle >=3.1.0,<3.2.0",
    "fabric >= 3.2.2, <3.3.0",
    "gunicorn >=23.0,<24.0",
    "psycopg[binary] >= 3.1.0, <4.0.0",
    "psutil == 5.9.8",
<<<<<<< HEAD
    "uvicorn-worker == 0.2.0",
    "cryptography >=44.0.0,<44.1.0",
    "bump-pydantic (>=0.8.0,<0.9.0)",
    "pydantic-settings (>=2.7.1,<3.0.0)",
=======
    "cryptography >=44.0.1,<44.1.0",
>>>>>>> 76ee822f
]

[project.urls]
homepage = "https://github.com/fractal-analytics-platform/fractal-server"
repository = "https://github.com/fractal-analytics-platform/fractal-server"
documentation = "https://fractal-analytics-platform.github.io/fractal-server"
changelog = "https://github.com/fractal-analytics-platform/fractal-server/blob/main/CHANGELOG.md"

[project.scripts]
fractalctl = "fractal_server.__main__:run"

[build-system]
requires = ["poetry-core"]
build-backend = "poetry.core.masonry.api"

[tool.poetry]
requires-poetry = ">=2.0"
packages = [
    {include="fractal_server"}
]
exclude = [
    "fractal_server/data_migrations/old",
    "fractal_server/json_schemas",
    "fractal_server/migrations/script.py.mako",
]

[tool.poetry.group.dev]
optional = true

[tool.poetry.group.dev.dependencies]
asgi-lifespan = "^2"
pytest = "8.1.*"
httpx = ">=0.27.0,<0.28.0"
devtools = "^0.12"
pytest-asyncio = "^0.23"
bumpver = ">=2024.0"
pre-commit = "^2.19"
coverage = {extras = ["toml"], version = "7.5.*"}
pytest-docker = {version = "3.1.*"}
mypy = "^1.9"
pytest-subprocess = "^1.5"
pyyaml="^6.0.1"
a2wsgi = "^1.10.0"
jinja2 = "^3.1.3"

[tool.poetry.group.docs]
optional = true

[tool.poetry.group.docs.dependencies]
mkdocs="1.5.3"
mkdocstrings = { extras = ["python"], version = "0.25.2" }
mkdocs-material="9.5.17"
mkdocs-gen-files="0.5.0"
mkdocs-literate-nav="0.6.1"
mkdocs-section-index="0.3.8"
mkdocs-render-swagger-plugin="0.1.1"
pyyaml="^6.0.1"

[tool.pytest.ini_options]
asyncio_mode = "auto"
filterwarnings = [
    "error::RuntimeWarning",
    "error::pytest.PytestUnraisableExceptionWarning",
]
markers = ["container"]

[tool.bumpver]
current_version = "2.12.1"
version_pattern = "MAJOR.MINOR.PATCH[PYTAGNUM]"
commit_message = "bump version {old_version} -> {new_version}"
commit = true
tag = true
push = true

[tool.bumpver.file_patterns]
"pyproject.toml" = [
    'version = "{version}"$',
]
"fractal_server/__init__.py" = [
    '__VERSION__ = "{version}"$'
]

[tool.coverage.run]
branch = true
parallel = true
relative_files = true
omit = ["tests/*", "benchmarks/*", "fractal_server/json_schemas/*", "*/.venv/*"]

[tool.coverage.report]
omit = ["tests/*", "benchmarks/*", "fractal_server/json_schemas/*", "*/.venv/*"]

[tool.mypy.overrides]
module = ["devtools", "uvicorn", "pytest", "asgi_lifespan", "asyncpg"]
ignore_missing_imports = true<|MERGE_RESOLUTION|>--- conflicted
+++ resolved
@@ -19,28 +19,18 @@
     "fastapi-users[oauth] >=14,<15",
     "alembic >=1.13.1, <2.0.0",
     "uvicorn >= 0.29.0, <0.35.0",
-<<<<<<< HEAD
     "pydantic >=2.10.6",
     "packaging >= 23.2.0, <24.0.0",
-=======
-    "uvicorn-worker == 0.3.0",
-    "pydantic >=1.10.8,<2",
-    "packaging >= 24.0.0, <25.0.0",
->>>>>>> 76ee822f
     "clusterfutures == 0.5",
     "cloudpickle >=3.1.0,<3.2.0",
     "fabric >= 3.2.2, <3.3.0",
     "gunicorn >=23.0,<24.0",
     "psycopg[binary] >= 3.1.0, <4.0.0",
     "psutil == 5.9.8",
-<<<<<<< HEAD
     "uvicorn-worker == 0.2.0",
     "cryptography >=44.0.0,<44.1.0",
     "bump-pydantic (>=0.8.0,<0.9.0)",
     "pydantic-settings (>=2.7.1,<3.0.0)",
-=======
-    "cryptography >=44.0.1,<44.1.0",
->>>>>>> 76ee822f
 ]
 
 [project.urls]
