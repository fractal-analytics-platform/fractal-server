**Note**: Numbers like (\#1234) point to closed Pull Requests on the fractal-server repository.

# 2.15.2 (unreleased)

<<<<<<< HEAD
* Runner
    * Remove redundant `mkdir` in SLURM SSH runner (\#2671).
* Database
    *  Set `pool_pre_ping=True` for sync db engine (\#2676).
=======
* Database:
    * Set `pool_pre_ping=True` for sync db engine (\#2676).
* Runner:
    * Update `chmod ... -R` to `chmod -R ...` (\#2681).
* Testing:
    * Fix `test_FractalSSH.py::test_folder_utils` for MacOS (\#2678).
    * Add pytest marker `fails_on_macos` (\#2681).
>>>>>>> 7b5bfe26

# 2.15.1

This release fixes the reason for yanking 2.15.0.

* Database:
    * Modify `JSON->JSONB` database schema migration in-place, so that columns which represent JSON Schemas or `meta_*` fields remain in JSON form rather than JSONB (\#2664, \#2666).

# 2.15.0 [yanked]

> This release was yanked on PyPI, because its conversion of all JSON columns
> into JSONB changes the key order, see
> https://github.com/fractal-analytics-platform/fractal-server/issues/2663.


* Database:
    * Rename `TaskGroupV2.wheel_path` into `TaskGroupV2.archive_path` (\#2627).
    * Rename `TaskGroupV2.pip_freeze` into `TaskGroupV2.env_info` (\#2627).
    * Add `TaskGroupV2.pixi_version` (\#2627).
    * Transform every JSON column to JSONB (\#2662).
* API:
    * Introduce new value `TaskGroupV2OriginEnum.PIXI` (\#2627).
    * Exclude `TaskGroupV2.env_info` from API responses (\#2627).
    * Introduce `POST /api/v2/task/collect/pixi/` (\#2627).
    * Extend deactivation/reactivation endpoints to pixi task groups (\#2627).
    * Block `DELETE /api/v2/task-group/{task_group_id}/` if a task-group activity is ongoing (\#2642).
    * Introduce `_verify_non_duplication_group_path` auxiliary function (\#2643).
* Task lifecycle:
    * Introduce full support for pixi task-group lifecycle (\#2627, \#2651, \#2652, \#2654).
* SSH:
    * Introduce `FractalSSH.read_remote_text_file` (\#2627).
* Runner:
    * Fix use of `worker_init/extra_lines` for multi-image job execution (\#2660).
    * Support SLURM configuration options `nodelist` and `exclude` (\#2660).
* App configuration:
    * Introduce new configuration variable `FRACTAL_PIXI_CONFIG_FILE` and new attribute `Settings.pixi` (\#2627, \#2650).


# 2.14.16

* Internal:
    * Refactor and optimize enrich-image functions (\#2620).
* Database:
    * Add indices to `HistoryImageCache` table (\#2620).
* SSH:
    * Increase Paramiko `banner_timeout` from the default 15 seconds to 30 seconds (\#2632).
    * Re-include `check_connection` upon `SlurmSSHRunner` startup (\#2636).
* Testing:
    * Introduce benchmarks for database operations (\#2620).
* Dependencies:
    * Update `cryptography`, `packaging` and `python-dotenv` dependencies (\#2630).

# 2.14.15

* API:
    * Add required `workflowtask_id` query parameter to `verify-unique-types` endpoint (\#2619).
    * Enrich images with status within `verify-unique-types` endpoint, when necessary (\#2619).

# 2.14.14

* API:
    * Fix `GET /api/v2/task-group/` by adding missing sorting before `itertools.groupby` (\#2614).
* Internal:
    * Drop `execute_command_async` function (\#2611).
    * Introduce `TaskType` enum (\#2612).

# 2.14.13

* API:
    * Group response items of `GET /api/v2/task-group/` by `pkg_name` (\#2596).
    * Disambiguate response items of `GET /api/v2/task-group/` (\#2596).
* Internal:
    * Introduce `UnreachableBranchError` (\#2596).
* Testing:
    * Enforce task-group non-duplication constraints in `task_factory_v2` fixture (\#2596).

# 2.14.12

* Runner:
    * Enable status-based selection of images to process (\#2588).
* API:
    * Remove `unit_status` query parameter from `/project/{project_id}/status/images/` (\#2588).
    * Remove default type filters from `/project/{project_id}/status/images/` (\#2588).
    * Sort lists of existing attribute values in `aggregate_attributes` (\#2588).
* Task-group lifecycle:
    * Split `pip install` command into two steps (\#2600).

# 2.14.11

* Task-group lifecycle:
    * Support version-pinning for two dependencies in task collection (\#2590, \#2599).
    * Support version-pinning for previously-missing dependencies in task collection (\#2590, \#2599).
* Development:
    * Improve `mypy` configuration in `pyproject.toml` (\#2595).

# 2.14.10

> This version requires a data-migration script (`fractalctl update-db-data`).

* Database:
    * Improve data-migration script that is necessary for 2.14.8 (\#2594).

# 2.14.9

> WARNING: Do not release this version, but go directly to 2.14.10.

* Task-group lifecycle:
    * Improve handling of SSH-related errors (\#2589).
* Database:
    * Rename data-migration script that is necessary for 2.14.8 (\#2592).

# 2.14.8

> WARNING: Do not release this version, but go directly to 2.14.10.

* API:
    * Update `POST /project/{project_id}/workflow/{workflow_id}/wftask/replace-task/` so that it re-uses existing workflow task (\#2565).
* Database:
    * Add `HistoryRun.task_id` column (\#2565).
* Internal:
    * Refactor: extract `enrich_image_list` function from `/project/{project_id}/status/images/` endpoint (\#2585).

# 2.14.7


* Runner:
    * Re-include SLURM accounts for both sudo-slurm and ssh-slurm runners (\#2580)
    * Re-include use of `worker_init` for both sudo-slurm and ssh-slurm runners (\#2580)
* Testing:
    * Use `Optional` for argument type hints in mock tasks (\#2575).

# 2.14.6

* API:
    * Introduce `api/v2/project/{project.id}/workflow/{workflow.id}/version-update-candidates/` endpoint (\#2556).
* Task lifecycle:
    * Use dedicated SSH connections for lifecycle background tasks (\#2569).
    * Also set `TaskGroup.version` for custom task collections (\#2573).
* Internal:
    * Inherit from `StrEnum` rather than `str, Enum` (\#2561).
    * Run `pyupgrade` on codebase (\#2563).
    * Remove init file of obsolete folder (\#2571).
* Dependencies:
    * Deprecate Python 3.10 (\#2561).

# 2.14.5

This version introduces an important _internal_ refactor of the runner
component, with the goal of simplifying the SLURM version.

* Runner:
    * Make `submit/multisubmit` method take static arguments, rather than a callable (\#2549).
    * Replace input/output pickle files with JSON files (\#2549).
    * Drop possibility of non-`utf-8` encoding for `_run_command_as_user` function (\#2549).
    * Avoid local-remote-local round trip for task parameters, by writing the local file first (\#2549).
    * Stop relying on positive/negative return codes to produce either `TaskExecutionError`/`JobExecutionError`, in favor of only producing `TaskExecutionError` at the lowest task-execution level (\#2549).
    * Re-implement `run_single_task` within SLURM remote `worker` function (\#2549).
    * Drop `TaskFiles.remote_files_dict` (\#2549).
    * Drop obsolete `FRACTAL_SLURM_ERROR_HANDLING_INTERVAL` config variable (\#2549).
    * Drop obsolete `utils_executors.py` module (\#2549).
* Dependencies:
    * Drop `cloudpickle` dependency (\#2549).
    * Remove copyright references to `clusterfutures` (\#2549).
* Testing:
    * Introduce `slurm_alive` fixture that checks `scontrol ping` results (\#2549).

# 2.14.4

* API:
    * Replace most `field_validator`s with `Annotated` types, and review `model_validator`s (\#2504).
* SSH:
    * Remove Python-wrapper layer for `tar` commands (\#2554).
    * Add `elapsed` information to SSH-lock-was-acquired log (\#2558).

# 2.14.3

* Runner:
    * Skip creation/removal of folder copy in compress-folder module (\#2553).
    * Drop obsolete `--extra-import-paths` option from SLURM remote worker (\#2550).

# 2.14.2

* API:
    * Handle inaccessible `python_interpreter` or `package_root` in custom task collection  (\#2536).
    * Do not raise non-processed-images warning if the previous task is a converter (\#2546).
* App:
    * Use `Enum` values in f-strings, for filenames and error messages (\#2540).
* Runner:
    * Handle exceptions in post-task-execution runner code (\#2543).

# 2.14.1

* API:
    * Add `POST /project/{project_id}/dataset/{dataset_id}/images/non-processed/` endpoint (\#2524, \#2533).
* Runner:
    * Do not create temporary output-pickle files (\#2538).
    * Set logging level to `DEBUG` within `compress_folder` and `extract_archive` modules (\#2538).
    * Transform job-error log into warning (\#2538).
    * Drop `FRACTAL_SLURM_INTERVAL_BEFORE_RETRIEVAL` (\#2525, \#2531).
    * Increase `MAX_NUM_THREADS` from 4 to 12 (\#2520).
    * Support re-deriving an existing image with a non-trivial `origin` (\#2527).
* Testing:
    * Adopt ubuntu24 containers for CI (\#2530).
    * Do not run Python3.11 container CI for PRs, but only for merges (\#2519).
    * Add mock wheel file and update assertion for pip 25.1 (\#2523).
    * Optimize `test_reactivate_local_fail` (\#2511).
    * Replace `fractal-tasks-core` with `testing-tasks-mock` in tests (\#2511).
    * Improve flaky test (\#2513).

# 2.14.0

This release mostly concerns the new database/runner integration in view of
providing more granular history/status information. This includes a full
overhaul of the runner.

* API:
    * Add all new status endpoints.
    * Add `GET /job/latest/` endpoint (\#2389).
    * Make request body required for `replace-task` endpoint (\#2355).
    * Introduce shared tools for pagination.
    * Remove `valstr` validator and introduce `NonEmptyString` in schemas (\#2352).
* Database
    * New tables `HistoryRun`, `HistoryUnit` and `HistoryImageCache` tables.
    * Drop attribute/type filters from dataset table.
    * Add `type_filters` column to job table.
    * Use `ondelete` flag in place of custom DELETE-endpoint logics.
* Runner
    * Full overhaul of runners. Among the large number of changes, this includes:
        * Fully drop the `concurrent.futures` interface.
        * Fully drop the multithreaded nature of SLURM runners, in favor of a more linear submission/retrieval flow.
        * New `BaseRunner`, `LocalRunner`, `BaseSlurmRunner`, `SlurmSSHRunner` and `SlurmSudoRunner` objects.
        * The two SLURM runners now share a large part of base logic.
        * Database updates to `HistoryRun`, `HistoryUnit` and `HistoryImageCache` tables.
        * We do not fill `Dataset.history` any more.
* Task lifecycle:
    * Drop hard-coded use of `--no-cache-dir` for `pip install` command (\#2357).
* App:
    * Obfuscate sensitive information from settings using `SecretStr` (\#2333).
    * Drop `FRACTAL_RUNNER_TASKS_INCLUDE_IMAGE` obsolete configuration variable (\#2359).
* Testing:
    * Use `fractal-task-tools` to build `fractal-tasks-mock` manifest (\#2374).
* Development:
    * Add `codespell` to precommit (\#2358).
    * Drop obsolete `examples` folder (\#2405).


# 2.13.1

* API:
    * Add `AccountingRecord` and `AccountingRecordSlurm` tables (\#2267).
    * Add `/admin/v2/impersonate` endpoint (\#2280).
    * Replace `_raise_if_naive_datetime` with `AwareDatetime` (\#2283).
* Database:
    * Add `/admin/v2/accounting/` and `/admin/v2/accounting/slurm/` endpoints (\#2267).
* Runner:
    * Populate `AccountingRecord` from runner (\#2267).
* App:
    * Review configuration variables for email-sending (\#2269).
    * Reduce error-level log records(\#2282).
* Testing:
    * Drop obsolete files/folders from `tests/data` (\#2281).
* Dependencies:
    * Bump `httpx` to version `0.28.*` (\#2284).

# 2.13.0

With this release we switch to Pydantic v2.

* Runner:
    * Deprecate `FRACTAL_BACKEND_RUNNER="local_experimental"` (\#2273).
    * Fully replace `clusterfutures` classes with custom ones (\#2272).
* Dependencies:
    * Bump `pydantic` to v2 (\#2270).
    * Drop `clusterfutures` dependency (\#2272).
    * Drop `psutil` dependency (\#2273).
    * Bump `cryptography` to version `44.0.*` (\#2274).
    * Bump `sqlmodel` to version `0.0.22` (\#2275).
    * Bump `packaging` to version `24.*.*` (\#2275).
    * Bump `cloudpickle` to version `3.1.*` (\#2275).
    * Bump `uvicorn-workers` to version `0.3.0` (\#2275).
    * Bump `gunicorn` to version `23.*.*` (\#2275).
    * Bump `httpx` to version `0.27.*` (\#2275).

# 2.12.1

> Note: this version requires a manual update of email-related configuration variables.

* API:
    * Deprecate `use_dataset_filters` query parameter for `/project/{project_id}/dataset/{dataset_id}/images/query/` (\#2231).
* App:
    * Add fractal-server version to logs (\#2228).
    * Review configuration variables for email-sending (\#2241).
* Database:
    * Remove `run_migrations_offline` from `env.py` and make `run_migrations_online` sync (\#2239).
* Task lifecycle:
    * Reset logger handlers upon success of a background lifecycle operation, to avoid open file descriptors (\#2256).
* Runner
    * Sudo/SLURM executor checks the fractal-server version using `FRACTAL_SLURM_WORKER_PYTHON` config variable, if set (\#2240).
    * Add `uname -n` to SLURM submission scripts (\#2247).
    * Handle `_COMPONENT_KEY_`-related errors in sudo/SLURM executor, to simplify testing (\#2245).
    * Drop obsolete `SlurmJob.workflow_task_file_prefix` for both SSH/sudo executors (\#2245).
    * Drop obsolete `keep_pickle_files` attribute from slurm executors (\#2246).
* Dependencies:
    * Bump `uvicorn` version (\#2242).
* Testing:
    * Improve testing of sudo-Slurm executor (\#2245, \#2246).
    * Introduce `container` pytest marker (\#2249).
    * Split CI GitHub Actions in three jobs: API, not API and Containers (\#2249).

# 2.12.0

> WARNING: The database schema update introduced via this version is non-reversible.

* API:
    * Drop V1 endpoints (\#2230).
* Database:
    * Drop V1 tables (\#2230).
* Runner:
    * Drop V1 runners (\#2230).
* Testing:
    * Drop V1 tests (\#2230).
    *  Update V2 tests to keep coverage stable (\#2230).


# 2.11.1

* Database
    * Drop columns `DatasetV2.filters` and `WorkflowTaskV2.input_filters` (\#2232).

# 2.11.0

This version revamps the filters data structure, and it introduces complex attribute filters.

> Note: This release requires running `fractalctl update-db-data`.
> Some legacy columns will be removed from the database, either as part of
> the `2.11.0` data-migration or as part of the `2.11.1` schema migration.
> Please make sure you have a database dump.

* API:
    * Align API with new database schemas for filters-related columns (\#2168, \#2196, \#2202).
    * Support importing workflows or datasets with legacy (pre-`2.11.0`) filters-related fields (\#2185, \#2227).
    * Avoid blocking operations from the download-job-logs endpoint, when the zip archive of a running job is requested (\#2225).
    * Update and simplify `/api/v2/project/{project_id}/status/`, dropping use of temporary job files (\#2169).
    * Add new (experimental) `/project/{project_id}/workflow/{workflow_id}/type-filters-flow/` endpoint (\#2208).
* Database:
    * Update table schemas for all filters-related columns:
        * Always handle attribute- and type-filters in different columns (\#2168).
        * Update attribute-filter-values type from scalar to list (\#2168, \#2196).
        * Deprecate attribute filters for `WorkflowTaskV2` (\#2168).
        * Add attribute filters to `JobV2` (\#2168).
    * `2.11.0` data-migration script (\#2168, \#2202, \#2208, \#2209).
* Runner:
    * Introduce database writes in runner component, to replace the use of temporary files (\#2169).
    * Use `TaskV2.input_types` for filtering, rather than validation (\#2191, \#2196).
    * Make job-execution background-task function sync, to make it transparent that it runs on a thread (\#2220).
    * Remove all filters from `TaskOutput` (\#2190).
* Task Collection:
    * Improve logs handling for failed task collections (\#2192)
* Testing:
    * Speed up CI by splitting it into more jobs (\#2210).

# 2.10.6

* Task lifecycle:
    * Use unique logger names for task-lifecycle operations (\#2204).

# 2.10.5

* App:
    * Add missing space in "To" field for email settings (\#2173).
* Testing:
    * Improve configuration for coverage GitHub Action step (\#2175).
    * Add `persist-credentials: false` to `actions/checkout@v4` GitHub Action steps (\#2176).
* Dependencies:
    * Require `bumpver>2024.0` (\#2179).


# 2.10.4

* Switch to poetry v2 (\#2165).
* Require Python <3.13 (\#2165).

# 2.10.3

Note: this version fixes a bug introduced in version 2.10.1.

* API:
    * Fix bug in `POST /api/v2/project/{p_id}/workflow/{w_id}/wftask/replace-task/` endpoint (\#2163).
    * Add validation for `.whl` filename (\#2147).
    * Trim whitespaces in `DatasetCreateV2.zarr_dir` (\#2138).
    * Support sending emails upon new OAuth signup (\#2150).
* App:
    * Introduce configuration for email settings (\#2150).
* Command-line interface:
    * Add `fractalctl email-settings` (\#2150).
* Dependencies:
    * Add direct dependency on `cryptography` (\#2150).
* Testing:
    * Introduce `mailpit`-based end-to-end test of email sending (\#2150).

# 2.10.2

* App:
    * Add `FRACTAL_PIP_CACHE_DIR` configuration variable (\#2141).
* Tasks life cycle:
    * Prevent deactivation of task groups with `"github.com"` in pip-freeze information (\#2144).
* Runner:
    * Handle early shutdown for sudo SLURM executor (\#2132).
    * Fix repeated setting of `timestamp_ended` in task-group reactivation (\#2140).

# 2.10.1

* API:
    * Add `POST /api/v2/project/{p_id}/workflow/{w_id}/wftask/replace-task/` endpoint (\#2129).
* Testing:
    * Use system postgresql in GitHub actions, rather than independent container (\#2199).

# 2.10.0

* API:
    * Major update of `POST /api/v2/task/collect/pip/`, to support wheel-file upload (\#2113).
* Testing:
    * Add test of private task collection (\#2126).

# 2.9.2

* API
    * Remove `cache_dir` and use `project_dir/.fractal_cache` (\#2121).
* Docs
    * Improve docstrings and reduce mkdocs warnings (\#2122).

# 2.9.1

* Task collection:
    * Fix bug in wheel-based SSH task-collection (\#2119).
* Testing:
    * Re-include a specific test previously skipped for Python 3.12 (\#2114).
    * Add metadata to `fractal-tasks-mock` package (\#2117).
* Docs:
    * Add info about working versions.

# 2.9.0

> WARNING 1: This version drops support for sqlite, and removes the
> configuration variables `DB_ENGINE` and `SQLITE_PATH`.

> WARNING 2: This version removes the `CollectionStateV2` database table.
> Make sure you have a database dump before running `fractalctl set-db`, since this operation cannot be undone.

* API
    * Remove `GET /api/v2/task/collect/{state_id}/` endpoint (\#2010).
    * Remove `active` property from `PATCH /api/v2/task-group/{task_group_id}/` (\#2033).
    * Add `GET /api/v2/task-group/activity/` endpoint (\#2005, \#2027).
    * Add `GET /api/v2/task-group/activity/{task_group_activity_id}/` endpoint (\#2005).
    * Add `GET /admin/v2/task-group/activity/` endpoint (\#2005, \#2027).
    * Add `POST /api/v2/task-group/{task_group_id}/{deactivate|reactivate}` endpoints (\#2033, \#2066, \#2078).
    * Add `POST /admin/v2/task-group/{task_group_id}/{deactivate|reactivate}` endpoints (\#2062, \#2078).
    * Remove `GET /auth/current-user/viewer-paths/` (\#2096).
    * Add `GET /auth/current-user/allowed-viewer-paths/`, with logic for `fractal-vizarr-viewer` authorization (\#2096).
    * Add `category`, `modality` and `author` query parameters to `GET /admin/v2/task/` (\#2102).
    * Add `POST /auth/group/{group_id}/add-user/{user_id}/` (\#2101).
    * Add `POST /auth/group/{group_id}/remove-user/{user_id}/` (\#2101, \#2111).
    * Add `POST /auth/users/{user_id}/set-groups/` (\#2106).
    * Remove `new_user_ids` property from `PATCH /auth/group/{group_id}/` (\#2101).
    * Remove `new_group_ids` property from `PATCH /auth/users/{user_id}/` (\#2106).
    * Internals:
      * Fix bug in `_get_collection_task_group_activity_status_message` (\#2047).
      * Remove `valutc` validator for timestamps from API schemas, since it does not match with `psycopg3` behavior (\#2064).
      * Add query parameters `timestamp_last_used_{min|max}` to `GET /admin/v2/task-group/` (\#2061).
      * Remove `_convert_to_db_timestamp` and add `_raise_if_naive_datetime`: now API only accepts timezone-aware datetimes as query parameters (\#2068).
      * Remove `_encode_as_utc`: now timestamps are serialized in JSONs with their own timezone (\#2081).
* Database
    * Drop support for sqlite, and remove the `DB_ENGINE` and `SQLITE_PATH` configuration variables (\#2052).
    * Add `TaskGroupActivityV2` table (\#2005).
    * Drop `CollectionStateV2` table (\#2010).
    * Add `TaskGroupV2.pip_freeze` nullable column (\#2017).
    * Add  `venv_size_in_kB` and `venv_file_number` to `TaskGroupV2` (\#2034).
    * Add `TaskGroupV2.timestamp_last_used` column, updated on job submission (\#2049, \#2061, \#2086).
* Task-lifecycle internals:
    * Refactor task collection and database-session management in background tasks (\#2030).
    * Update `TaskGroupActivityV2` objects (\#2005).
    * Update filename and path for task-collection scripts (\#2008).
    * Copy wheel file into `task_group.path` and update `task_group.wheel_path`, for local task collection (\#2020).
    * Set `TaskGroupActivityV2.timestamp_ended` when collections terminate (\#2026).
    * Refactor bash templates and add `install_from_freeze.sh` (\#2029).
    * Introduce background operations for _local_ reactivate/deactivate (\#2033).
    * Introduce background operations for _SSH_ reactivate/deactivate (\#2066).
    * Fix escaping of newlines within f-strings, in logs (\#2028).
    * Improve handling of task groups created before 2.9.0 (\#2050).
    * Add `TaskGroupCreateV2Strict` for task collections (\#2080).
    * Always create `script_dir_remote` in SSH lifecycle background tasks (\#2089).
    * Postpone setting `active=False` in task-group deactivation to after all preliminary checks (\#2100).
* Runner:
    * Improve error handling in `_zip_folder_to_file_and_remove` (\#2057).
    * Improve error handling in `FractalSlurmSSHExecutor` `handshake` method (\#2083).
    * Use the "spawn" start method for the multiprocessing context, for the `ProcessPoolExecutor`-based runner (\#2084).
    * Extract common functionalities from SLURM/sudo and SLURM/SSH executors (\#2107).
* SSH internals:
    * Add `FractalSSH.remote_exists` method (\#2008).
    * Drop `FractalSSH.{_get,_put}` wrappers of `SFTPClient` methods (\#2077).
    * Try re-opening the connection in `FractalSSH.check_connection` when an error occurs (\#2035).
    * Move `NoValidConnectionError` exception handling into `FractalSSH.log_and_raise` method (\#2070).
    * Improve closed-socket testing (\#2076).
* App:
   * Add `FRACTAL_VIEWER_AUTHORIZATION_SCHEME` and `FRACTAL_VIEWER_BASE_FOLDER` configuration variables (\#2096).
* Testing:
    * Drop `fetch-depth` from `checkout` in GitHub actions (\#2039).
* Scripts:
    * Introduce `scripts/export_v1_workflows.py` (\#2043).
* Dependencies:
    * Remove `passlib` dependency (\#2112).
    * Bump `fastapi-users` to v14, which includes switch to `pwdlib` (\#2112).

# 2.8.1

* API:
    * Validate all user-provided strings that end up in pip-install commands (\#2003).

# 2.8.0

* Task collection
    * Now both the local and SSH versions of the task collection use the bash templates (\#1980).
    * Update task-collections database logs incrementally (\#1980).
    * Add `TaskGroupV2.pinned_package_versions_string` property (\#1980).
    * Support pinned-package versions for SSH task collection (\#1980).
    * Now `pip install` uses `--no-cache` (\#1980).
* API
    * Deprecate the `verbose` query parameter in `GET /api/v2/task/collect/{state_id}/` (\#1980).
    * Add `project_dir` attribute to `UserSettings` (\#1990).
    * Set a default for `DatasetV2.zarr_dir` (\#1990).
    * Combine the `args_schema_parallel` and `args_schema_non_parallel` query parameters in `GET /api/v2/task/` into a single parameter `args_schema` (\#1998).

# 2.7.1

> WARNING: As of this version, all extras for `pip install` are deprecated and
> the corresponding dependencies become required.

* Database:
    * Drop `TaskV2.owner` column (\#1977).
    * Make `TaskV2.taskgroupv2_id` column required (\#1977).
* Dependencies:
    * Make `psycopg[binary]` dependency required, and drop `postgres-pyscopg-binary` extra (\#1970).
    * Make `gunicorn` dependency required, and drop `gunicorn` extra (\#1970).
* Testing:
    * Switch from SQLite to Postgres in the OAuth Github action (\#1981).

# 2.7.0

> WARNING: This release comes with several specific notes:
>
> 1. It requires running `fractalctl update-db-data` (after `fractalctl set-db`).
> 2. When running `fractalctl update-db-data`, the environment variable
>    `FRACTAL_V27_DEFAULT_USER_EMAIL` must be set, e.g. as in
>    `FRACTAL_V27_DEFAULT_USER_EMAIL=admin@fractal.yx fractalctl
>    update-db-data`. This user must exist, and they will own all
>    previously-common tasks/task-groups.
> 3. The pip extra `postgres` is deprecated, in favor of `postgres-psycopg-binary`.
> 4. The configuration variable `DB_ENGINE="postgres"` is deprecated, in favor of `DB_ENGINE="postgres-psycopg"`.
> 5. Python3.9 is deprecated.

* API:
    * Users and user groups:
        * Replace `UserRead.group_names` and `UserRead.group_ids` with `UserRead.group_ids_names` ordered list (\#1844, \#1850).
        * Deprecate `GET /auth/group-names/` (\#1844).
        * Add `DELETE /auth/group/{id}/` endpoint (\#1885).
        * Add `PATCH auth/group/{group_id}/user-settings/` bulk endpoint (\#1936).
    * Task groups:
        * Introduce `/api/v2/task-group/` routes (\#1817, \#1847, \#1852, \#1856, \#1943).
        * Respond with 422 error when any task-creating endpoint would break a non-duplication constraint (\#1861).
        * Enforce non-duplication constraints on `TaskGroupV2` (\#1865).
        * Fix non-duplication check in `PATCH /api/v2/task-group/{id}/` (\#1911).
        * Add cascade operations to `DELETE /api/v2/task-group/{task_group_id}/` and to `DELETE /admin/v2/task-group/{task_group_id}/` (\#1867).
        * Expand use and validators for `TaskGroupCreateV2` schema (\#1861).
        * Do not process task `source`s in task/task-group CRUD operations (\#1861).
        * Do not process task `owner`s in task/task-group CRUD operations (\#1861).
    * Tasks:
        * Drop `TaskCreateV2.source` (\#1909).
        * Drop `TaskUpdateV2.version` (\#1905).
        * Revamp access-control for `/api/v2/task/` endpoints, based on task-group attributes (\#1817).
        * Update `/api/v2/task/` endpoints and schemas with new task attributes (\#1856).
        * Forbid changing `TaskV2.name` (\#1925).
    * Task collection:
        * Improve preliminary checks in task-collection endpoints (\#1861).
        * Refactor split between task-collection endpoints and background tasks (\#1861).
        * Create `TaskGroupV2` object within task-collection endpoints (\#1861).
        * Fix response of task-collection endpoint (\#1902).
        * Automatically discover PyPI package version if missing or invalid (\#1858, \#1861, \#1902).
        * Use appropriate log-file path in collection-status endpoint (\#1902).
        * Add task `authors` to manifest schema (\#1856).
        * Do not use `source` for custom task collection (\#1893).
        * Rename custom-task-collection request-body field from `source` to `label` (\#1896).
        * Improve error messages from task collection (\#1913).
        * Forbid non-unique task names in `ManifestV2` (\#1925).
    * Workflows and workflow tasks:
        * Introduce additional checks in POST-workflowtask endpoint, concerning non-active or non-accessible tasks (\#1817).
        * Introduce additional intormation in GET-workflow endpoint, concerning non-active or non-accessible tasks (\#1817).
        * Introduce additional intormation in PATCH-workflow endpoint, concerning non-active or non-accessible tasks (\#1868, \#1869).
        * Stop logging warnings for non-common tasks in workflow export (\#1893).
        * Drop `WorkflowTaskCreateV2.order` (\#1906).
        * Update endpoints for workflow import/export  (\#1925, \#1939, \#1960).
    * Datasets:
        * Remove `TaskDumpV2.owner` attribute (\#1909).
    * Jobs:
        * Prevent job submission if includes non-active or non-accessible tasks (\#1817).
        * Remove rate limit for `POST /project/{project_id}/job/submit/` (\#1944).
    * Admin:
        * Remove `owner` from `GET admin/v2/task/` (\#1909).
        * Deprecate `kind` query parameter for `/admin/v2/task/` (\#1893).
        * Add `origin` and `pkg_name` query parameters to `GET /admin/v2/task-group/` (\#1979).
    * Schemas:
        * Forbid extras in `TaskCollectPipV2` (\#1891).
        * Forbid extras in all Create/Update/Import schemas (\#1895).
        * Deprecate internal `TaskCollectPip` schema in favor of `TaskGroupV2` (\#1861).
* Database:
    * Introduce `TaskGroupV2` table (\#1817, \#1856).
    * Add  `timestamp_created` column to `LinkUserGroup` table (\#1850).
    * Add `TaskV2` attributes `authors`, `tags`, `category` and `modality` (\#1856).
    * Add `update-db-data` script (\#1820, \#1888).
    * Add `taskgroupv2_id` foreign key to `CollectionStateV2` (\#1867).
    * Make `TaskV2.source` nullable and drop its uniqueness constraint (\#1861).
    * Add `TaskGroupV2` columns `wheel_path`, `pinned_package_versions` (\#1861).
    * Clean up `alembic` migration scripts (\#1894).
    * Verify task-group non-duplication constraint in `2.7.0` data-migration script (\#1927).
    * Normalize `pkg_name` in `2.7.0` data-migration script (\#1930).
    * Deprecate `DB_ENGINE="postgres"` configuration variable (\#1946).
* Runner:
    * Do not create local folders with 755 permissions unless `FRACTAL_BACKEND_RUNNER="slurm"` (\#1923).
    * Fix bug of SSH/SFTP commands not acquiring lock (\#1949).
    * Fix bug of unhandled exception in SSH/SLURM executor (\#1963).
    * Always remove task-subfolder compressed archive (\#1949).
* Task collection:
    * Create base directory (in SSH mode), if missing (\#1949).
    * Fix bug of SSH/SFTP commands not acquiring lock (\#1949).
* SSH:
    * Improve logging for SSH-connection-locking flow (\#1949).
    * Introduce `FractalSSH.fetch_file` and `FractalSSH.read_remote_json_file` (\#1949).
    * Use `paramiko.sftp_client.SFTPClient` methods directly rathen than `fabric` wrappers (\#1949).
    * Disable prefetching for `SFTPClient.get` (\#1949).
* Internal:
    * Update `_create_first_group` so that it only searches for `UserGroups` with a given name (\#1964).
* Dependencies:
    * Bump fastapi to `0.115` (\#1942).
    * Remove pip extra `postgres`, corresponding to `psycopg2+asyncpg` (\#1946).
    * Deprecate python3.9 (\#1946).
* Testing:
    * Benchmark `GET /api/v2/task-group/` (\#1922).
    * Use new `ubuntu22-slurm-multipy` image, with Python3.12 and with Python-version specific venvs (\#1946, #1969).
    * Get `DB_ENGINE` variable from `os.environ` rather than from installed packages (\#1968).

# 2.6.4

* Database
    * Fix use of naming convention for database schema-migration scripts (\#1819).
* Testing:
    * Test `alembic downgrade base` (\#1819).
    * Add `GET /api/v2/task/` to benchmarks (\#1825).

# 2.6.3

* API:
    * Introduce `GET /auth/current-user/viewer-paths/` endpoint (\#1816).
    * Add `viewer_paths` attribute to `UserGroup` endpoints (\#1816).
* Database:
    * Add  `viewer_paths` column to `UserGroup` table (\#1816).
* Runner:
    * Anticipate `wait_thread.shutdown_callback` assignment in `FractalSlurmExecutor`, to avoid an uncaught exception (\#1815).

# 2.6.2

* Allow setting `UserSettings` attributes to `None` in standard/strict PATCH endpoints (\#1814).

# 2.6.1

* App (internal):
    * Remove `FRACTAL_SLURM_SSH_HOST`, `FRACTAL_SLURM_SSH_USER`, `FRACTAL_SLURM_SSH_PRIVATE_KEY_PATH` and `FRACTAL_SLURM_SSH_WORKING_BASE_DIR` from `Settings`  (\#1804).
* Database:
    * Drop `slurm_user`, `slurm_accounts` and `cache_dir` columns from `UserOAuth` (\#1804)

# 2.6.0

> WARNING: This release requires running `fractalctl update-db-data` (after `fractalctl set-db`).

* API:
    * Introduce user-settings API, in `/auth/users/{user_id}/settings/` and `/auth/current-user/settings/` (\#1778, \#1807).
    * Add the creation of empty settings to `UserManager.on_after_register` hook (\#1778).
    * Remove deprecated user's attributes (`slurm_user`, `cache_dir`, `slurm_accounts`) from API, in favor of new `UserSetting` ones (\#1778).
    * Validate user settings in endpoints that rely on them (\#1778).
    * Propagate user settings to background tasks when needed (\#1778).
* Database:
    * Introduce new `user_settings` table, and link it to `user_oauth` (\#1778).
* Internal:
   * Remove redundant string validation in `FractalSSH.remove_folder` and `TaskCollectCustomV2` (\#1810).
   * Make `validate_cmd` more strict about non-string arguments (\#1810).


# 2.5.2

* App:
    * Replace `fractal_ssh` attribute with `fractal_ssh_list`, in `app.state` (\#1790).
    * Move creation of SSH connections from app startup to endpoints (\#1790).
* Internal
    * Introduce `FractalSSHList`, in view of support for multiple SSH/Slurm service users (\#1790).
    * Make `FractalSSH.close()` more aggressively close `Transport` attribute (\#1790).
    * Set `look_for_keys=False` for paramiko/fabric connection (\#1790).
* Testing:
    * Add fixture to always test that threads do not accumulate during tests (\#1790).

# 2.5.1

* API:
    * Make `WorkflowTaskDumpV2` attributes `task_id` and `task` optional (\#1784).
    * Add validation for user-provided strings that execute commands with subprocess or remote-shell (\#1767).
* Runner and task collection:
    * Validate commands before running them via `subprocess` or `fabric` (\#1767).

# 2.5.0

> WARNING: This release has a minor API bug when displaying a V2 dataset with a history that contains legacy tasks. It's recommended to update to 2.5.1.

This release removes support for including V1 tasks in V2 workflows. This comes
with changes to the database (data and metadata), to the API, and to the V2
runner.

* Runner:
    * Deprecate running v1 tasks within v2 workflows (\#1721).
* Database:
    * Remove `Task.is_v2_compatible` column (\#1721).
    * For table `WorkflowTaskV2`, drop `is_legacy_task` and `task_legacy_id` columns, remove `task_legacy` ORM attribute, make `task_id` required, make `task` required (\#1721).
* API:
    * Drop v1-v2-task-compatibility admin endpoint (\#1721).
    * Drop `/task-legacy/` endpoint (\#1721).
    * Remove legacy task code branches from `WorkflowTaskV2` CRUD endpoints (\#1721).
    * Add OAuth accounts info to `UserRead` at `.oauth_accounts` (\#1765).
* Testing:
    * Improve OAuth Github Action to test OAuth account flow (\#1765).

# 2.4.2

* App:
    * Improve logging in `fractalctl set-db` (\#1764).
* Runner:
    * Add `--set-home` to `sudo -u` impersonation command, to fix Ubuntu18 behavior (\#1762).
* Testing:
    * Start tests of migrations from valid v2.4.0 database (\#1764).

# 2.4.1

This is mainly a bugfix release, re-implementing a check that was removed in 2.4.0.

* API:
    * Re-introduce check for existing-user-email in `PATCH /auth/users/{id}/` (\#1760).

# 2.4.0

This release introduces support for user groups, but without linking it to any
access-control rules (which will be introduced later).

> NOTE: This release requires running the `fractalctl update-db-data` script.

* App:
    * Move creation of first user from application startup into `fractalctl set-db` command (\#1738, \#1748).
    * Add creation of default user group into `fractalctl set-db` command (\#1738).
    * Create `update-db-script` for current version, that adds all users to default group (\#1738).
* API:
    * Added `/auth/group/` and `/auth/group-names/` routers (\#1738, \#1752).
    * Implement `/auth/users/{id}/` POST/PATCH routes in `fractal-server` (\#1738, \#1747, \#1752).
    * Introduce `UserUpdateWithNewGroupIds` schema for `PATCH /auth/users/{id}/` (\#1747, \#1752).
    * Add `UserManager.on_after_register` hook to add new users to default user group (\#1738).
* Database:
    * Added new `usergroup` and `linkusergroup` tables (\#1738).
* Internal
    * Refactored `fractal_server.app.auth` and `fractal_server.app.security` (\#1738)/
    * Export all relevant modules in `app.models`, since it matters e.g. for `autogenerate`-ing migration scripts (\#1738).
* Testing
    * Add `UserGroup` validation to `scripts/validate_db_data_with_read_schemas.py` (\#1746).


# 2.3.11

* SSH runner:
    * Move remote-folder creation from `submit_workflow` to more specific `_process_workflow` (\#1728).
* Benchmarks:
    * Add `GET /auth/token/login/` to tested endpoints (\#1720).
* Testing:
    * Update GitHub actions `upload-artifact` and `download-artifact` to `v4` (\#1725).

# 2.3.10

* Fix minor bug in zipping-job logging (\#1716).

# 2.3.9

* Add logging for zipping-job-folder operations (\#1714).

# 2.3.8

> NOTE: `FRACTAL_API_V1_MODE="include_without_submission"` is now transformed
> into `FRACTAL_API_V1_MODE="include_read_only"`.

* API:
    * Support read-only mode for V1 (\#1701).
    * Improve handling of zipped job-folder in download-logs endpoints (\#1702).
* Runner:
    * Improve database-error handling in V2 job execution (\#1702).
    * Zip job folder after job execution (\#1702).
* App:
    * `UvicornWorker` is now imported from `uvicorn-worker` (\#1690).
* Testing:
    * Remove `HAS_LOCAL_SBATCH` variable and related if-branches (\#1699).
* Benchmarks:
    * Add `GET /auth/current-user/` to tested endpoints (\#1700).
* Dependencies:
    * Update `mkdocstrings` to `^0.25.2` (\#1707).
    * Update `fastapi` to `^0.112.0` (\#1705).

# 2.3.7

* SSH SLURM executor:
    * Handle early shutdown in SSH executor (\#1696).
* Task collection:
    * Introduce a new configuration variable `FRACTAL_MAX_PIP_VERSION` to pin task-collection pip (\#1675).

# 2.3.6

* API:
    * When creating a WorkflowTask, do not pre-populate its top-level arguments based on JSON Schema default values (\#1688).
* Dependencies:
    * Update `sqlmodel` to `^0.0.21` (\#1674).
    * Add `uvicorn-worker` (\#1690).

# 2.3.5

> WARNING: The `pre_submission_commands` SLURM configuration is included as an
> experimental feature, since it is still not useful for its main intended
> goal (calling `module load` before running `sbatch`).

* SLURM runners:
    * Expose `gpus` SLURM parameter (\#1678).
    * For SSH executor, add `pre_submission_commands` (\#1678).
    * Removed obsolete arguments from `get_slurm_config` function (\#1678).
* SSH features:
    * Add `FractalSSH.write_remote_file` method (\#1678).


# 2.3.4

* SSH SLURM runner:
    * Refactor `compress_folder` and `extract_archive` modules, and stop using `tarfile` library (\#1641).
* API:
    * Introduce `FRACTAL_API_V1_MODE=include_without_submission` to include V1 API but forbid job submission (\#1664).
* Testing:
    * Do not test V1 API with `DB_ENGINE="postgres-psycopg"` (\#1667).
    * Use new Fractal SLURM containers in CI (\#1663).
    * Adapt tests so that they always refer to the current Python version (the one running `pytest`), when needed; this means that we don't require the presence of any additional Python version in the development environment, apart from the current one (\#1633).
    * Include Python3.11 in some tests (\#1669).
    * Simplify CI SLURM Dockerfile after base-image updates (\#1670).
    * Cache `ubuntu22-slurm-multipy` Docker image in CI (\#1671).
    * Add `oauth.yaml` GitHub action to test OIDC authentication (\#1665).

# 2.3.3

This release fixes a SSH-task-collection bug introduced in version 2.3.1.

* API:
    * Expose new superuser-restricted endpoint `GET /api/settings/` (\#1662).
* SLURM runner:
    * Make `FRACTAL_SLURM_SBATCH_SLEEP` configuration variable `float` (\#1658).
* SSH features:
    * Fix wrong removal of task-package folder upon task-collection failure (\#1649).
    * Remove `FractalSSH.rename_folder` method (\#1654).
* Testing:
    * Refactor task-collection fixtures (\#1637).

# 2.3.2

> **WARNING**: The remove-remote-venv-folder in the SSH task collection is broken (see issue 1633). Do not deploy this version in an SSH-based `fractal-server` instance.

* API:
    * Fix incorrect zipping of structured job-log folders (\#1648).

# 2.3.1

This release includes a bugfix for task names with special characters.

> **WARNING**: The remove-remote-venv-folder in the SSH task collection is broken (see issue 1633). Do not deploy this version in an SSH-based `fractal-server` instance.

* Runner:
    * Improve sanitization of subfolder names (commits from 3d89d6ba104d1c6f11812bc9de5cbdff25f81aa2 to 426fa3522cf2eef90d8bd2da3b2b8a5b646b9bf4).
* API:
    * Improve error message when task-collection Python is not defined (\#1640).
    * Use a single endpoint for standard and SSH task collection (\#1640).
* SSH features:
    * Remove remote venv folder upon failed task collection in SSH mode (\#1634, \#1640).
    * Refactor `FractalSSH` (\#1635).
    * Set `fabric.Connection.forward_agent=False` (\#1639).
* Testing:
    * Improved testing of SSH task-collection API (\#1640).
    * Improved testing of `FractalSSH` methods (\#1635).
    * Stop testing SQLite database for V1 in CI (\#1630).

# 2.3.0

This release includes two important updates:
1. An Update update to task-collection configuration variables and logic.
2. The first released version of the **experimental** SSH features.

Re: task-collection configuration, we now support two main use cases:

1. When running a production instance (including on a SLURM cluster), you
   should set e.g. `FRACTAL_TASKS_PYTHON_DEFAULT_VERSION=3.10`, and make sure
   that `FRACTAL_TASKS_PYTHON_3_10=/some/python` is an absolute path. Optionally,
   you can define other variables like `FRACTAL_TASKS_PYTHON_3_9`,
   `FRACTAL_TASKS_PYTHON_3_11` or `FRACTAL_TASKS_PYTHON_3_12`.

2. If you leave `FRACTAL_TASKS_PYTHON_DEFAULT_VERSION` unset, then only the
   Python interpreter that is currently running `fractal-server` can be used
   for task collection.

> WARNING: If you don't set `FRACTAL_TASKS_PYTHON_DEFAULT_VERSION`, then you
> will only have a single Python interpreter available for tasks (namely the
> one running `fractal-server`).

* API:
    * Introduce `api/v2/task/collect/custom/` endpoint (\#1607, \#1613, \#1617, \#1629).
* Task collection:
    * Introduce task-collection Python-related configuration variables (\#1587).
    * Always set Python version for task collection, and only use `FRACTAL_TASKS_PYTHON_X_Y` variables (\#1587).
    * Refactor task-collection functions and schemas (\#1587, \#1617).
    * Remove `TaskCollectStatusV2` and `get_collection_data` internal schema/function (\#1598).
    * Introduce `CollectionStatusV2` enum for task-collection status (\#1598).
    * Reject task-collection request if it includes a wheel file and a version (\#1608).
SSH features:
    * Introduce `fractal_server/ssh` subpackage (\#1545, \#1599, \#1611).
    * Introduce SSH executor and runner (\#1545).
    * Introduce SSH task collection (\#1545, \#1599, \#1626).
    * Introduce SSH-related configuration variables (\#1545).
    * Modify app lifespan to handle SSH connection (\#1545).
    * Split `app/runner/executor/slurm` into `sudo` and `ssh` subfolders (\#1545).
    * Introduce FractalSSH object which is a wrapper class around fabric.Connection object.
It provides a `lock` to avoid loss of ssh instructions and a custom timeout (\#1618)
* Dependencies:
    * Update `sqlmodel` to `^0.0.19` (\#1584).
    * Update `pytest-asyncio` to `^0.23` (\#1558).
* Testing:
    * Test the way `FractalProcessPoolExecutor` spawns processes and threads (\#1579).
    * Remove `event_loop` fixture: every test will run on its own event loop (\#1558).
    * Test task collection with non-canonical package name (\#1602).

# 2.2.0

This release streamlines options for the Gunicorn startup command, and includes
two new experimental features.

> NOTE 1: you can now enable custom Gunicorn worker/logger by adding the following
> options to the `gunicorn` startup command:
> - `--worker-class fractal_server.gunicorn_fractal.FractalWorker`
> - `--logger-class fractal_server.gunicorn_fractal.FractalGunicornLogger`

> NOTE 2: A new experimental local runner is available, which uses processes
> instead of threads and support shutdown. You can try it out with the
> configuration variable `FRACTAL_BACKEND_RUNNER=local_experimental`

> NOTE 3: A new PostgreSQL database adapter is available, fully based on
> `psycopg3` (rather than `pyscopg2`+`asyncpg`). You can try it out with the
> configuration variable `DB_ENGINE=postgres-psycopg` (note that this requires
> the `pip install` extra `postgres-psycopg-binary`).


* API:
    * Add extensive logs to `DELETE /api/v2/project/{project_id}` (\#1532).
    * Remove catch of `IntegrityError` in `POST /api/v1/project` (\#1530).
* App and deployment:
    * Move `FractalGunicornLogger` and `FractalWorker` into `fractal_server/gunicorn_fractal.py` (\#1535).
    * Add custom gunicorn/uvicorn worker to handle SIGABRT signal (\#1526).
    * Store list of submitted jobs in app state (\#1538).
    * Add logic for graceful shutdown for job slurm executors (\#1547).
* Runner:
    * Change structure of job folders, introducing per-task subfolders (\#1523).
    * Rename internal `workflow_dir` and `workflow_dir_user` variables to local/remote (\#1534).
    * Improve handling of errors in `submit_workflow` background task (\#1556, \#1566).
    * Add new `local_experimental` runner, based on `ProcessPoolExecutor` (\#1544, \#1566).
* Database:
    * Add new Postgres adapter `psycopg` (\#1562).
* Dependencies
    * Add `fabric` to `dev` dependencies (\#1518).
    * Add new `postgres-psycopg-binary` extra (\#1562).
* Testing:
    * Extract `pytest-docker` fixtures into a dedicated module (\#1516).
    * Rename SLURM containers in CI (\#1516).
    * Install and run SSH daemon in CI containers (\#1518).
    * Add unit test of SSH connection via fabric/paramiko (\#1518).
    * Remove obsolete folders from `tests/data` (\#1517).

# 2.1.0

This release fixes a severe bug where SLURM-executor auxiliary threads are
not joined when a Fractal job ends.

* App:
    * Add missing join for `wait_thread` upon `FractalSlurmExecutor` exit (\#1511).
    * Replace `startup`/`shutdown` events with `lifespan` event (\#1501).
* API:
    * Remove `Path.resolve` from the submit-job endpoints and add validator for `Settings.FRACTAL_RUNNER_WORKING_BASE_DIR` (\#1497).
* Testing:
    * Improve dockerfiles for SLURM (\#1495, \#1496).
    * Set short timeout for `docker compose down` (\#1500).

# 2.0.6

> NOTE: This version changes log formats.
> For `uvicorn` logs, this change requires no action.
> For `gunicorn`, logs formats are only changed by adding the following
> command-line option:
> `gunicorn ... --logger-class fractal_server.logger.gunicorn_logger.FractalGunicornLogger`.

* API:
    * Add `FRACTAL_API_V1_MODE` environment variable to include/exclude V1 API (\#1480).
    * Change format of uvicorn loggers (\#1491).
    * Introduce `FractalGunicornLogger` class (\#1491).
* Runner:
    * Fix missing `.log` files in server folder for SLURM jobs (\#1479).
* Database:
    * Remove `UserOAuth.project_list` and `UserOAuth.project_list_v2` relationships (\#1482).
* Dev dependencies:
    * Bump `pytest` to `8.1.*` (#1486).
    * Bump `coverage` to `7.5.*` (#1486).
    * Bump `pytest-docker` to `3.1.*` (#1486).
    * Bump `pytest-subprocess` to `^1.5` (#1486).
* Benchmarks:
    * Move `populate_db` scripts into `benchmark` folder (\#1489).


# 2.0.5

* API:
    * Add `GET /admin/v2/task/` (\#1465).
    * Improve error message in DELETE-task endpoint (\#1471).
* Set `JobV2` folder attributes from within the submit-job endpoint (\#1464).
* Tests:
    * Make SLURM CI work on MacOS (\#1476).

# 2.0.4

* Add `FRACTAL_SLURM_SBATCH_SLEEP` configuration variable (\#1467).

# 2.0.3

> WARNING: This update requires running a fix-db script, via `fractalctl update-db-data`.

* Database:
    * Create fix-db script to remove `images` and `history` from dataset dumps in V1/V2 jobs (\#1456).
* Tests:
    * Split `test_full_workflow_v2.py` into local/slurm files (\#1454).


# 2.0.2

> WARNING: Running this version on a pre-existing database (where the `jobsv2`
> table has some entries) is broken. Running this version on a freshly-created
> database works as expected.

* API:
    * Fix bug in status endpoint (\#1449).
    * Improve handling of out-of-scope scenario in status endpoint (\#1449).
    * Do not include dataset `history` in `JobV2.dataset_dump` (\#1445).
    * Forbid extra arguments in `DumpV2` schemas (\#1445).
* API V1:
    * Do not include dataset `history` in `ApplyWorkflow.{input,output}_dataset_dump` (\#1453).
* Move settings logs to `check_settings` and use fractal-server `set_logger` (\#1452).
* Benchmarks:
    * Handle some more errors in benchmark flow (\#1445).
* Tests:
    * Update testing database to version 2.0.1 (\#1445).

# 2.0.1

* Database/API:
    * Do not include `dataset_dump.images` in `JobV2` table (\#1441).
* Internal functions:
    * Introduce more robust `reset_logger_handlers` function (\#1425).
* Benchmarks:
    * Add `POST /api/v2/project/project_id/dataset/dataset_id/images/query/` in bechmarks  to evaluate the impact of the number of images during the query (\#1441).
* Development:
    * Use `poetry` 1.8.2 in GitHub actions and documentation.

# 2.0.0

Major update.

# 1.4.10

> WARNING: Starting from this version, the dependencies for the `slurm` extra
> are required; commands like `pip install fractal-server[slurm,postgres]` must
> be replaced by `pip install fractal-server[postgres]`.

* Dependencies:
    * Make `clusterfutures` and `cloudpickle` required dependencies (\#1255).
    * Remove `slurm` extra from package (\#1255).
* API:
    * Handle invalid history file in `GET /project/{project_id}/dataset/{dataset_id}/status/` (\#1259).
* Runner:
    * Add custom `_jobs_finished` function to check the job status and to avoid squeue errors (\#1266)

# 1.4.9

This release is a follow-up of 1.4.7 and 1.4.8, to mitigate the risk of
job folders becoming very large.

* Runner:
    * Exclude `history` from `TaskParameters` object for parallel tasks, so that it does not end up in input pickle files (\#1247).

# 1.4.8

This release is a follow-up of 1.4.7, to mitigate the risk of job folders
becoming very large.

* Runner:
    * Exclude `metadata["image"]` from `TaskParameters` object for parallel tasks, so that it does not end up in input pickle files (\#1245).
    * Exclude components list from `workflow.log` logs (\#1245).
* Database:
    * Remove spurious logging of `fractal_server.app.db` string (\#1245).

# 1.4.7

This release provides a bugfix (PR 1239) and a workaround (PR 1238) for the
SLURM runner, which became relevant for the use case of processing a large
dataset (300 wells with 25 cycles each).

* Runner:
    * Do not include `metadata["image"]` in JSON file with task arguments (\#1238).
    * Add `FRACTAL_RUNNER_TASKS_INCLUDE_IMAGE` configuration variable, to define exceptions where tasks still require `metadata["image"]` (\#1238).
    * Fix bug in globbing patterns, when copying files from user-side to server-side job folder in SLURM executor (\#1239).
* API:
    * Fix error message for rate limits in apply-workflow endpoint (\#1231).
* Benchmarks:
    * Add more scenarios, as per issue \#1184 (\#1232).

# 1.4.6

* API:
    * Add `GET /admin/job/{job_id}` (\#1230).
    * Handle `FileNotFound` in `GET /project/{project_id}/job/{job_id}/` (\#1230).

# 1.4.5

* Remove CORS middleware (\#1228).
* Testing:
    *  Fix `migrations.yml` GitHub action (\#1225).

# 1.4.4

* API:
    * Add rate limiting to `POST /{project_id}/workflow/{workflow_id}/apply/` (\#1199).
    * Allow users to read the logs of ongoing jobs with `GET /project/{project_id}/job/{job_id}/`, using `show_tmp_logs` query parameter (\#1216).
    * Add `log` query parameter in `GET {/api/v1/job/,/api/v1/{project.id}/job/,/admin/job/}`, to trim response body (\#1218).
    * Add `args_schema` query parameter in `GET /api/v1/task/` to trim response body (\#1218).
    * Add `history` query parameter in `GET {/api/v1/dataset/,/api/v1/project/{project.id}/dataset/}` to trim response body (\#1219).
    * Remove `task_list` from `job.workflow_dump` creation in `/api/v1/{project_id}/workflow/{workflow_id}/apply/`(\#1219)
    * Remove `task_list` from `WorkflowDump` Pydantic schema (\#1219)
* Dependencies:
    * Update fastapi to `^0.109.0` (\#1222).
    * Update gunicorn to `^21.2.0` (\#1222).
    * Update aiosqlite to `^0.19.0` (\#1222).
    * Update uvicorn to `^0.27.0` (\#1222).

# 1.4.3

> **WARNING**:
>
> This update requires running a fix-db script, via `fractalctl update-db-data`.

* API:
    * Improve validation of `UserCreate.slurm_accounts` (\#1162).
    * Add `timestamp_created` to `WorkflowRead`, `WorkflowDump`, `DatasetRead` and `DatasetDump` (\#1152).
    * Make all dumps in `ApplyWorkflowRead` non optional (\#1175).
    * Ensure that timestamps in `Read` schemas are timezone-aware, regardless of `DB_ENGINE` (\#1186).
    * Add timezone-aware timestamp query parameters to all `/admin` endpoints (\#1186).
* API (internal):
    * Change the class method `Workflow.insert_task` into the auxiliary function `_workflow_insert_task` (\#1149).
* Database:
    * Make `WorkflowTask.workflow_id` and `WorkflowTask.task_id` not nullable (\#1137).
    * Add `Workflow.timestamp_created` and `Dataset.timestamp_created` columns (\#1152).
    * Start a new `current.py` fix-db script (\#1152, \#1195).
    * Add to `migrations.yml` a new script (`validate_db_data_with_read_schemas.py`) that validates test-DB data with Read schemas (\#1187).
    * Expose `fix-db` scripts via command-line option `fractalctl update-db-data` (\#1197).
* App (internal):
    * Check in `Settings` that `psycopg2`, `asyngpg` and `cfut`, if required, are installed (\#1167).
    * Split `DB.set_db` into sync/async methods (\#1165).
    * Rename `DB.get_db` into `DB.get_async_db` (\#1183).
    * Normalize names of task packages (\#1188).
* Testing:
    * Update `clean_db_fractal_1.4.1.sql` to `clean_db_fractal_1.4.2.sql`, and change `migrations.yml` target version (\#1152).
    * Reorganise the test directory into subdirectories, named according to the order in which we want the CI to execute them (\#1166).
    * Split the CI into two independent jobs, `Core` and `Runner`, to save time through parallelisation (\#1204).
* Dependencies:
    * Update `python-dotenv` to version 0.21.0 (\#1172).
* Runner:
    * Remove `JobStatusType.RUNNING`, incorporating it into `JobStatusType.SUBMITTED` (\#1179).
* Benchmarks:
    * Add `fractal_client.py` and `populate_script_v2.py` for creating different database status scenarios (\#1178).
    * Add a custom benchmark suite in `api_bench.py`.
    * Remove locust.
* Documentation:
    * Add the minimum set of environment variables required to set the database and start the server (\#1198).

# 1.4.2

> **WARNINGs**:
>
> 1. This update requires running a fix-db script, available at https://raw.githubusercontent.com/fractal-analytics-platform/fractal-server/1.4.2/scripts/fix_db/current.py.
> 2. Starting from this version, non-verified users have limited access to `/api/v1/` endpoints. Before the upgrade, all existing users must be manually set to verified.

* API:
    * Prevent access to `GET/PATCH` task endpoints for non-verified users (\#1114).
    * Prevent access to task-collection and workflow-apply endpoints for non-verified users (\#1099).
    * Make first-admin-user verified (\#1110).
    * Add the automatic setting of `ApplyWorkflow.end_timestamp` when patching `ApplyWorkflow.status` via `PATCH /admin/job/{job_id}` (\#1121).
    * Change `ProjectDump.timestamp_created` type from `datetime` to `str` (\#1120).
    * Change `_DatasetHistoryItem.workflowtask` type into `WorkflowTaskDump` (\#1139).
    * Change status code of stop-job endpoints to 202 (\#1151).
* API (internal):
    * Implement cascade operations explicitly, in `DELETE` endpoints for datasets, workflows and projects (\#1130).
    * Update `GET /project/{project_id}/workflow/{workflow_id}/job/` to avoid using `Workflow.job_list` (\#1130).
    * Remove obsolete sync-database dependency from apply-workflow endpoint (\#1144).
* Database:
    * Add `ApplyWorkflow.project_dump` column (\#1070).
    * Provide more meaningful names to fix-db scripts (\#1107).
    * Add `Project.timestamp_created` column, with timezone-aware default (\#1102, \#1131).
    * Remove `Dataset.list_jobs_input` and `Dataset.list_jobs_output` relationships (\#1130).
    * Remove `Workflow.job_list` (\#1130).
* Runner:
    * In SLURM backend, use `slurm_account` (as received from apply-workflow endpoint) with top priority (\#1145).
    * Forbid setting of SLURM account from `WorkflowTask.meta` or as part of `worker_init` variable (\#1145).
    * Include more info in error message upon `sbatch` failure (\#1142).
    * Replace `sbatch` `--chdir` option with `-D`, to support also slurm versions before 17.11 (\#1159).
* Testing:
    * Extended systematic testing of database models (\#1078).
    * Review `MockCurrentUser` fixture, to handle different kinds of users (\#1099).
    * Remove `persist` from `MockCurrentUser` (\#1098).
    * Update `migrations.yml` GitHub Action to use up-to-date database and also test fix-db script (\#1101).
    * Add more schema-based validation to fix-db current script (\#1107).
    * Update `.dict()` to `.model_dump()` for `SQLModel` objects, to fix some `DeprecationWarnings`(\##1133).
    * Small improvement in schema coverage (\#1125).
    * Add unit test for `security` module (\#1036).
* Dependencies:
    * Update `sqlmodel` to version 0.0.14 (\#1124).
* Benchmarks:
    * Add automatic benchmark system for API's performances (\#1123)
* App (internal):
    * Move `_create_first_user` from `main` to `security` module, and allow it to create multiple regular users (\#1036).

# 1.4.1

* API:
    * Add `GET /admin/job/{job_id}/stop/` and `GET /admin/job/{job_id}/download/` endpoints (\#1059).
    * Use `DatasetDump` and `WorkflowDump` models for "dump" attributes of `ApplyWorkflowRead` (\#1049, \#1082).
    * Add `slurm_accounts` to `User` schemas and add `slurm_account` to `ApplyWorkflow` schemas (\#1067).
    * Prevent providing a `package_version` for task collection from a `.whl` local package (\#1069).
    * Add `DatasetRead.project` and `WorkflowRead.project` attributes (\#1082).
* Database:
    * Make `ApplyWorkflow.workflow_dump` column non-nullable (\#1049).
    * Add `UserOAuth.slurm_accounts` and `ApplyWorkflow.slurm_account` columns (\#1067).
    * Add script for adding `ApplyWorkflow.user_email` (\#1058).
    * Add `Dataset.project` and `Workflow.project` relationships (\#1082).
    * Avoid using `Project` relationships `dataset_list` or `workflow_list` within some `GET` endpoints (\#1082).
    * Fully remove `Project` relationships `dataset_list`, `workflow_list` and `job_list` (\#1091).
* Testing:
    * Only use ubuntu-22.04 in GitHub actions (\#1061).
    * Improve unit testing of database models (\#1082).
* Dependencies:
    * Pin `bcrypt` to 4.0.1 to avoid warning in passlib (\#1060).
* Runner:
    *  Set SLURM-job working directory to `job.working_dir_user` through `--chdir` option (\#1064).

# 1.4.0

* API:
    * Major endpoint changes:
        * Add trailing slash to _all_ endpoints' paths (\#1003).
        * Add new admin-area endpoints restricted to superusers at `/admin` (\#947, \#1009, \#1032).
        * Add new `GET` endpoints `api/v1/job/` and `api/v1/project/{project_id}/workflow/{workflow_id}/job/` (\#969, \#1003).
        * Add new `GET` endpoints `api/v1/dataset/` and `api/v1/workflow/` (\#988, \#1003).
        * Add new `GET` endpoint `api/v1/project/{project_id}/dataset/` (\#993).
        * Add `PATCH /admin/job/{job_id}/` endpoint (\#1030, \#1053).
        * Move `GET /auth/whoami/` to `GET /auth/current-user/` (\#1013).
        * Move `PATCH /auth/users/me/` to `PATCH /auth/current-user/` (\#1013, \#1035).
        * Remove `DELETE /auth/users/{id}/` endpoint (\#994).
        * Remove `GET /auth/users/me/` (\#1013).
        * Remove `POST` `/auth/forgot-password/`, `/auth/reset-password/`, `/auth/request-verify-token/`, `/auth/verify/` (\#1033).
        * Move `GET /auth/userlist/` to `GET /auth/users/` (\#1033).
    * New behaviors or responses of existing endpoints:
        * Change response of `/api/v1/project/{project_id}/job/{job_id}/stop/` endpoint to 204 no-content (\#967).
        * Remove `dataset_list` attribute from `ProjectRead`, which affects all `GET` endpoints that return some project (\#993).
        * Make it possible to delete a `Dataset`, `Workflow` or `Project`, even when it is in relationship to an `ApplyWorkflow` - provided that the `ApplyWorkflow` is not pending or running (\#927, \#973).
        * Align `ApplyWorkflowRead` with new `ApplyWorkflow`, which has optional foreign keys `project_id`, `workflow_id`, `input_dataset_id`, and `output_dataset_id` (\#984).
        * Define types for `ApplyWorkflowRead` "dump" attributes (\#990). **WARNING**: reverted with \#999.
    * Internal changes:
        * Move all routes definitions into `fractal_server/app/routes` (\#976).
        * Fix construction of `ApplyWorkflow.workflow_dump`, within apply endpoint (\#968).
        * Fix construction of `ApplyWorkflow` attributes `input_dataset_dump` and `output_dataset_dump`, within apply endpoint (\#990).
        * Remove `asyncio.gather`, in view of SQLAlchemy2 update (\#1004).
* Database:
    * Make foreign-keys of `ApplyWorkflow` (`project_id`, `workflow_id`, `input_dataset_id`, `output_dataset_id`) optional (\#927).
    * Add columns `input_dataset_dump`, `output_dataset_dump` and `user_email` to `ApplyWorkflow` (\#927).
    * Add relations `Dataset.list_jobs_input` and `Dataset.list_jobs_output` (\#927).
    * Make `ApplyWorkflow.start_timestamp` non-nullable (\#927).
    * Remove `"cascade": "all, delete-orphan"` from `Project.job_list` (\#927).
    * Add `Workflow.job_list` relation (\#927).
    * Do not use `Enum`s as column types (e.g. for `ApplyWorkflow.status`), but only for (de-)serialization (\#974).
    * Set `pool_pre_ping` option to `True`, for asyncpg driver (\#1037).
    * Add script for updating DB from 1.4.0 to 1.4.1 (\#1010)
    * Fix missing try/except in sync session (\#1020).
* App:
    * Skip creation of first-superuser when one superuser already exists (\#1006).
* Dependencies:
    * Update sqlalchemy to version `>=2.0.23,<2.1` (\#1044).
    * Update sqlmodel to version 0.0.12 (\#1044).
    * Upgrade asyncpg to version 0.29.0 (\#1036).
* Runner:
    * Refresh DB objects within `submit_workflow` (\#927).
* Testing:
    * Add `await db_engine.dispose()` in `db_create_tables` fixture (\#1047).
    * Set `debug=False` in `event_loop` fixture (\#1044).
    * Improve `test_full_workflow.py` (\#971).
    * Update `pytest-asyncio` to v0.21 (\#1008).
    * Fix CI issue related to event loop and asyncpg (\#1012).
    * Add GitHub Action testing database migrations (\#1010).
    * Use greenlet v3 in `poetry.lock` (\#1044).
* Documentation:
    * Add OAuth2 example endpoints to Web API page (\#1034, \#1038).
* Development:
    * Use poetry 1.7.1 (\#1043).

# 1.3.14 (do not use!)

> **WARNING**: This version introduces a change that is then reverted in 1.4.0,
> namely it sets the `ApplyWorkflow.status` type to `Enum`, when used with
> PostgreSQL. It is recommended to **not** use it, and upgrade to 1.4.0
> directly.

* Make `Dataset.resource_list` an `ordering_list`, ordered by `Resource.id` (\#951).
* Expose `redirect_url` for OAuth clients (\#953).
* Expose JSON Schema for the `ManifestV1` Pydantic model (\#942).
* Improve delete-resource endpoint (\#943).
* Dependencies:
    * Upgrade sqlmodel to 0.0.11 (\#949).
* Testing:
    * Fix bug in local tests with Docker/SLURM (\#948).

# 1.3.13

* Configure sqlite WAL to avoid "database is locked" errors (\#860).
* Dependencies:
    * Add `sqlalchemy[asyncio]` extra, and do not directly require `greenlet` (\#895).
    * Fix `cloudpickle`-version definition in `pyproject.toml` (\#937).
    * Remove obsolete `sqlalchemy_utils` dependency (\#939).
* Testing:
    * Use ubuntu-22 for GitHub CI (\#909).
    * Run GitHub CI both with SQLite and Postgres (\#915).
    * Disable `postgres` service in GitHub action when running tests with SQLite (\#931).
    * Make `test_commands.py` tests stateless, also when running with Postgres (\#917).
* Documentation:
    * Add information about minimal supported SQLite version (\#916).

# 1.3.12

* Project creation:
    * Do not automatically create a dataset upon project creation (\#897).
    * Remove `ProjectCreate.default_dataset_name` attribute (\#897).
* Dataset history:
    * Create a new (**non-nullable**) history column in `Dataset` table (\#898, \#901).
    * Deprecate history handling in `/project/{project_id}/job/{job_id}` endpoint (\#898).
    * Deprecate `HISTORY_LEGACY` (\#898).
* Testing:
    * Remove obsolete fixture `slurm_config` (\#903).

# 1.3.11

This is mainly a bugfix release for the `PermissionError` issue.

* Fix `PermissionError`s in parallel-task metadata aggregation for the SLURM backend (\#893).
* Documentation:
    * Bump `mkdocs-render-swagger-plugin` to 0.1.0 (\#889).
* Testing:
    * Fix `poetry install` command and `poetry` version in GitHub CI (\#889).

# 1.3.10

Warning: updating to this version requires changes to the configuration variable

* Updates to SLURM interface:
    * Remove `sudo`-requiring `ls` calls from `FractalFileWaitThread.check` (\#885);
    * Change default of `FRACTAL_SLURM_POLL_INTERVAL` to 5 seconds (\#885);
    * Rename `FRACTAL_SLURM_OUTPUT_FILE_GRACE_TIME` configuration variables into `FRACTAL_SLURM_ERROR_HANDLING_INTERVAL` (\#885);
    * Remove `FRACTAL_SLURM_KILLWAIT_INTERVAL` variable and corresponding logic (\#885);
    * Remove `_multiple_paths_exist_as_user` helper function (\#885);
    * Review type hints and default values of SLURM-related configuration variables (\#885).
* Dependencies:
    * Update `fastapi` to version `^0.103.0` (\#877);
    * Update `fastapi-users` to version `^12.1.0` (\#877).

# 1.3.9

* Make updated-metadata collection robust for metadiff files consisting of a single `null` value (\#879).
* Automate procedure for publishing package to PyPI (\#881).

# 1.3.8

* Backend runner:
    * Add aggregation logic for parallel-task updated metadata (\#852);
    * Make updated-metadata collection robust for missing files (\#852, \#863).
* Database interface:
* API:
    * Prevent user from bypassing workflow-name constraint via the PATCH endpoint (\#867).
    * Handle error upon task collection, when tasks exist in the database but not on-disk (\#874).
    * Add `_check_project_exists` helper function (\#872).
* Configuration variables:
    * Remove `DEPLOYMENT_TYPE` variable and update `alive` endpoint (\#875);
    * Introduce `Settings.check_db` method, and call it during inline/offline migrations (\#855);
    * Introduce `Settings.check_runner` method (\#875);
    * Fail if `FRACTAL_BACKEND_RUNNER` is `"local"` and `FRACTAL_LOCAL_CONFIG_FILE` is set but missing on-disk (\#875);
    * Clean up `Settings.check` method and improve its coverage (\#875);
* Package, repository, documentation:
    * Change `fractal_server.common` from being a git-submodule to being a regular folder (\#859).
    * Pin documentation dependencies (\#865).
    * Split `app/models/project.py` into two modules for dataset and project (\#871).
    * Revamp documentation on database interface and on the corresponding configuration variables (\#855).


# 1.3.7

* Oauth2-related updates (\#822):
    * Update configuration of OAuth2 clients, to support OIDC/GitHub/Google;
    * Merge `SQLModelBaseOAuthAccount` and `OAuthAccount` models;
    * Update `UserOAuth.oauth_accounts` relationship and fix `list_users` endpoint accordingly;
    * Introduce dummy `UserManager.on_after_login` method;
    * Rename `OAuthClient` into `OAuthClientConfig`;
    * Revamp users-related parts of documentation.

# 1.3.6

* Update `output_dataset.meta` also when workflow execution fails (\#843).
* Improve error message for unknown errors in job execution (\#843).
* Fix log message incorrectly marked as "error" (\#846).

# 1.3.5

* Review structure of dataset history (\#803):
    * Re-define structure for `history` property of `Dataset.meta`;
    * Introduce `"api/v1/project/{project_id}/dataset/{dataset_id}/status/"` endpoint;
    * Introduce `"api/v1/project/{project_id}/dataset/{dataset_id}/export_history/"` endpoint;
    * Move legacy history to `Dataset.meta["HISTORY_LEGACY"]`.
* Make `first_task_index` and `last_task_index` properties of `ApplyWorkflow` required (\#803).
* Add `docs_info` and `docs_link` to Task model (\#814)
* Accept `TaskUpdate.version=None` in task-patch endpoint (\#818).
* Store a copy of the `Workflow` into the optional column `ApplyWorkflow.workflow_dump` at the time of submission (\#804, \#834).
* Prevent execution of multiple jobs with the same output dataset (\#801).
* Transform non-absolute `FRACTAL_TASKS_DIR` into absolute paths, relative to the current working directory (\#825).
* Error handling:
    * Raise an appropriate error if a task command is not executable (\#800).
    * Improve handling of errors raised in `get_slurm_config` (\#800).
* Documentation:
    * Clarify documentation about `SlurmConfig` (\#798).
    * Update documentation configuration and GitHub actions (\#811).
* Tests:
    * Move `tests/test_common.py` into `fractal-common` repository (\#808).
    * Switch to `docker compose` v2 and unpin `pyyaml` version (\#816).

# 1.3.4

* Support execution of a workflow subset (\#784).
* Fix internal server error for invalid `task_id` in `create_workflowtask` endpoint (\#782).
* Improve logging in background task collection (\#776).
* Handle failures in `submit_workflow` without raising errors (\#787).
* Simplify internal function for execution of a list of task (\#780).
* Exclude `common/tests` and other git-related files from build (\#795).
* Remove development dependencies `Pillow` and `pytest-mock` (\#795).
* Remove obsolete folders from `tests/data` folder (\#795).

# 1.3.3

* Pin Pydantic to v1 (\#779).

# 1.3.2

* Add sqlalchemy naming convention for DB constraints, and add `render_as_batch=True` to `do_run_migrations` (\#757).
* Fix bug in job-stop endpoint, due to missing default for `FractalSlurmExecutor.wait_thread.shutdown_file` (\#768, \#769).
* Fix bug upon inserting a task with `meta=None` into a Workflow (\#772).

# 1.3.1

* Fix return value of stop-job endpoint (\#764).
* Expose new GET `WorkflowTask` endpoint (\#762).
* Clean up API modules (\#762):
    * Split workflow/workflowtask modules;
    * Split tasks/task-collection modules.

# 1.3.0

* Refactor user model:
    * Switch from UUID4 to int for IDs (\#660, \#684).
    * Fix many-to-many relationship between users and project (\#660).
    * Rename `Project.user_member_list` into `Project.user_list` (\#660).
    * Add `username` column (\#704).
* Update endpoints (see also [1.2->1.3 upgrade info](../internals/version_upgrades/upgrade_1_2_5_to_1_3_0/) in the documentation):
    * Review endpoint URLs (\#669).
    * Remove foreign keys from payloads (\#669).
* Update `Task` models, task collection and task-related endpoints:
    * Add `version` and `owner` columns to `Task` model (\#704).
    * Set `Task.version` during task collection (\#719).
    * Set `Task.owner` as part of create-task endpoint (\#704).
    * For custom tasks, prepend `owner` to user-provided `source` (\#725).
    * Remove `default_args` from `Tasks` model and from manifest tasks (\#707).
    * Add `args_schema` and `args_schema_version` to `Task` model (\#707).
    * Expose `args_schema` and `args_schema_version` in task POST/PATCH endpoints (\#749).
    * Make `Task.source` task-specific rather than package-specific (\#719).
    * Make `Task.source` unique (\#725).
    * Update `_TaskCollectPip` methods, attributes and properties (\#719).
    * Remove private/public options for task collection (\#704).
    * Improve error message for missing package manifest (\#704).
    * Improve behavior when task-collection folder already exists (\#704).
    * Expose `pinned_package_version` for tasks collection (\#744).
    * Restrict Task editing to superusers and task owners (\#733).
    * Implement `delete_task` endpoint (\#745).
* Update `Workflow` and `WorkflowTask` endpoints:
    * Always merge new `WorkflowTask.args` with defaults from `Task.args_schema`, in `update_workflowtask` endpoint (\#759).
    * Remove `WorkflowTask.overridden_meta` property and on-the-fly overriding of `meta` (\#752).
    * Add warning when exporting workflows which include custom tasks (\#728).
    * When importing a workflow, only use tasks' `source` values, instead of `(source,name)` pairs (\#719).
* Job execution:
    * Add `FractalSlurmExecutor.shutdown` and corresponding endpoint (\#631, \#691, \#696).
    * In `FractalSlurmExecutor`, make `working_dir*` attributes required (\#679).
    * Remove `ApplyWorkflow.overwrite_input` column (\#684, \#694).
    * Make `output_dataset_id` a required argument of apply-workflow endpoint (\#681).
    * Improve error message related to out-of-space disk (\#699).
    * Include timestamp in job working directory, to avoid name clashes (\#756).
* Other updates to endpoints and database:
    * Add `ApplyWorkflow.end_timestamp` column (\#687, \#684).
    * Prevent deletion of a `Workflow`/`Dataset` in relationship with existing `ApplyWorkflow` (\#703).
    * Add project-name uniqueness constraint in project-edit endpoint (\#689).
* Other updates to internal logic:
    * Drop `WorkflowTask.arguments` property and `WorkflowTask.assemble_args` method (\#742).
    * Add test for collection of tasks packages with tasks in a subpackage (\#743).
    * Expose `FRACTAL_CORS_ALLOW_ORIGIN` environment variable (\#688).
    * Expose `FRACTAL_DEFAULT_ADMIN_USERNAME` environment variable (\#751).
* Package and repository:
    * Remove `fastapi-users-db-sqlmodel` dependency (\#660).
    * Make coverage measure more accurate (\#676) and improve coverage (\#678).
    * Require pydantic version to be `>=1.10.8` (\#711, \#713).
    * Include multiple `fractal-common` updates (\#705, \#719).
    * Add test equivalent to `alembic check` (\#722).
    * Update `poetry.lock` to address security alerts (\#723).
    * Remove `sqlmodel` from `fractal-common`, and declare database models with multiple inheritance (\#710).
    * Make email generation more robust in `MockCurrentUser` (\#730).
    * Update `poetry.lock` to `cryptography=41`, to address security alert (\#739).
    * Add `greenlet` as a direct dependency (\#748).
    * Removed tests for `IntegrityError` (\#754).


# 1.2.5

* Fix bug in task collection when using sqlite (\#664, \#673).
* Fix bug in task collection from local package, where package extras were not considered (\#671).
* Improve error handling in workflow-apply endpoint (\#665).
* Fix a bug upon project removal in the presence of project-related jobs (\#666). Note: this removes the `ApplyWorkflow.Project` attribute.

# 1.2.4

* Review setup for database URLs, especially to allow using UNIX-socket connections for postgresql (\#657).

# 1.2.3

* Fix bug that was keeping multiple database conection open (\#649).

# 1.2.2

* Fix bug related to `user_local_exports` in SLURM-backend configuration (\#642).

# 1.2.1

* Fix bug upon creation of first user when using multiple workers (\#632).
* Allow both ports 5173 and 4173 as CORS origins (\#637).

# 1.2.0

* Drop `project.project_dir` and replace it with `user.cache_dir` (\#601).
* Update SLURM backend (\#582, \#612, \#614); this includes (1) combining several tasks in a single SLURM job, and (2) offering more granular sources for SLURM configuration options.
* Expose local user exports in SLURM configuration file (\#625).
* Make local backend rely on custom `FractalThreadPoolExecutor`, where `parallel_tasks_per_job` can affect parallelism (\#626).
* Review logging configuration (\#619, \#623).
* Update to fastapi `0.95` (\#587).
* Minor improvements in dataset-edit endpoint (\#593) and tests (\#589).
* Include test of non-python task (\#594).
* Move dummy tasks from package to tests (\#601).
* Remove deprecated parsl backend (\#607).
* Improve error handling in workflow-import endpoint (\#595).
* Also show logs for successful workflow execution (\#635).

# 1.1.1

* Include `reordered_workflowtask_ids` in workflow-edit endpoint payload, to reorder the task list of a workflow (\#585).

# 1.1.0

* Align with new tasks interface in `fractal-tasks-core>=0.8.0`, and remove `glob_pattern` column from `resource` database table (\#544).
* Drop python 3.8 support (\#527).
* Improve validation of API request payloads (\#545).
* Improve request validation in project-creation endpoint (\#537).
* Update the endpoint to patch a `Task` (\#526).
* Add new project-update endpoint, and relax constraints on `project_dir` in new-project endpoint (\#563).
* Update `DatasetUpdate` schema (\#558 and \#565).
* Fix redundant task-error logs in slurm backend (\#552).
* Improve handling of task-collection errors (\#559).
* If `FRACTAL_BACKEND_RUNNER=slurm`, include some configuration checks at server startup (\#529).
* Fail if `FRACTAL_SLURM_WORKER_PYTHON` has different versions of `fractal-server` or `cloudpickle` (\#533).

# 1.0.8

* Fix handling of parallel-tasks errors in `FractalSlurmExecutor` (\#497).
* Add test for custom tasks (\#500).
* Improve formatting of job logs (\#503).
* Improve error handling in workflow-execution server endpoint (\#515).
* Update `_TaskBase` schema from fractal-common (\#517).

# 1.0.7

* Update endpoints to import/export a workflow (\#495).

# 1.0.6

* Add new endpoints to import/export a workflow (\#490).

# 1.0.5

* Separate workflow-execution folder into two (server- and user-owned) folders, to avoid permission issues (\#475).
* Explicitly pin sqlalchemy to v1 (\#480).

# 1.0.4

* Add new POST endpoint to create new Task (\#486).

# 1.0.3

Missing due to releasing error.

# 1.0.2

* Add `FRACTAL_RUNNER_MAX_TASKS_PER_WORKFLOW` configuration variable (\#469).

# 1.0.1

* Fix bug with environment variable names (\#468).

# 1.0.0

* First release listed in CHANGELOG.<|MERGE_RESOLUTION|>--- conflicted
+++ resolved
@@ -2,20 +2,14 @@
 
 # 2.15.2 (unreleased)
 
-<<<<<<< HEAD
 * Runner
+    * Update `chmod ... -R` to `chmod -R ...` (\#2681).
     * Remove redundant `mkdir` in SLURM SSH runner (\#2671).
-* Database
-    *  Set `pool_pre_ping=True` for sync db engine (\#2676).
-=======
 * Database:
     * Set `pool_pre_ping=True` for sync db engine (\#2676).
-* Runner:
-    * Update `chmod ... -R` to `chmod -R ...` (\#2681).
 * Testing:
     * Fix `test_FractalSSH.py::test_folder_utils` for MacOS (\#2678).
     * Add pytest marker `fails_on_macos` (\#2681).
->>>>>>> 7b5bfe26
 
 # 2.15.1
 
