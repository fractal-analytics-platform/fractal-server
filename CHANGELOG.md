**Note**: Numbers like (\#1234) point to closed Pull Requests on the fractal-server repository.

# 2.9.0 (unreleased)

> WARNING 1: This version drops support for sqlite, and removes the
> configuration variables `DB_ENGINE` and `SQLITE_PATH`.

> WARNING 2: This version removes the `CollectionStateV2` database table.
> Make sure you have a database dump before running `fractalctl set-db`, since this operation cannot be undone.

* API
    * Remove `GET /api/v2/task/collect/{state_id}/` endpoint (\#2010).
    * Remove `active` property from `PATCH /api/v2/task-group/{task_group_id}/` (\#2033).
    * Add `GET /api/v2/task-group/activity/` endpoint (\#2005, \#2027).
    * Add `GET /api/v2/task-group/activity/{task_group_activity_id}/` endpoint (\#2005).
    * Add `GET /admin/v2/task-group/activity/` endpoint (\#2005, \#2027).
    * Add `POST /api/v2/task-group/{task_group_id}/{deactivate|reactivate}` endpoints (\#2033, \#2066, \#2078).
    * Add `POST /admin/v2/task-group/{task_group_id}/{deactivate|reactivate}` endpoints (\#2062, \#2078).
    * Internals:
      * Fix bug in `_get_collection_task_group_activity_status_message` (\#2047).
      * Remove `valutc` validator for timestamps from API schemas, since it does not match with `psycopg3` behavior (\#2064).
      * Add query parameters `timestamp_last_used_{min|max}` to `GET /admin/v2/task-group/` (\#2061).
      * Remove `_convert_to_db_timestamp` and add `_raise_if_naive_datetime`: now API only accepts timezone-aware datetimes as query parameters (\#2068).
      * Remove `_encode_as_utc`: now timestamps are serialized in JSONs with their own timezone (\#2081).
* Database
    * Drop support for sqlite, and remove the `DB_ENGINE` and `SQLITE_PATH` configuration variables (\#2052).
    * Add `TaskGroupActivityV2` table (\#2005).
    * Drop `CollectionStateV2` table (\#2010).
    * Add `TaskGroupV2.pip_freeze` nullable column (\#2017).
    * Add  `venv_size_in_kB` and `venv_file_number` to `TaskGroupV2` (\#2034).
    * Add `TaskGroupV2.timestamp_last_used` column, updated on job submission (\#2049, \#2061, \#2086).
* Task-lifecycle internals:
    * Refactor task collection and database-session management in background tasks (\#2030).
    * Update `TaskGroupActivityV2` objects (\#2005).
    * Update filename and path for task-collection scripts (\#2008).
    * Copy wheel file into `task_group.path` and update `task_group.wheel_path`, for local task collection (\#2020).
    * Set `TaskGroupActivityV2.timestamp_ended` when collections terminate (\#2026).
    * Refactor bash templates and add `install_from_freeze.sh` (\#2029).
    * Introduce background operations for _local_ reactivate/deactivate (\#2033).
    * Introduce background operations for _SSH_ reactivate/deactivate (\#2066).
    * Fix escaping of newlines within f-strings, in logs (\#2028).
    * Improve handling of task groups created before 2.9.0 (\#2050).
    * Add `TaskGroupCreateV2Strict` for task collections (\#2080).
    * Always create `script_dir_remote` in SSH lifecycle background tasks (\#2089).
* Runner:
    * Improve error handling in `_zip_folder_to_file_and_remove` (\#2057).
<<<<<<< HEAD
    * Use the "spawn" start method for the multiprocessing context, for the `ProcessPoolExecutor`-based runner (\#2084).
=======
    * Improve error handling in `FractalSlurmSSHExecutor` `handshake` method (\#2083).
>>>>>>> 4c4de538
* SSH internals:
    * Add `FractalSSH.remote_exists` method (\#2008).
    * Drop `FractalSSH.{_get,_put}` wrappers of `SFTPClient` methods (\#2077).
    * Try re-opening the connection in `FractalSSH.check_connection` when an error occurs (\#2035).
    * Move `NoValidConnectionError` exception handling into `FractalSSH.log_and_raise` method (\#2070).
    * Improve closed-socket testing (\#2076).
* Testing:
    * Drop `fetch-depth` from `checkout` in GitHub actions (\#2039).
* Scripts:
    * Introduce `scripts/export_v1_workflows.py` (\#2043).

# 2.8.1

* API:
    * Validate all user-provided strings that end up in pip-install commands (\#2003).

# 2.8.0

* Task collection
    * Now both the local and SSH versions of the task collection use the bash templates (\#1980).
    * Update task-collections database logs incrementally (\#1980).
    * Add `TaskGroupV2.pinned_package_versions_string` property (\#1980).
    * Support pinned-package versions for SSH task collection (\#1980).
    * Now `pip install` uses `--no-cache` (\#1980).
* API
    * Deprecate the `verbose` query parameter in `GET /api/v2/task/collect/{state_id}/` (\#1980).
    * Add `project_dir` attribute to `UserSettings` (\#1990).
    * Set a default for `DatasetV2.zarr_dir` (\#1990).
    * Combine the `args_schema_parallel` and `args_schema_non_parallel` query parameters in `GET /api/v2/task/` into a single parameter `args_schema` (\#1998).

# 2.7.1

> WARNING: As of this version, all extras for `pip install` are deprecated and
> the corresponding dependencies become required.

* Database:
    * Drop `TaskV2.owner` column (\#1977).
    * Make `TaskV2.taskgroupv2_id` column required (\#1977).
* Dependencies:
    * Make `psycopg[binary]` dependency required, and drop `postgres-pyscopg-binary` extra (\#1970).
    * Make `gunicorn` dependency required, and drop `gunicorn` extra (\#1970).
* Testing:
    * Switch from SQLite to Postgres in the OAuth Github action (\#1981).

# 2.7.0

> WARNING: This release comes with several specific notes:
>
> 1. It requires running `fractalctl update-db-data` (after `fractalctl set-db`).
> 2. When running `fractalctl update-db-data`, the environment variable
>    `FRACTAL_V27_DEFAULT_USER_EMAIL` must be set, e.g. as in
>    `FRACTAL_V27_DEFAULT_USER_EMAIL=admin@fractal.yx fractalctl
>    update-db-data`. This user must exist, and they will own all
>    previously-common tasks/task-groups.
> 3. The pip extra `postgres` is deprecated, in favor of `postgres-psycopg-binary`.
> 4. The configuration variable `DB_ENGINE="postgres"` is deprecated, in favor of `DB_ENGINE="postgres-psycopg"`.
> 5. Python3.9 is deprecated.

* API:
    * Users and user groups:
        * Replace `UserRead.group_names` and `UserRead.group_ids` with `UserRead.group_ids_names` ordered list (\#1844, \#1850).
        * Deprecate `GET /auth/group-names/` (\#1844).
        * Add `DELETE /auth/group/{id}/` endpoint (\#1885).
        * Add `PATCH auth/group/{group_id}/user-settings/` bulk endpoint (\#1936).
    * Task groups:
        * Introduce `/api/v2/task-group/` routes (\#1817, \#1847, \#1852, \#1856, \#1943).
        * Respond with 422 error when any task-creating endpoint would break a non-duplication constraint (\#1861).
        * Enforce non-duplication constraints on `TaskGroupV2` (\#1865).
        * Fix non-duplication check in `PATCH /api/v2/task-group/{id}/` (\#1911).
        * Add cascade operations to `DELETE /api/v2/task-group/{task_group_id}/` and to `DELETE /admin/v2/task-group/{task_group_id}/` (\#1867).
        * Expand use and validators for `TaskGroupCreateV2` schema (\#1861).
        * Do not process task `source`s in task/task-group CRUD operations (\#1861).
        * Do not process task `owner`s in task/task-group CRUD operations (\#1861).
    * Tasks:
        * Drop `TaskCreateV2.source` (\#1909).
        * Drop `TaskUpdateV2.version` (\#1905).
        * Revamp access-control for `/api/v2/task/` endpoints, based on task-group attributes (\#1817).
        * Update `/api/v2/task/` endpoints and schemas with new task attributes (\#1856).
        * Forbid changing `TaskV2.name` (\#1925).
    * Task collection:
        * Improve preliminary checks in task-collection endpoints (\#1861).
        * Refactor split between task-collection endpoints and background tasks (\#1861).
        * Create `TaskGroupV2` object within task-collection endpoints (\#1861).
        * Fix response of task-collection endpoint (\#1902).
        * Automatically discover PyPI package version if missing or invalid (\#1858, \#1861, \#1902).
        * Use appropriate log-file path in collection-status endpoint (\#1902).
        * Add task `authors` to manifest schema (\#1856).
        * Do not use `source` for custom task collection (\#1893).
        * Rename custom-task-collection request-body field from `source` to `label` (\#1896).
        * Improve error messages from task collection (\#1913).
        * Forbid non-unique task names in `ManifestV2` (\#1925).
    * Workflows and workflow tasks:
        * Introduce additional checks in POST-workflowtask endpoint, concerning non-active or non-accessible tasks (\#1817).
        * Introduce additional intormation in GET-workflow endpoint, concerning non-active or non-accessible tasks (\#1817).
        * Introduce additional intormation in PATCH-workflow endpoint, concerning non-active or non-accessible tasks (\#1868, \#1869).
        * Stop logging warnings for non-common tasks in workflow export (\#1893).
        * Drop `WorkflowTaskCreateV2.order` (\#1906).
        * Update endpoints for workflow import/export  (\#1925, \#1939, \#1960).
    * Datasets:
        * Remove `TaskDumpV2.owner` attribute (\#1909).
    * Jobs:
        * Prevent job submission if includes non-active or non-accessible tasks (\#1817).
        * Remove rate limit for `POST /project/{project_id}/job/submit/` (\#1944).
    * Admin:
        * Remove `owner` from `GET admin/v2/task/` (\#1909).
        * Deprecate `kind` query parameter for `/admin/v2/task/` (\#1893).
        * Add `origin` and `pkg_name` query parameters to `GET /admin/v2/task-group/` (\#1979).
    * Schemas:
        * Forbid extras in `TaskCollectPipV2` (\#1891).
        * Forbid extras in all Create/Update/Import schemas (\#1895).
        * Deprecate internal `TaskCollectPip` schema in favor of `TaskGroupV2` (\#1861).
* Database:
    * Introduce `TaskGroupV2` table (\#1817, \#1856).
    * Add  `timestamp_created` column to `LinkUserGroup` table (\#1850).
    * Add `TaskV2` attributes `authors`, `tags`, `category` and `modality` (\#1856).
    * Add `update-db-data` script (\#1820, \#1888).
    * Add `taskgroupv2_id` foreign key to `CollectionStateV2` (\#1867).
    * Make `TaskV2.source` nullable and drop its uniqueness constraint (\#1861).
    * Add `TaskGroupV2` columns `wheel_path`, `pinned_package_versions` (\#1861).
    * Clean up `alembic` migration scripts (\#1894).
    * Verify task-group non-duplication constraint in `2.7.0` data-migration script (\#1927).
    * Normalize `pkg_name` in `2.7.0` data-migration script (\#1930).
    * Deprecate `DB_ENGINE="postgres"` configuration variable (\#1946).
* Runner:
    * Do not create local folders with 755 permissions unless `FRACTAL_BACKEND_RUNNER="slurm"` (\#1923).
    * Fix bug of SSH/SFTP commands not acquiring lock (\#1949).
    * Fix bug of unhandled exception in SSH/SLURM executor (\#1963).
    * Always remove task-subfolder compressed archive (\#1949).
* Task collection:
    * Create base directory (in SSH mode), if missing (\#1949).
    * Fix bug of SSH/SFTP commands not acquiring lock (\#1949).
* SSH:
    * Improve logging for SSH-connection-locking flow (\#1949).
    * Introduce `FractalSSH.fetch_file` and `FractalSSH.read_remote_json_file` (\#1949).
    * Use `paramiko.sftp_client.SFTPClient` methods directly rathen than `fabric` wrappers (\#1949).
    * Disable prefetching for `SFTPClient.get` (\#1949).
* Internal:
    * Update `_create_first_group` so that it only searches for `UserGroups` with a given name (\#1964).
* Dependencies:
    * Bump fastapi to `0.115` (\#1942).
    * Remove pip extra `postgres`, corresponding to `psycopg2+asyncpg` (\#1946).
    * Deprecate python3.9 (\#1946).
* Testing:
    * Benchmark `GET /api/v2/task-group/` (\#1922).
    * Use new `ubuntu22-slurm-multipy` image, with Python3.12 and with Python-version specific venvs (\#1946, #1969).
    * Get `DB_ENGINE` variable from `os.environ` rather than from installed packages (\#1968).

# 2.6.4

* Database
    * Fix use of naming convention for database schema-migration scripts (\#1819).
* Testing:
    * Test `alembic downgrade base` (\#1819).
    * Add `GET /api/v2/task/` to benchmarks (\#1825).

# 2.6.3

* API:
    * Introduce `GET /auth/current-user/viewer-paths/` endpoint (\#1816).
    * Add `viewer_paths` attribute to `UserGroup` endpoints (\#1816).
* Database:
    * Add  `viewer_paths` column to `UserGroup` table (\#1816).
* Runner:
    * Anticipate `wait_thread.shutdown_callback` assignment in `FractalSlurmExecutor`, to avoid an uncaught exception (\#1815).

# 2.6.2

* Allow setting `UserSettings` attributes to `None` in standard/strict PATCH endpoints (\#1814).

# 2.6.1

* App (internal):
    * Remove `FRACTAL_SLURM_SSH_HOST`, `FRACTAL_SLURM_SSH_USER`, `FRACTAL_SLURM_SSH_PRIVATE_KEY_PATH` and `FRACTAL_SLURM_SSH_WORKING_BASE_DIR` from `Settings`  (\#1804).
* Database:
    * Drop `slurm_user`, `slurm_accounts` and `cache_dir` columns from `UserOAuth` (\#1804)

# 2.6.0

> WARNING: This release requires running `fractalctl update-db-data` (after `fractalctl set-db`).

* API:
    * Introduce user-settings API, in `/auth/users/{user_id}/settings/` and `/auth/current-user/settings/` (\#1778, \#1807).
    * Add the creation of empty settings to `UserManager.on_after_register` hook (\#1778).
    * Remove deprecated user's attributes (`slurm_user`, `cache_dir`, `slurm_accounts`) from API, in favor of new `UserSetting` ones (\#1778).
    * Validate user settings in endpoints that rely on them (\#1778).
    * Propagate user settings to background tasks when needed (\#1778).
* Database:
    * Introduce new `user_settings` table, and link it to `user_oauth` (\#1778).
* Internal:
   * Remove redundant string validation in `FractalSSH.remove_folder` and `TaskCollectCustomV2` (\#1810).
   * Make `validate_cmd` more strict about non-string arguments (\#1810).


# 2.5.2

* App:
    * Replace `fractal_ssh` attribute with `fractal_ssh_list`, in `app.state` (\#1790).
    * Move creation of SSH connections from app startup to endpoints (\#1790).
* Internal
    * Introduce `FractalSSHList`, in view of support for multiple SSH/Slurm service users (\#1790).
    * Make `FractalSSH.close()` more aggressively close `Transport` attribute (\#1790).
    * Set `look_for_keys=False` for paramiko/fabric connection (\#1790).
* Testing:
    * Add fixture to always test that threads do not accumulate during tests (\#1790).

# 2.5.1

* API:
    * Make `WorkflowTaskDumpV2` attributes `task_id` and `task` optional (\#1784).
    * Add validation for user-provided strings that execute commands with subprocess or remote-shell (\#1767).
* Runner and task collection:
    * Validate commands before running them via `subprocess` or `fabric` (\#1767).

# 2.5.0

> WARNING: This release has a minor API bug when displaying a V2 dataset with a history that contains legacy tasks. It's recommended to update to 2.5.1.

This release removes support for including V1 tasks in V2 workflows. This comes
with changes to the database (data and metadata), to the API, and to the V2
runner.

* Runner:
    * Deprecate running v1 tasks within v2 workflows (\#1721).
* Database:
    * Remove `Task.is_v2_compatible` column (\#1721).
    * For table `WorkflowTaskV2`, drop `is_legacy_task` and `task_legacy_id` columns, remove `task_legacy` ORM attribute, make `task_id` required, make `task` required (\#1721).
* API:
    * Drop v1-v2-task-compatibility admin endpoint (\#1721).
    * Drop `/task-legacy/` endpoint (\#1721).
    * Remove legacy task code branches from `WorkflowTaskV2` CRUD endpoints (\#1721).
    * Add OAuth accounts info to `UserRead` at `.oauth_accounts` (\#1765).
* Testing:
    * Improve OAuth Github Action to test OAuth account flow (\#1765).

# 2.4.2

* App:
    * Improve logging in `fractalctl set-db` (\#1764).
* Runner:
    * Add `--set-home` to `sudo -u` impersonation command, to fix Ubuntu18 behavior (\#1762).
* Testing:
    * Start tests of migrations from valid v2.4.0 database (\#1764).

# 2.4.1

This is mainly a bugfix release, re-implementing a check that was removed in 2.4.0.

* API:
    * Re-introduce check for existing-user-email in `PATCH /auth/users/{id}/` (\#1760).

# 2.4.0

This release introduces support for user groups, but without linking it to any
access-control rules (which will be introduced later).

> NOTE: This release requires running the `fractalctl update-db-data` script.

* App:
    * Move creation of first user from application startup into `fractalctl set-db` command (\#1738, \#1748).
    * Add creation of default user group into `fractalctl set-db` command (\#1738).
    * Create `update-db-script` for current version, that adds all users to default group (\#1738).
* API:
    * Added `/auth/group/` and `/auth/group-names/` routers (\#1738, \#1752).
    * Implement `/auth/users/{id}/` POST/PATCH routes in `fractal-server` (\#1738, \#1747, \#1752).
    * Introduce `UserUpdateWithNewGroupIds` schema for `PATCH /auth/users/{id}/` (\#1747, \#1752).
    * Add `UserManager.on_after_register` hook to add new users to default user group (\#1738).
* Database:
    * Added new `usergroup` and `linkusergroup` tables (\#1738).
* Internal
    * Refactored `fractal_server.app.auth` and `fractal_server.app.security` (\#1738)/
    * Export all relevant modules in `app.models`, since it matters e.g. for `autogenerate`-ing migration scripts (\#1738).
* Testing
    * Add `UserGroup` validation to `scripts/validate_db_data_with_read_schemas.py` (\#1746).


# 2.3.11

* SSH runner:
    * Move remote-folder creation from `submit_workflow` to more specific `_process_workflow` (\#1728).
* Benchmarks:
    * Add `GET /auth/token/login/` to tested endpoints (\#1720).
* Testing:
    * Update GitHub actions `upload-artifact` and `download-artifact` to `v4` (\#1725).

# 2.3.10

* Fix minor bug in zipping-job logging (\#1716).

# 2.3.9

* Add logging for zipping-job-folder operations (\#1714).

# 2.3.8

> NOTE: `FRACTAL_API_V1_MODE="include_without_submission"` is now transformed
> into `FRACTAL_API_V1_MODE="include_read_only"`.

* API:
    * Support read-only mode for V1 (\#1701).
    * Improve handling of zipped job-folder in download-logs endpoints (\#1702).
* Runner:
    * Improve database-error handling in V2 job execution (\#1702).
    * Zip job folder after job execution (\#1702).
* App:
    * `UvicornWorker` is now imported from `uvicorn-worker` (\#1690).
* Testing:
    * Remove `HAS_LOCAL_SBATCH` variable and related if-branches (\#1699).
* Benchmarks:
    * Add `GET /auth/current-user/` to tested endpoints (\#1700).
* Dependencies:
    * Update `mkdocstrings` to `^0.25.2` (\#1707).
    * Update `fastapi` to `^0.112.0` (\#1705).

# 2.3.7

* SSH SLURM executor:
    * Handle early shutdown in SSH executor (\#1696).
* Task collection:
    * Introduce a new configuration variable `FRACTAL_MAX_PIP_VERSION` to pin task-collection pip (\#1675).

# 2.3.6

* API:
    * When creating a WorkflowTask, do not pre-populate its top-level arguments based on JSON Schema default values (\#1688).
* Dependencies:
    * Update `sqlmodel` to `^0.0.21` (\#1674).
    * Add `uvicorn-worker` (\#1690).

# 2.3.5

> WARNING: The `pre_submission_commands` SLURM configuration is included as an
> experimental feature, since it is still not useful for its main intended
> goal (calling `module load` before running `sbatch`).

* SLURM runners:
    * Expose `gpus` SLURM parameter (\#1678).
    * For SSH executor, add `pre_submission_commands` (\#1678).
    * Removed obsolete arguments from `get_slurm_config` function (\#1678).
* SSH features:
    * Add `FractalSSH.write_remote_file` method (\#1678).


# 2.3.4

* SSH SLURM runner:
    * Refactor `compress_folder` and `extract_archive` modules, and stop using `tarfile` library (\#1641).
* API:
    * Introduce `FRACTAL_API_V1_MODE=include_without_submission` to include V1 API but forbid job submission (\#1664).
* Testing:
    * Do not test V1 API with `DB_ENGINE="postgres-psycopg"` (\#1667).
    * Use new Fractal SLURM containers in CI (\#1663).
    * Adapt tests so that they always refer to the current Python version (the one running `pytest`), when needed; this means that we don't require the presence of any additional Python version in the development environment, apart from the current one (\#1633).
    * Include Python3.11 in some tests (\#1669).
    * Simplify CI SLURM Dockerfile after base-image updates (\#1670).
    * Cache `ubuntu22-slurm-multipy` Docker image in CI (\#1671).
    * Add `oauth.yaml` GitHub action to test OIDC authentication (\#1665).

# 2.3.3

This release fixes a SSH-task-collection bug introduced in version 2.3.1.

* API:
    * Expose new superuser-restricted endpoint `GET /api/settings/` (\#1662).
* SLURM runner:
    * Make `FRACTAL_SLURM_SBATCH_SLEEP` configuration variable `float` (\#1658).
* SSH features:
    * Fix wrong removal of task-package folder upon task-collection failure (\#1649).
    * Remove `FractalSSH.rename_folder` method (\#1654).
* Testing:
    * Refactor task-collection fixtures (\#1637).

# 2.3.2

> **WARNING**: The remove-remote-venv-folder in the SSH task collection is broken (see issue 1633). Do not deploy this version in an SSH-based `fractal-server` instance.

* API:
    * Fix incorrect zipping of structured job-log folders (\#1648).

# 2.3.1

This release includes a bugfix for task names with special characters.

> **WARNING**: The remove-remote-venv-folder in the SSH task collection is broken (see issue 1633). Do not deploy this version in an SSH-based `fractal-server` instance.

* Runner:
    * Improve sanitization of subfolder names (commits from 3d89d6ba104d1c6f11812bc9de5cbdff25f81aa2 to 426fa3522cf2eef90d8bd2da3b2b8a5b646b9bf4).
* API:
    * Improve error message when task-collection Python is not defined (\#1640).
    * Use a single endpoint for standard and SSH task collection (\#1640).
* SSH features:
    * Remove remote venv folder upon failed task collection in SSH mode (\#1634, \#1640).
    * Refactor `FractalSSH` (\#1635).
    * Set `fabric.Connection.forward_agent=False` (\#1639).
* Testing:
    * Improved testing of SSH task-collection API (\#1640).
    * Improved testing of `FractalSSH` methods (\#1635).
    * Stop testing SQLite database for V1 in CI (\#1630).

# 2.3.0

This release includes two important updates:
1. An Update update to task-collection configuration variables and logic.
2. The first released version of the **experimental** SSH features.

Re: task-collection configuration, we now support two main use cases:

1. When running a production instance (including on a SLURM cluster), you
   should set e.g. `FRACTAL_TASKS_PYTHON_DEFAULT_VERSION=3.10`, and make sure
   that `FRACTAL_TASKS_PYTHON_3_10=/some/python` is an absolute path. Optionally,
   you can define other variables like `FRACTAL_TASKS_PYTHON_3_9`,
   `FRACTAL_TASKS_PYTHON_3_11` or `FRACTAL_TASKS_PYTHON_3_12`.

2. If you leave `FRACTAL_TASKS_PYTHON_DEFAULT_VERSION` unset, then only the
   Python interpreter that is currently running `fractal-server` can be used
   for task collection.

> WARNING: If you don't set `FRACTAL_TASKS_PYTHON_DEFAULT_VERSION`, then you
> will only have a single Python interpreter available for tasks (namely the
> one running `fractal-server`).

* API:
    * Introduce `api/v2/task/collect/custom/` endpoint (\#1607, \#1613, \#1617, \#1629).
* Task collection:
    * Introduce task-collection Python-related configuration variables (\#1587).
    * Always set Python version for task collection, and only use `FRACTAL_TASKS_PYTHON_X_Y` variables (\#1587).
    * Refactor task-collection functions and schemas (\#1587, \#1617).
    * Remove `TaskCollectStatusV2` and `get_collection_data` internal schema/function (\#1598).
    * Introduce `CollectionStatusV2` enum for task-collection status (\#1598).
    * Reject task-collection request if it includes a wheel file and a version (\#1608).
SSH features:
    * Introduce `fractal_server/ssh` subpackage (\#1545, \#1599, \#1611).
    * Introduce SSH executor and runner (\#1545).
    * Introduce SSH task collection (\#1545, \#1599, \#1626).
    * Introduce SSH-related configuration variables (\#1545).
    * Modify app lifespan to handle SSH connection (\#1545).
    * Split `app/runner/executor/slurm` into `sudo` and `ssh` subfolders (\#1545).
    * Introduce FractalSSH object which is a wrapper class around fabric.Connection object.
It provides a `lock` to avoid loss of ssh instructions and a custom timeout (\#1618)
* Dependencies:
    * Update `sqlmodel` to `^0.0.19` (\#1584).
    * Update `pytest-asyncio` to `^0.23` (\#1558).
* Testing:
    * Test the way `FractalProcessPoolExecutor` spawns processes and threads (\#1579).
    * Remove `event_loop` fixture: every test will run on its own event loop (\#1558).
    * Test task collection with non-canonical package name (\#1602).

# 2.2.0

This release streamlines options for the Gunicorn startup command, and includes
two new experimental features.

> NOTE 1: you can now enable custom Gunicorn worker/logger by adding the following
> options to the `gunicorn` startup command:
> - `--worker-class fractal_server.gunicorn_fractal.FractalWorker`
> - `--logger-class fractal_server.gunicorn_fractal.FractalGunicornLogger`

> NOTE 2: A new experimental local runner is available, which uses processes
> instead of threads and support shutdown. You can try it out with the
> configuration variable `FRACTAL_BACKEND_RUNNER=local_experimental`

> NOTE 3: A new PostgreSQL database adapter is available, fully based on
> `psycopg3` (rather than `pyscopg2`+`asyncpg`). You can try it out with the
> configuration variable `DB_ENGINE=postgres-psycopg` (note that this requires
> the `pip install` extra `postgres-psycopg-binary`).


* API:
    * Add extensive logs to `DELETE /api/v2/project/{project_id}` (\#1532).
    * Remove catch of `IntegrityError` in `POST /api/v1/project` (\#1530).
* App and deployment:
    * Move `FractalGunicornLogger` and `FractalWorker` into `fractal_server/gunicorn_fractal.py` (\#1535).
    * Add custom gunicorn/uvicorn worker to handle SIGABRT signal (\#1526).
    * Store list of submitted jobs in app state (\#1538).
    * Add logic for graceful shutdown for job slurm executors (\#1547).
* Runner:
    * Change structure of job folders, introducing per-task subfolders (\#1523).
    * Rename internal `workflow_dir` and `workflow_dir_user` variables to local/remote (\#1534).
    * Improve handling of errors in `submit_workflow` background task (\#1556, \#1566).
    * Add new `local_experimental` runner, based on `ProcessPoolExecutor` (\#1544, \#1566).
* Database:
    * Add new Postgres adapter `psycopg` (\#1562).
* Dependencies
    * Add `fabric` to `dev` dependencies (\#1518).
    * Add new `postgres-psycopg-binary` extra (\#1562).
* Testing:
    * Extract `pytest-docker` fixtures into a dedicated module (\#1516).
    * Rename SLURM containers in CI (\#1516).
    * Install and run SSH daemon in CI containers (\#1518).
    * Add unit test of SSH connection via fabric/paramiko (\#1518).
    * Remove obsolete folders from `tests/data` (\#1517).

# 2.1.0

This release fixes a severe bug where SLURM-executor auxiliary threads are
not joined when a Fractal job ends.

* App:
    * Add missing join for `wait_thread` upon `FractalSlurmExecutor` exit (\#1511).
    * Replace `startup`/`shutdown` events with `lifespan` event (\#1501).
* API:
    * Remove `Path.resolve` from the submit-job endpoints and add validator for `Settings.FRACTAL_RUNNER_WORKING_BASE_DIR` (\#1497).
* Testing:
    * Improve dockerfiles for SLURM (\#1495, \#1496).
    * Set short timeout for `docker compose down` (\#1500).

# 2.0.6

> NOTE: This version changes log formats.
> For `uvicorn` logs, this change requires no action.
> For `gunicorn`, logs formats are only changed by adding the following
> command-line option:
> `gunicorn ... --logger-class fractal_server.logger.gunicorn_logger.FractalGunicornLogger`.

* API:
    * Add `FRACTAL_API_V1_MODE` environment variable to include/exclude V1 API (\#1480).
    * Change format of uvicorn loggers (\#1491).
    * Introduce `FractalGunicornLogger` class (\#1491).
* Runner:
    * Fix missing `.log` files in server folder for SLURM jobs (\#1479).
* Database:
    * Remove `UserOAuth.project_list` and `UserOAuth.project_list_v2` relationships (\#1482).
* Dev dependencies:
    * Bump `pytest` to `8.1.*` (#1486).
    * Bump `coverage` to `7.5.*` (#1486).
    * Bump `pytest-docker` to `3.1.*` (#1486).
    * Bump `pytest-subprocess` to `^1.5` (#1486).
* Benchmarks:
    * Move `populate_db` scripts into `benchmark` folder (\#1489).


# 2.0.5

* API:
    * Add `GET /admin/v2/task/` (\#1465).
    * Improve error message in DELETE-task endpoint (\#1471).
* Set `JobV2` folder attributes from within the submit-job endpoint (\#1464).
* Tests:
    * Make SLURM CI work on MacOS (\#1476).

# 2.0.4

* Add `FRACTAL_SLURM_SBATCH_SLEEP` configuration variable (\#1467).

# 2.0.3

> WARNING: This update requires running a fix-db script, via `fractalctl update-db-data`.

* Database:
    * Create fix-db script to remove `images` and `history` from dataset dumps in V1/V2 jobs (\#1456).
* Tests:
    * Split `test_full_workflow_v2.py` into local/slurm files (\#1454).


# 2.0.2

> WARNING: Running this version on a pre-existing database (where the `jobsv2`
> table has some entries) is broken. Running this version on a freshly-created
> database works as expected.

* API:
    * Fix bug in status endpoint (\#1449).
    * Improve handling of out-of-scope scenario in status endpoint (\#1449).
    * Do not include dataset `history` in `JobV2.dataset_dump` (\#1445).
    * Forbid extra arguments in `DumpV2` schemas (\#1445).
* API V1:
    * Do not include dataset `history` in `ApplyWorkflow.{input,output}_dataset_dump` (\#1453).
* Move settings logs to `check_settings` and use fractal-server `set_logger` (\#1452).
* Benchmarks:
    * Handle some more errors in benchmark flow (\#1445).
* Tests:
    * Update testing database to version 2.0.1 (\#1445).

# 2.0.1

* Database/API:
    * Do not include `dataset_dump.images` in `JobV2` table (\#1441).
* Internal functions:
    * Introduce more robust `reset_logger_handlers` function (\#1425).
* Benchmarks:
    * Add `POST /api/v2/project/project_id/dataset/dataset_id/images/query/` in bechmarks  to evaluate the impact of the number of images during the query (\#1441).
* Development:
    * Use `poetry` 1.8.2 in GitHub actions and documentation.

# 2.0.0

Major update.

# 1.4.10

> WARNING: Starting from this version, the dependencies for the `slurm` extra
> are required; commands like `pip install fractal-server[slurm,postgres]` must
> be replaced by `pip install fractal-server[postgres]`.

* Dependencies:
    * Make `clusterfutures` and `cloudpickle` required dependencies (\#1255).
    * Remove `slurm` extra from package (\#1255).
* API:
    * Handle invalid history file in `GET /project/{project_id}/dataset/{dataset_id}/status/` (\#1259).
* Runner:
    * Add custom `_jobs_finished` function to check the job status and to avoid squeue errors (\#1266)

# 1.4.9

This release is a follow-up of 1.4.7 and 1.4.8, to mitigate the risk of
job folders becoming very large.

* Runner:
    * Exclude `history` from `TaskParameters` object for parallel tasks, so that it does not end up in input pickle files (\#1247).

# 1.4.8

This release is a follow-up of 1.4.7, to mitigate the risk of job folders
becoming very large.

* Runner:
    * Exclude `metadata["image"]` from `TaskParameters` object for parallel tasks, so that it does not end up in input pickle files (\#1245).
    * Exclude components list from `workflow.log` logs (\#1245).
* Database:
    * Remove spurious logging of `fractal_server.app.db` string (\#1245).

# 1.4.7

This release provides a bugfix (PR 1239) and a workaround (PR 1238) for the
SLURM runner, which became relevant for the use case of processing a large
dataset (300 wells with 25 cycles each).

* Runner:
    * Do not include `metadata["image"]` in JSON file with task arguments (\#1238).
    * Add `FRACTAL_RUNNER_TASKS_INCLUDE_IMAGE` configuration variable, to define exceptions where tasks still require `metadata["image"]` (\#1238).
    * Fix bug in globbing patterns, when copying files from user-side to server-side job folder in SLURM executor (\#1239).
* API:
    * Fix error message for rate limits in apply-workflow endpoint (\#1231).
* Benchmarks:
    * Add more scenarios, as per issue \#1184 (\#1232).

# 1.4.6

* API:
    * Add `GET /admin/job/{job_id}` (\#1230).
    * Handle `FileNotFound` in `GET /project/{project_id}/job/{job_id}/` (\#1230).

# 1.4.5

* Remove CORS middleware (\#1228).
* Testing:
    *  Fix `migrations.yml` GitHub action (\#1225).

# 1.4.4

* API:
    * Add rate limiting to `POST /{project_id}/workflow/{workflow_id}/apply/` (\#1199).
    * Allow users to read the logs of ongoing jobs with `GET /project/{project_id}/job/{job_id}/`, using `show_tmp_logs` query parameter (\#1216).
    * Add `log` query parameter in `GET {/api/v1/job/,/api/v1/{project.id}/job/,/admin/job/}`, to trim response body (\#1218).
    * Add `args_schema` query parameter in `GET /api/v1/task/` to trim response body (\#1218).
    * Add `history` query parameter in `GET {/api/v1/dataset/,/api/v1/project/{project.id}/dataset/}` to trim response body (\#1219).
    * Remove `task_list` from `job.workflow_dump` creation in `/api/v1/{project_id}/workflow/{workflow_id}/apply/`(\#1219)
    * Remove `task_list` from `WorkflowDump` Pydantic schema (\#1219)
* Dependencies:
    * Update fastapi to `^0.109.0` (\#1222).
    * Update gunicorn to `^21.2.0` (\#1222).
    * Update aiosqlite to `^0.19.0` (\#1222).
    * Update uvicorn to `^0.27.0` (\#1222).

# 1.4.3

> **WARNING**:
>
> This update requires running a fix-db script, via `fractalctl update-db-data`.

* API:
    * Improve validation of `UserCreate.slurm_accounts` (\#1162).
    * Add `timestamp_created` to `WorkflowRead`, `WorkflowDump`, `DatasetRead` and `DatasetDump` (\#1152).
    * Make all dumps in `ApplyWorkflowRead` non optional (\#1175).
    * Ensure that timestamps in `Read` schemas are timezone-aware, regardless of `DB_ENGINE` (\#1186).
    * Add timezone-aware timestamp query parameters to all `/admin` endpoints (\#1186).
* API (internal):
    * Change the class method `Workflow.insert_task` into the auxiliary function `_workflow_insert_task` (\#1149).
* Database:
    * Make `WorkflowTask.workflow_id` and `WorfklowTask.task_id` not nullable (\#1137).
    * Add `Workflow.timestamp_created` and `Dataset.timestamp_created` columns (\#1152).
    * Start a new `current.py` fix-db script (\#1152, \#1195).
    * Add to `migrations.yml` a new script (`validate_db_data_with_read_schemas.py`) that validates test-DB data with Read schemas (\#1187).
    * Expose `fix-db` scripts via command-line option `fractalctl update-db-data` (\#1197).
* App (internal):
    * Check in `Settings` that `psycopg2`, `asyngpg` and `cfut`, if required, are installed (\#1167).
    * Split `DB.set_db` into sync/async methods (\#1165).
    * Rename `DB.get_db` into `DB.get_async_db` (\#1183).
    * Normalize names of task packages (\#1188).
* Testing:
    * Update `clean_db_fractal_1.4.1.sql` to `clean_db_fractal_1.4.2.sql`, and change `migrations.yml` target version (\#1152).
    * Reorganise the test directory into subdirectories, named according to the order in which we want the CI to execute them (\#1166).
    * Split the CI into two independent jobs, `Core` and `Runner`, to save time through parallelisation (\#1204).
* Dependencies:
    * Update `python-dotenv` to version 0.21.0 (\#1172).
* Runner:
    * Remove `JobStatusType.RUNNING`, incorporating it into `JobStatusType.SUBMITTED` (\#1179).
* Benchmarks:
    * Add `fractal_client.py` and `populate_script_v2.py` for creating different database status scenarios (\#1178).
    * Add a custom benchmark suite in `api_bench.py`.
    * Remove locust.
* Documentation:
    * Add the minimum set of environment variables required to set the database and start the server (\#1198).

# 1.4.2

> **WARNINGs**:
>
> 1. This update requires running a fix-db script, available at https://raw.githubusercontent.com/fractal-analytics-platform/fractal-server/1.4.2/scripts/fix_db/current.py.
> 2. Starting from this version, non-verified users have limited access to `/api/v1/` endpoints. Before the upgrade, all existing users must be manually set to verified.

* API:
    * Prevent access to `GET/PATCH` task endpoints for non-verified users (\#1114).
    * Prevent access to task-collection and workflow-apply endpoints for non-verified users (\#1099).
    * Make first-admin-user verified (\#1110).
    * Add the automatic setting of `ApplyWorkflow.end_timestamp` when patching `ApplyWorkflow.status` via `PATCH /admin/job/{job_id}` (\#1121).
    * Change `ProjectDump.timestamp_created` type from `datetime` to `str` (\#1120).
    * Change `_DatasetHistoryItem.workflowtask` type into `WorkflowTaskDump` (\#1139).
    * Change status code of stop-job endpoints to 202 (\#1151).
* API (internal):
    * Implement cascade operations explicitly, in `DELETE` endpoints for datasets, workflows and projects (\#1130).
    * Update `GET /project/{project_id}/workflow/{workflow_id}/job/` to avoid using `Workflow.job_list` (\#1130).
    * Remove obsolete sync-database dependency from apply-workflow endpoint (\#1144).
* Database:
    * Add `ApplyWorkflow.project_dump` column (\#1070).
    * Provide more meaningful names to fix-db scripts (\#1107).
    * Add `Project.timestamp_created` column, with timezone-aware default (\#1102, \#1131).
    * Remove `Dataset.list_jobs_input` and `Dataset.list_jobs_output` relationships (\#1130).
    * Remove `Workflow.job_list` (\#1130).
* Runner:
    * In SLURM backend, use `slurm_account` (as received from apply-workflow endpoint) with top priority (\#1145).
    * Forbid setting of SLURM account from `WorkflowTask.meta` or as part of `worker_init` variable (\#1145).
    * Include more info in error message upon `sbatch` failure (\#1142).
    * Replace `sbatch` `--chdir` option with `-D`, to support also slurm versions before 17.11 (\#1159).
* Testing:
    * Extended systematic testing of database models (\#1078).
    * Review `MockCurrentUser` fixture, to handle different kinds of users (\#1099).
    * Remove `persist` from `MockCurrentUser` (\#1098).
    * Update `migrations.yml` GitHub Action to use up-to-date database and also test fix-db script (\#1101).
    * Add more schema-based validation to fix-db current script (\#1107).
    * Update `.dict()` to `.model_dump()` for `SQLModel` objects, to fix some `DeprecationWarnings`(\##1133).
    * Small improvement in schema coverage (\#1125).
    * Add unit test for `security` module (\#1036).
* Dependencies:
    * Update `sqlmodel` to version 0.0.14 (\#1124).
* Benchmarks:
    * Add automatic benchmark system for API's performances (\#1123)
* App (internal):
    * Move `_create_first_user` from `main` to `security` module, and allow it to create multiple regular users (\#1036).

# 1.4.1

* API:
    * Add `GET /admin/job/{job_id}/stop/` and `GET /admin/job/{job_id}/download/` endpoints (\#1059).
    * Use `DatasetDump` and `WorkflowDump` models for "dump" attributes of `ApplyWorkflowRead` (\#1049, \#1082).
    * Add `slurm_accounts` to `User` schemas and add `slurm_account` to `ApplyWorkflow` schemas (\#1067).
    * Prevent providing a `package_version` for task collection from a `.whl` local package (\#1069).
    * Add `DatasetRead.project` and `WorkflowRead.project` attributes (\#1082).
* Database:
    * Make `ApplyWorkflow.workflow_dump` column non-nullable (\#1049).
    * Add `UserOAuth.slurm_accounts` and `ApplyWorkflow.slurm_account` columns (\#1067).
    * Add script for adding `ApplyWorkflow.user_email` (\#1058).
    * Add `Dataset.project` and `Workflow.project` relationships (\#1082).
    * Avoid using `Project` relationships `dataset_list` or `workflow_list` within some `GET` endpoints (\#1082).
    * Fully remove `Project` relationships `dataset_list`, `workflow_list` and `job_list` (\#1091).
* Testing:
    * Only use ubuntu-22.04 in GitHub actions (\#1061).
    * Improve unit testing of database models (\#1082).
* Dependencies:
    * Pin `bcrypt` to 4.0.1 to avoid warning in passlib (\#1060).
* Runner:
    *  Set SLURM-job working directory to `job.working_dir_user` through `--chdir` option (\#1064).

# 1.4.0

* API:
    * Major endpoint changes:
        * Add trailing slash to _all_ endpoints' paths (\#1003).
        * Add new admin-area endpoints restricted to superusers at `/admin` (\#947, \#1009, \#1032).
        * Add new `GET` endpoints `api/v1/job/` and `api/v1/project/{project_id}/workflow/{workflow_id}/job/` (\#969, \#1003).
        * Add new `GET` endpoints `api/v1/dataset/` and `api/v1/workflow/` (\#988, \#1003).
        * Add new `GET` endpoint `api/v1/project/{project_id}/dataset/` (\#993).
        * Add `PATCH /admin/job/{job_id}/` endpoint (\#1030, \#1053).
        * Move `GET /auth/whoami/` to `GET /auth/current-user/` (\#1013).
        * Move `PATCH /auth/users/me/` to `PATCH /auth/current-user/` (\#1013, \#1035).
        * Remove `DELETE /auth/users/{id}/` endpoint (\#994).
        * Remove `GET /auth/users/me/` (\#1013).
        * Remove `POST` `/auth/forgot-password/`, `/auth/reset-password/`, `/auth/request-verify-token/`, `/auth/verify/` (\#1033).
        * Move `GET /auth/userlist/` to `GET /auth/users/` (\#1033).
    * New behaviors or responses of existing endpoints:
        * Change response of `/api/v1/project/{project_id}/job/{job_id}/stop/` endpoint to 204 no-content (\#967).
        * Remove `dataset_list` attribute from `ProjectRead`, which affects all `GET` endpoints that return some project (\#993).
        * Make it possible to delete a `Dataset`, `Workflow` or `Project`, even when it is in relationship to an `ApplyWorkflow` - provided that the `ApplyWorkflow` is not pending or running (\#927, \#973).
        * Align `ApplyWorkflowRead` with new `ApplyWorkflow`, which has optional foreign keys `project_id`, `workflow_id`, `input_dataset_id`, and `output_dataset_id` (\#984).
        * Define types for `ApplyWorkflowRead` "dump" attributes (\#990). **WARNING**: reverted with \#999.
    * Internal changes:
        * Move all routes definitions into `fractal_server/app/routes` (\#976).
        * Fix construction of `ApplyWorkflow.workflow_dump`, within apply endpoint (\#968).
        * Fix construction of `ApplyWorkflow` attributes `input_dataset_dump` and `output_dataset_dump`, within apply endpoint (\#990).
        * Remove `asyncio.gather`, in view of SQLAlchemy2 update (\#1004).
* Database:
    * Make foreign-keys of `ApplyWorkflow` (`project_id`, `workflow_id`, `input_dataset_id`, `output_dataset_id`) optional (\#927).
    * Add columns `input_dataset_dump`, `output_dataset_dump` and `user_email` to `ApplyWorkflow` (\#927).
    * Add relations `Dataset.list_jobs_input` and `Dataset.list_jobs_output` (\#927).
    * Make `ApplyWorkflow.start_timestamp` non-nullable (\#927).
    * Remove `"cascade": "all, delete-orphan"` from `Project.job_list` (\#927).
    * Add `Workflow.job_list` relation (\#927).
    * Do not use `Enum`s as column types (e.g. for `ApplyWorkflow.status`), but only for (de-)serialization (\#974).
    * Set `pool_pre_ping` option to `True`, for asyncpg driver (\#1037).
    * Add script for updating DB from 1.4.0 to 1.4.1 (\#1010)
    * Fix missing try/except in sync session (\#1020).
* App:
    * Skip creation of first-superuser when one superuser already exists (\#1006).
* Dependencies:
    * Update sqlalchemy to version `>=2.0.23,<2.1` (\#1044).
    * Update sqlmodel to version 0.0.12 (\#1044).
    * Upgrade asyncpg to version 0.29.0 (\#1036).
* Runner:
    * Refresh DB objects within `submit_workflow` (\#927).
* Testing:
    * Add `await db_engine.dispose()` in `db_create_tables` fixture (\#1047).
    * Set `debug=False` in `event_loop` fixture (\#1044).
    * Improve `test_full_workflow.py` (\#971).
    * Update `pytest-asyncio` to v0.21 (\#1008).
    * Fix CI issue related to event loop and asyncpg (\#1012).
    * Add GitHub Action testing database migrations (\#1010).
    * Use greenlet v3 in `poetry.lock` (\#1044).
* Documentation:
    * Add OAuth2 example endpoints to Web API page (\#1034, \#1038).
* Development:
    * Use poetry 1.7.1 (\#1043).

# 1.3.14 (do not use!)

> **WARNING**: This version introduces a change that is then reverted in 1.4.0,
> namely it sets the `ApplyWorkflow.status` type to `Enum`, when used with
> PostgreSQL. It is recommended to **not** use it, and upgrade to 1.4.0
> directly.

* Make `Dataset.resource_list` an `ordering_list`, ordered by `Resource.id` (\#951).
* Expose `redirect_url` for OAuth clients (\#953).
* Expose JSON Schema for the `ManifestV1` Pydantic model (\#942).
* Improve delete-resource endpoint (\#943).
* Dependencies:
    * Upgrade sqlmodel to 0.0.11 (\#949).
* Testing:
    * Fix bug in local tests with Docker/SLURM (\#948).

# 1.3.13

* Configure sqlite WAL to avoid "database is locked" errors (\#860).
* Dependencies:
    * Add `sqlalchemy[asyncio]` extra, and do not directly require `greenlet` (\#895).
    * Fix `cloudpickle`-version definition in `pyproject.toml` (\#937).
    * Remove obsolete `sqlalchemy_utils` dependency (\#939).
* Testing:
    * Use ubuntu-22 for GitHub CI (\#909).
    * Run GitHub CI both with SQLite and Postgres (\#915).
    * Disable `postgres` service in GitHub action when running tests with SQLite (\#931).
    * Make `test_commands.py` tests stateless, also when running with Postgres (\#917).
* Documentation:
    * Add information about minimal supported SQLite version (\#916).

# 1.3.12

* Project creation:
    * Do not automatically create a dataset upon project creation (\#897).
    * Remove `ProjectCreate.default_dataset_name` attribute (\#897).
* Dataset history:
    * Create a new (**non-nullable**) history column in `Dataset` table (\#898, \#901).
    * Deprecate history handling in `/project/{project_id}/job/{job_id}` endpoint (\#898).
    * Deprecate `HISTORY_LEGACY` (\#898).
* Testing:
    * Remove obsolete fixture `slurm_config` (\#903).

# 1.3.11

This is mainly a bugfix release for the `PermissionError` issue.

* Fix `PermissionError`s in parallel-task metadata aggregation for the SLURM backend (\#893).
* Documentation:
    * Bump `mkdocs-render-swagger-plugin` to 0.1.0 (\#889).
* Testing:
    * Fix `poetry install` command and `poetry` version in GitHub CI (\#889).

# 1.3.10

Warning: updating to this version requires changes to the configuration variable

* Updates to SLURM interface:
    * Remove `sudo`-requiring `ls` calls from `FractalFileWaitThread.check` (\#885);
    * Change default of `FRACTAL_SLURM_POLL_INTERVAL` to 5 seconds (\#885);
    * Rename `FRACTAL_SLURM_OUTPUT_FILE_GRACE_TIME` configuration variables into `FRACTAL_SLURM_ERROR_HANDLING_INTERVAL` (\#885);
    * Remove `FRACTAL_SLURM_KILLWAIT_INTERVAL` variable and corresponding logic (\#885);
    * Remove `_multiple_paths_exist_as_user` helper function (\#885);
    * Review type hints and default values of SLURM-related configuration variables (\#885).
* Dependencies:
    * Update `fastapi` to version `^0.103.0` (\#877);
    * Update `fastapi-users` to version `^12.1.0` (\#877).

# 1.3.9

* Make updated-metadata collection robust for metadiff files consisting of a single `null` value (\#879).
* Automate procedure for publishing package to PyPI (\#881).

# 1.3.8

* Backend runner:
    * Add aggregation logic for parallel-task updated metadata (\#852);
    * Make updated-metadata collection robust for missing files (\#852, \#863).
* Database interface:
* API:
    * Prevent user from bypassing workflow-name constraint via the PATCH endpoint (\#867).
    * Handle error upon task collection, when tasks exist in the database but not on-disk (\#874).
    * Add `_check_project_exists` helper function (\#872).
* Configuration variables:
    * Remove `DEPLOYMENT_TYPE` variable and update `alive` endpoint (\#875);
    * Introduce `Settings.check_db` method, and call it during inline/offline migrations (\#855);
    * Introduce `Settings.check_runner` method (\#875);
    * Fail if `FRACTAL_BACKEND_RUNNER` is `"local"` and `FRACTAL_LOCAL_CONFIG_FILE` is set but missing on-disk (\#875);
    * Clean up `Settings.check` method and improve its coverage (\#875);
* Package, repository, documentation:
    * Change `fractal_server.common` from being a git-submodule to being a regular folder (\#859).
    * Pin documentation dependencies (\#865).
    * Split `app/models/project.py` into two modules for dataset and project (\#871).
    * Revamp documentation on database interface and on the corresponding configuration variables (\#855).


# 1.3.7

* Oauth2-related updates (\#822):
    * Update configuration of OAuth2 clients, to support OIDC/GitHub/Google;
    * Merge `SQLModelBaseOAuthAccount` and `OAuthAccount` models;
    * Update `UserOAuth.oauth_accounts` relationship and fix `list_users` endpoint accordingly;
    * Introduce dummy `UserManager.on_after_login` method;
    * Rename `OAuthClient` into `OAuthClientConfig`;
    * Revamp users-related parts of documentation.

# 1.3.6

* Update `output_dataset.meta` also when workflow execution fails (\#843).
* Improve error message for unknown errors in job execution (\#843).
* Fix log message incorrectly marked as "error" (\#846).

# 1.3.5

* Review structure of dataset history (\#803):
    * Re-define structure for `history` property of `Dataset.meta`;
    * Introduce `"api/v1/project/{project_id}/dataset/{dataset_id}/status/"` endpoint;
    * Introduce `"api/v1/project/{project_id}/dataset/{dataset_id}/export_history/"` endpoint;
    * Move legacy history to `Dataset.meta["HISTORY_LEGACY"]`.
* Make `first_task_index` and `last_task_index` properties of `ApplyWorkflow` required (\#803).
* Add `docs_info` and `docs_link` to Task model (\#814)
* Accept `TaskUpdate.version=None` in task-patch endpoint (\#818).
* Store a copy of the `Workflow` into the optional column `ApplyWorkflow.workflow_dump` at the time of submission (\#804, \#834).
* Prevent execution of multiple jobs with the same output dataset (\#801).
* Transform non-absolute `FRACTAL_TASKS_DIR` into absolute paths, relative to the current working directory (\#825).
* Error handling:
    * Raise an appropriate error if a task command is not executable (\#800).
    * Improve handling of errors raised in `get_slurm_config` (\#800).
* Documentation:
    * Clarify documentation about `SlurmConfig` (\#798).
    * Update documentation configuration and GitHub actions (\#811).
* Tests:
    * Move `tests/test_common.py` into `fractal-common` repository (\#808).
    * Switch to `docker compose` v2 and unpin `pyyaml` version (\#816).

# 1.3.4

* Support execution of a workflow subset (\#784).
* Fix internal server error for invalid `task_id` in `create_workflowtask` endpoint (\#782).
* Improve logging in background task collection (\#776).
* Handle failures in `submit_workflow` without raising errors (\#787).
* Simplify internal function for execution of a list of task (\#780).
* Exclude `common/tests` and other git-related files from build (\#795).
* Remove development dependencies `Pillow` and `pytest-mock` (\#795).
* Remove obsolete folders from `tests/data` folder (\#795).

# 1.3.3

* Pin Pydantic to v1 (\#779).

# 1.3.2

* Add sqlalchemy naming convention for DB constraints, and add `render_as_batch=True` to `do_run_migrations` (\#757).
* Fix bug in job-stop endpoint, due to missing default for `FractalSlurmExecutor.wait_thread.shutdown_file` (\#768, \#769).
* Fix bug upon inserting a task with `meta=None` into a Workflow (\#772).

# 1.3.1

* Fix return value of stop-job endpoint (\#764).
* Expose new GET `WorkflowTask` endpoint (\#762).
* Clean up API modules (\#762):
    * Split workflow/workflowtask modules;
    * Split tasks/task-collection modules.

# 1.3.0

* Refactor user model:
    * Switch from UUID4 to int for IDs (\#660, \#684).
    * Fix many-to-many relationship between users and project (\#660).
    * Rename `Project.user_member_list` into `Project.user_list` (\#660).
    * Add `username` column (\#704).
* Update endpoints (see also [1.2->1.3 upgrade info](../internals/version_upgrades/upgrade_1_2_5_to_1_3_0/) in the documentation):
    * Review endpoint URLs (\#669).
    * Remove foreign keys from payloads (\#669).
* Update `Task` models, task collection and task-related endpoints:
    * Add `version` and `owner` columns to `Task` model (\#704).
    * Set `Task.version` during task collection (\#719).
    * Set `Task.owner` as part of create-task endpoint (\#704).
    * For custom tasks, prepend `owner` to user-provided `source` (\#725).
    * Remove `default_args` from `Tasks` model and from manifest tasks (\#707).
    * Add `args_schema` and `args_schema_version` to `Task` model (\#707).
    * Expose `args_schema` and `args_schema_version` in task POST/PATCH endpoints (\#749).
    * Make `Task.source` task-specific rather than package-specific (\#719).
    * Make `Task.source` unique (\#725).
    * Update `_TaskCollectPip` methods, attributes and properties (\#719).
    * Remove private/public options for task collection (\#704).
    * Improve error message for missing package manifest (\#704).
    * Improve behavior when task-collection folder already exists (\#704).
    * Expose `pinned_package_version` for tasks collection (\#744).
    * Restrict Task editing to superusers and task owners (\#733).
    * Implement `delete_task` endpoint (\#745).
* Update `Workflow` and `WorkflowTask` endpoints:
    * Always merge new `WorkflowTask.args` with defaults from `Task.args_schema`, in `update_workflowtask` endpoint (\#759).
    * Remove `WorkflowTask.overridden_meta` property and on-the-fly overriding of `meta` (\#752).
    * Add warning when exporting workflows which include custom tasks (\#728).
    * When importing a workflow, only use tasks' `source` values, instead of `(source,name)` pairs (\#719).
* Job execution:
    * Add `FractalSlurmExecutor.shutdown` and corresponding endpoint (\#631, \#691, \#696).
    * In `FractalSlurmExecutor`, make `working_dir*` attributes required (\#679).
    * Remove `ApplyWorkflow.overwrite_input` column (\#684, \#694).
    * Make `output_dataset_id` a required argument of apply-workflow endpoint (\#681).
    * Improve error message related to out-of-space disk (\#699).
    * Include timestamp in job working directory, to avoid name clashes (\#756).
* Other updates to endpoints and database:
    * Add `ApplyWorkflow.end_timestamp` column (\#687, \#684).
    * Prevent deletion of a `Workflow`/`Dataset` in relationship with existing `ApplyWorkflow` (\#703).
    * Add project-name uniqueness constraint in project-edit endpoint (\#689).
* Other updates to internal logic:
    * Drop `WorkflowTask.arguments` property and `WorkflowTask.assemble_args` method (\#742).
    * Add test for collection of tasks packages with tasks in a subpackage (\#743).
    * Expose `FRACTAL_CORS_ALLOW_ORIGIN` environment variable (\#688).
    * Expose `FRACTAL_DEFAULT_ADMIN_USERNAME` environment variable (\#751).
* Package and repository:
    * Remove `fastapi-users-db-sqlmodel` dependency (\#660).
    * Make coverage measure more accurate (\#676) and improve coverage (\#678).
    * Require pydantic version to be `>=1.10.8` (\#711, \#713).
    * Include multiple `fractal-common` updates (\#705, \#719).
    * Add test equivalent to `alembic check` (\#722).
    * Update `poetry.lock` to address security alerts (\#723).
    * Remove `sqlmodel` from `fractal-common`, and declare database models with multiple inheritance (\#710).
    * Make email generation more robust in `MockCurrentUser` (\#730).
    * Update `poetry.lock` to `cryptography=41`, to address security alert (\#739).
    * Add `greenlet` as a direct dependency (\#748).
    * Removed tests for `IntegrityError` (\#754).


# 1.2.5

* Fix bug in task collection when using sqlite (\#664, \#673).
* Fix bug in task collection from local package, where package extras were not considered (\#671).
* Improve error handling in workflow-apply endpoint (\#665).
* Fix a bug upon project removal in the presence of project-related jobs (\#666). Note: this removes the `ApplyWorkflow.Project` attribute.

# 1.2.4

* Review setup for database URLs, especially to allow using UNIX-socket connections for postgresql (\#657).

# 1.2.3

* Fix bug that was keeping multiple database conection open (\#649).

# 1.2.2

* Fix bug related to `user_local_exports` in SLURM-backend configuration (\#642).

# 1.2.1

* Fix bug upon creation of first user when using multiple workers (\#632).
* Allow both ports 5173 and 4173 as CORS origins (\#637).

# 1.2.0

* Drop `project.project_dir` and replace it with `user.cache_dir` (\#601).
* Update SLURM backend (\#582, \#612, \#614); this includes (1) combining several tasks in a single SLURM job, and (2) offering more granular sources for SLURM configuration options.
* Expose local user exports in SLURM configuration file (\#625).
* Make local backend rely on custom `FractalThreadPoolExecutor`, where `parallel_tasks_per_job` can affect parallelism (\#626).
* Review logging configuration (\#619, \#623).
* Update to fastapi `0.95` (\#587).
* Minor improvements in dataset-edit endpoint (\#593) and tests (\#589).
* Include test of non-python task (\#594).
* Move dummy tasks from package to tests (\#601).
* Remove deprecated parsl backend (\#607).
* Improve error handling in workflow-import endpoint (\#595).
* Also show logs for successful workflow execution (\#635).

# 1.1.1

* Include `reordered_workflowtask_ids` in workflow-edit endpoint payload, to reorder the task list of a workflow (\#585).

# 1.1.0

* Align with new tasks interface in `fractal-tasks-core>=0.8.0`, and remove `glob_pattern` column from `resource` database table (\#544).
* Drop python 3.8 support (\#527).
* Improve validation of API request payloads (\#545).
* Improve request validation in project-creation endpoint (\#537).
* Update the endpoint to patch a `Task` (\#526).
* Add new project-update endpoint, and relax constraints on `project_dir` in new-project endpoint (\#563).
* Update `DatasetUpdate` schema (\#558 and \#565).
* Fix redundant task-error logs in slurm backend (\#552).
* Improve handling of task-collection errors (\#559).
* If `FRACTAL_BACKEND_RUNNER=slurm`, include some configuration checks at server startup (\#529).
* Fail if `FRACTAL_SLURM_WORKER_PYTHON` has different versions of `fractal-server` or `cloudpickle` (\#533).

# 1.0.8

* Fix handling of parallel-tasks errors in `FractalSlurmExecutor` (\#497).
* Add test for custom tasks (\#500).
* Improve formatting of job logs (\#503).
* Improve error handling in workflow-execution server endpoint (\#515).
* Update `_TaskBase` schema from fractal-common (\#517).

# 1.0.7

* Update endpoints to import/export a workflow (\#495).

# 1.0.6

* Add new endpoints to import/export a workflow (\#490).

# 1.0.5

* Separate workflow-execution folder into two (server- and user-owned) folders, to avoid permission issues (\#475).
* Explicitly pin sqlalchemy to v1 (\#480).

# 1.0.4

* Add new POST endpoint to create new Task (\#486).

# 1.0.3

Missing due to releasing error.

# 1.0.2

* Add `FRACTAL_RUNNER_MAX_TASKS_PER_WORKFLOW` configuration variable (\#469).

# 1.0.1

* Fix bug with environment variable names (\#468).

# 1.0.0

* First release listed in CHANGELOG.<|MERGE_RESOLUTION|>--- conflicted
+++ resolved
@@ -44,11 +44,8 @@
     * Always create `script_dir_remote` in SSH lifecycle background tasks (\#2089).
 * Runner:
     * Improve error handling in `_zip_folder_to_file_and_remove` (\#2057).
-<<<<<<< HEAD
+    * Improve error handling in `FractalSlurmSSHExecutor` `handshake` method (\#2083).
     * Use the "spawn" start method for the multiprocessing context, for the `ProcessPoolExecutor`-based runner (\#2084).
-=======
-    * Improve error handling in `FractalSlurmSSHExecutor` `handshake` method (\#2083).
->>>>>>> 4c4de538
 * SSH internals:
     * Add `FractalSSH.remote_exists` method (\#2008).
     * Drop `FractalSSH.{_get,_put}` wrappers of `SFTPClient` methods (\#2077).
