--- conflicted
+++ resolved
@@ -27,6 +27,7 @@
 * Runner:
     * In SLURM backend, use `slurm_account` (as received from apply-workflow endpoint) with top priority (\#1145).
     * Forbid setting of SLURM account from `WorkflowTask.meta` or as part of `worker_init` variable (\#1145).
+    * Include more info in error message upon `sbatch` failure (\#1142).
 * Testing:
     * Extended systematic testing of database models (\#1078).
     * Review `MockCurrentUser` fixture, to handle different kinds of users (\#1099).
@@ -34,12 +35,7 @@
     * Update `migrations.yml` GitHub Action to use up-to-date database and also test fix-db script (\#1101).
     * Add more schema-based validation to fix-db current script (\#1107).
     * Small improvement in schema coverage (\#1125).
-<<<<<<< HEAD
-* Runner:
-    * Include more info in error message upon `sbatch` failure (\#1142).
-=======
     * Add unit test for `security` module (\#1036).
->>>>>>> b113e081
 * Dependencies:
     * Update `sqlmodel` to version 0.0.14 (\#1124).
 * Benchmarks:
