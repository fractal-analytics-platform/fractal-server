--- conflicted
+++ resolved
@@ -2,13 +2,10 @@
 
 # 2.14.2 (Unreleased)
 
-<<<<<<< HEAD
 * API:
     * Replace all `field_validator` with `Annotated` types (\#2504).
-=======
 * Runner:
     * Handle exceptions in post-task-execution runner code (\#2543).
->>>>>>> 22f040ac
 
 # 2.14.1
 
