--- conflicted
+++ resolved
@@ -7,11 +7,7 @@
 The main content of this release is the introduction of the computational resource&profile concepts, and a review of the application settings.
 
 
-<<<<<<< HEAD
-* API (main PRs: \#2809, \#2870, \#2877, \#2884, \#2911, \#2915, \#2925, \#2940, \#2941):
-=======
-* API (main PRs: \#2809, \#2870, \#2877, \#2884, \#2911, \#2915, \#2925, \#2940, \#2943):
->>>>>>> 500ec6a0
+* API (main PRs: \#2809, \#2870, \#2877, \#2884, \#2911, \#2915, \#2925, \#2940, \#2941, \#2943):
     * Introduce API for `Resource` and `Profile` models.
     * Drop API for user settings.
     * Drop handling of deprecated `DatasetV2.filters` attribute when creating dataset dumps (\#2917).
@@ -19,12 +15,8 @@
     * Check matching-`resource_id` upon job submission (\#2896).
     * Treat `TaskGroupV2.resource_id` as not nullable (\#2896).
     * Split `/api/settings/` into smaller-scope endpoints.
-<<<<<<< HEAD
-    * Only show `Task`s associated to current user's `Resource` (\#2906).
     * Update rules for read access to task groups with resource information (\#2941).
-=======
     * Only show tasks and task groups associated to current user's `Resource` (\#2906, \#2943).
->>>>>>> 500ec6a0
 * Task-group lifecycle:
     * Rely on resource and profile rather than user settings (\#2809).
 * Runner
