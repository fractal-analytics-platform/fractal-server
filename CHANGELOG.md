--- conflicted
+++ resolved
@@ -27,11 +27,8 @@
     * Remove `persist` from `MockCurrentUser` (\#1098).
     * Update `migrations.yml` GitHub Action to use up-to-date database and also test fix-db script (\#1101).
     * Add more schema-based validation to fix-db current script (\#1107).
-<<<<<<< HEAD
     * Update `.dict()` to `.model_dump()` for `SQLModel` objects, to fix some `DeprecationWarnings`(\##1133).
-=======
     * Small improvement in schema coverage (\#1125).
->>>>>>> 6f35dd56
 * Dependencies:
     * Update `sqlmodel` to version 0.0.14 (\#1124).
 * Benchmarks:
