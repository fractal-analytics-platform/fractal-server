**Note**: Numbers like (\#1234) point to closed Pull Requests on the fractal-server repository.

<<<<<<< HEAD
> WARNING: Notes for 2.11.0 prereleases are currently separated, and they should be merged at a later stage.

# 2.11.0a5

* API:
    * Impose compatibility between `WorkflowTaskV2.type_filters` and `TaskV2.input_types` (\#2196).

# 2.11.0a4

* Runner:
    * Use `TaskV2.input_types` for filtering, rather than validation (\#2191).
    * Remove all filters from `TaskOutput` (\#2190).
* Task Collection:
    * Improve logs handling for failed collection (\#2192)

# 2.11.0a3

* API:
    * Support importing workflows or datasets exported with `fractal-server<2.11.0`, possibly including legacy `filters` (\#2185).

# 2.11.0a2

> Note: This release requires running a `fractalctl update-db-data`

(changes that affect API, database lifecycle, runner, ...)

* Split filters into attribute and types (\#2168).
* Support multiple options for attribute filters (\#2168).
* Deprecate support for attribute filters in workflowtask (\#2168).
* Introduce support for attribute filters in jobs (\#2168).
* Data migration script (\#2168).

# 2.11.0a0

* API:
    * Update and simplify `/api/v2/project/{project_id}/status/` (\#2169).
* Runner
    * Integrate database write access in runner component (\#2169).
=======
# 2.10.6

* Task lifecycle:
    * Use unique logger names for task-lifecycle operations (\#2204).
>>>>>>> f2060779

# 2.10.5

* App:
    * Add missing space in "To" field for email settings (\#2173).
* Testing:
    * Improve configuration for coverage GitHub Action step (\#2175).
    * Add `persist-credentials: false` to `actions/checkout@v4` GitHub Action steps (\#2176).
* Dependencies:
    * Require `bumpver>2024.0` (\#2179).


# 2.10.4

* Switch to poetry v2 (\#2165).
* Require Python <3.13 (\#2165).

# 2.10.3

Note: this version fixes a bug introduced in version 2.10.1.

* API:
    * Fix bug in `POST /api/v2/project/{p_id}/workflow/{w_id}/wftask/replace-task/` endpoint (\#2163).
    * Add validation for `.whl` filename (\#2147).
    * Trim whitespaces in `DatasetCreateV2.zarr_dir` (\#2138).
    * Support sending emails upon new OAuth signup (\#2150).
* App:
    * Introduce configuration for email settings (\#2150).
* Command-line interface:
    * Add `fractalctl email-settings` (\#2150).
* Dependencies:
    * Add direct dependency on `cryptography` (\#2150).
* Testing:
    * Introduce `mailpit`-based end-to-end test of email sending (\#2150).

# 2.10.2

* App:
    * Add `FRACTAL_PIP_CACHE_DIR` configuration variable (\#2141).
* Tasks life cycle:
    * Prevent deactivation of task groups with `"github.com"` in pip-freeze information (\#2144).
* Runner:
    * Handle early shutdown for sudo SLURM executor (\#2132).
    * Fix repeated setting of `timestamp_ended` in task-group reactivation (\#2140).

# 2.10.1

* API:
    * Add `POST /api/v2/project/{p_id}/workflow/{w_id}/wftask/replace-task/` endpoint (\#2129).
* Testing:
    * Use system postgresql in GitHub actions, rather than independent container (\#2199).

# 2.10.0

* API:
    * Major update of `POST /api/v2/task/collect/pip/`, to support wheel-file upload (\#2113).
* Testing:
    * Add test of private task collection (\#2126).

# 2.9.2

* API
    * Remove `cache_dir` and use `project_dir/.fractal_cache` (\#2121).
* Docs
    * Improve docstrings and reduce mkdocs warnings (\#2122).

# 2.9.1

* Task collection:
    * Fix bug in wheel-based SSH task-collection (\#2119).
* Testing:
    * Re-include a specific test previously skipped for Python 3.12 (\#2114).
    * Add metadata to `fractal-tasks-mock` package (\#2117).
* Docs:
    * Add info about working versions.

# 2.9.0

> WARNING 1: This version drops support for sqlite, and removes the
> configuration variables `DB_ENGINE` and `SQLITE_PATH`.

> WARNING 2: This version removes the `CollectionStateV2` database table.
> Make sure you have a database dump before running `fractalctl set-db`, since this operation cannot be undone.

* API
    * Remove `GET /api/v2/task/collect/{state_id}/` endpoint (\#2010).
    * Remove `active` property from `PATCH /api/v2/task-group/{task_group_id}/` (\#2033).
    * Add `GET /api/v2/task-group/activity/` endpoint (\#2005, \#2027).
    * Add `GET /api/v2/task-group/activity/{task_group_activity_id}/` endpoint (\#2005).
    * Add `GET /admin/v2/task-group/activity/` endpoint (\#2005, \#2027).
    * Add `POST /api/v2/task-group/{task_group_id}/{deactivate|reactivate}` endpoints (\#2033, \#2066, \#2078).
    * Add `POST /admin/v2/task-group/{task_group_id}/{deactivate|reactivate}` endpoints (\#2062, \#2078).
    * Remove `GET /auth/current-user/viewer-paths/` (\#2096).
    * Add `GET /auth/current-user/allowed-viewer-paths/`, with logic for `fractal-vizarr-viewer` authorization (\#2096).
    * Add `category`, `modality` and `author` query parameters to `GET /admin/v2/task/` (\#2102).
    * Add `POST /auth/group/{group_id}/add-user/{user_id}/` (\#2101).
    * Add `POST /auth/group/{group_id}/remove-user/{user_id}/` (\#2101, \#2111).
    * Add `POST /auth/users/{user_id}/set-groups/` (\#2106).
    * Remove `new_user_ids` property from `PATCH /auth/group/{group_id}/` (\#2101).
    * Remove `new_group_ids` property from `PATCH /auth/users/{user_id}/` (\#2106).
    * Internals:
      * Fix bug in `_get_collection_task_group_activity_status_message` (\#2047).
      * Remove `valutc` validator for timestamps from API schemas, since it does not match with `psycopg3` behavior (\#2064).
      * Add query parameters `timestamp_last_used_{min|max}` to `GET /admin/v2/task-group/` (\#2061).
      * Remove `_convert_to_db_timestamp` and add `_raise_if_naive_datetime`: now API only accepts timezone-aware datetimes as query parameters (\#2068).
      * Remove `_encode_as_utc`: now timestamps are serialized in JSONs with their own timezone (\#2081).
* Database
    * Drop support for sqlite, and remove the `DB_ENGINE` and `SQLITE_PATH` configuration variables (\#2052).
    * Add `TaskGroupActivityV2` table (\#2005).
    * Drop `CollectionStateV2` table (\#2010).
    * Add `TaskGroupV2.pip_freeze` nullable column (\#2017).
    * Add  `venv_size_in_kB` and `venv_file_number` to `TaskGroupV2` (\#2034).
    * Add `TaskGroupV2.timestamp_last_used` column, updated on job submission (\#2049, \#2061, \#2086).
* Task-lifecycle internals:
    * Refactor task collection and database-session management in background tasks (\#2030).
    * Update `TaskGroupActivityV2` objects (\#2005).
    * Update filename and path for task-collection scripts (\#2008).
    * Copy wheel file into `task_group.path` and update `task_group.wheel_path`, for local task collection (\#2020).
    * Set `TaskGroupActivityV2.timestamp_ended` when collections terminate (\#2026).
    * Refactor bash templates and add `install_from_freeze.sh` (\#2029).
    * Introduce background operations for _local_ reactivate/deactivate (\#2033).
    * Introduce background operations for _SSH_ reactivate/deactivate (\#2066).
    * Fix escaping of newlines within f-strings, in logs (\#2028).
    * Improve handling of task groups created before 2.9.0 (\#2050).
    * Add `TaskGroupCreateV2Strict` for task collections (\#2080).
    * Always create `script_dir_remote` in SSH lifecycle background tasks (\#2089).
    * Postpone setting `active=False` in task-group deactivation to after all preliminary checks (\#2100).
* Runner:
    * Improve error handling in `_zip_folder_to_file_and_remove` (\#2057).
    * Improve error handling in `FractalSlurmSSHExecutor` `handshake` method (\#2083).
    * Use the "spawn" start method for the multiprocessing context, for the `ProcessPoolExecutor`-based runner (\#2084).
    * Extract common functionalities from SLURM/sudo and SLURM/SSH executors (\#2107).
* SSH internals:
    * Add `FractalSSH.remote_exists` method (\#2008).
    * Drop `FractalSSH.{_get,_put}` wrappers of `SFTPClient` methods (\#2077).
    * Try re-opening the connection in `FractalSSH.check_connection` when an error occurs (\#2035).
    * Move `NoValidConnectionError` exception handling into `FractalSSH.log_and_raise` method (\#2070).
    * Improve closed-socket testing (\#2076).
* App:
   * Add `FRACTAL_VIEWER_AUTHORIZATION_SCHEME` and `FRACTAL_VIEWER_BASE_FOLDER` configuration variables (\#2096).
* Testing:
    * Drop `fetch-depth` from `checkout` in GitHub actions (\#2039).
* Scripts:
    * Introduce `scripts/export_v1_workflows.py` (\#2043).
* Dependencies:
    * Remove `passlib` dependency (\#2112).
    * Bump `fastapi-users` to v14, which includes switch to `pwdlib` (\#2112).

# 2.8.1

* API:
    * Validate all user-provided strings that end up in pip-install commands (\#2003).

# 2.8.0

* Task collection
    * Now both the local and SSH versions of the task collection use the bash templates (\#1980).
    * Update task-collections database logs incrementally (\#1980).
    * Add `TaskGroupV2.pinned_package_versions_string` property (\#1980).
    * Support pinned-package versions for SSH task collection (\#1980).
    * Now `pip install` uses `--no-cache` (\#1980).
* API
    * Deprecate the `verbose` query parameter in `GET /api/v2/task/collect/{state_id}/` (\#1980).
    * Add `project_dir` attribute to `UserSettings` (\#1990).
    * Set a default for `DatasetV2.zarr_dir` (\#1990).
    * Combine the `args_schema_parallel` and `args_schema_non_parallel` query parameters in `GET /api/v2/task/` into a single parameter `args_schema` (\#1998).

# 2.7.1

> WARNING: As of this version, all extras for `pip install` are deprecated and
> the corresponding dependencies become required.

* Database:
    * Drop `TaskV2.owner` column (\#1977).
    * Make `TaskV2.taskgroupv2_id` column required (\#1977).
* Dependencies:
    * Make `psycopg[binary]` dependency required, and drop `postgres-pyscopg-binary` extra (\#1970).
    * Make `gunicorn` dependency required, and drop `gunicorn` extra (\#1970).
* Testing:
    * Switch from SQLite to Postgres in the OAuth Github action (\#1981).

# 2.7.0

> WARNING: This release comes with several specific notes:
>
> 1. It requires running `fractalctl update-db-data` (after `fractalctl set-db`).
> 2. When running `fractalctl update-db-data`, the environment variable
>    `FRACTAL_V27_DEFAULT_USER_EMAIL` must be set, e.g. as in
>    `FRACTAL_V27_DEFAULT_USER_EMAIL=admin@fractal.yx fractalctl
>    update-db-data`. This user must exist, and they will own all
>    previously-common tasks/task-groups.
> 3. The pip extra `postgres` is deprecated, in favor of `postgres-psycopg-binary`.
> 4. The configuration variable `DB_ENGINE="postgres"` is deprecated, in favor of `DB_ENGINE="postgres-psycopg"`.
> 5. Python3.9 is deprecated.

* API:
    * Users and user groups:
        * Replace `UserRead.group_names` and `UserRead.group_ids` with `UserRead.group_ids_names` ordered list (\#1844, \#1850).
        * Deprecate `GET /auth/group-names/` (\#1844).
        * Add `DELETE /auth/group/{id}/` endpoint (\#1885).
        * Add `PATCH auth/group/{group_id}/user-settings/` bulk endpoint (\#1936).
    * Task groups:
        * Introduce `/api/v2/task-group/` routes (\#1817, \#1847, \#1852, \#1856, \#1943).
        * Respond with 422 error when any task-creating endpoint would break a non-duplication constraint (\#1861).
        * Enforce non-duplication constraints on `TaskGroupV2` (\#1865).
        * Fix non-duplication check in `PATCH /api/v2/task-group/{id}/` (\#1911).
        * Add cascade operations to `DELETE /api/v2/task-group/{task_group_id}/` and to `DELETE /admin/v2/task-group/{task_group_id}/` (\#1867).
        * Expand use and validators for `TaskGroupCreateV2` schema (\#1861).
        * Do not process task `source`s in task/task-group CRUD operations (\#1861).
        * Do not process task `owner`s in task/task-group CRUD operations (\#1861).
    * Tasks:
        * Drop `TaskCreateV2.source` (\#1909).
        * Drop `TaskUpdateV2.version` (\#1905).
        * Revamp access-control for `/api/v2/task/` endpoints, based on task-group attributes (\#1817).
        * Update `/api/v2/task/` endpoints and schemas with new task attributes (\#1856).
        * Forbid changing `TaskV2.name` (\#1925).
    * Task collection:
        * Improve preliminary checks in task-collection endpoints (\#1861).
        * Refactor split between task-collection endpoints and background tasks (\#1861).
        * Create `TaskGroupV2` object within task-collection endpoints (\#1861).
        * Fix response of task-collection endpoint (\#1902).
        * Automatically discover PyPI package version if missing or invalid (\#1858, \#1861, \#1902).
        * Use appropriate log-file path in collection-status endpoint (\#1902).
        * Add task `authors` to manifest schema (\#1856).
        * Do not use `source` for custom task collection (\#1893).
        * Rename custom-task-collection request-body field from `source` to `label` (\#1896).
        * Improve error messages from task collection (\#1913).
        * Forbid non-unique task names in `ManifestV2` (\#1925).
    * Workflows and workflow tasks:
        * Introduce additional checks in POST-workflowtask endpoint, concerning non-active or non-accessible tasks (\#1817).
        * Introduce additional intormation in GET-workflow endpoint, concerning non-active or non-accessible tasks (\#1817).
        * Introduce additional intormation in PATCH-workflow endpoint, concerning non-active or non-accessible tasks (\#1868, \#1869).
        * Stop logging warnings for non-common tasks in workflow export (\#1893).
        * Drop `WorkflowTaskCreateV2.order` (\#1906).
        * Update endpoints for workflow import/export  (\#1925, \#1939, \#1960).
    * Datasets:
        * Remove `TaskDumpV2.owner` attribute (\#1909).
    * Jobs:
        * Prevent job submission if includes non-active or non-accessible tasks (\#1817).
        * Remove rate limit for `POST /project/{project_id}/job/submit/` (\#1944).
    * Admin:
        * Remove `owner` from `GET admin/v2/task/` (\#1909).
        * Deprecate `kind` query parameter for `/admin/v2/task/` (\#1893).
        * Add `origin` and `pkg_name` query parameters to `GET /admin/v2/task-group/` (\#1979).
    * Schemas:
        * Forbid extras in `TaskCollectPipV2` (\#1891).
        * Forbid extras in all Create/Update/Import schemas (\#1895).
        * Deprecate internal `TaskCollectPip` schema in favor of `TaskGroupV2` (\#1861).
* Database:
    * Introduce `TaskGroupV2` table (\#1817, \#1856).
    * Add  `timestamp_created` column to `LinkUserGroup` table (\#1850).
    * Add `TaskV2` attributes `authors`, `tags`, `category` and `modality` (\#1856).
    * Add `update-db-data` script (\#1820, \#1888).
    * Add `taskgroupv2_id` foreign key to `CollectionStateV2` (\#1867).
    * Make `TaskV2.source` nullable and drop its uniqueness constraint (\#1861).
    * Add `TaskGroupV2` columns `wheel_path`, `pinned_package_versions` (\#1861).
    * Clean up `alembic` migration scripts (\#1894).
    * Verify task-group non-duplication constraint in `2.7.0` data-migration script (\#1927).
    * Normalize `pkg_name` in `2.7.0` data-migration script (\#1930).
    * Deprecate `DB_ENGINE="postgres"` configuration variable (\#1946).
* Runner:
    * Do not create local folders with 755 permissions unless `FRACTAL_BACKEND_RUNNER="slurm"` (\#1923).
    * Fix bug of SSH/SFTP commands not acquiring lock (\#1949).
    * Fix bug of unhandled exception in SSH/SLURM executor (\#1963).
    * Always remove task-subfolder compressed archive (\#1949).
* Task collection:
    * Create base directory (in SSH mode), if missing (\#1949).
    * Fix bug of SSH/SFTP commands not acquiring lock (\#1949).
* SSH:
    * Improve logging for SSH-connection-locking flow (\#1949).
    * Introduce `FractalSSH.fetch_file` and `FractalSSH.read_remote_json_file` (\#1949).
    * Use `paramiko.sftp_client.SFTPClient` methods directly rathen than `fabric` wrappers (\#1949).
    * Disable prefetching for `SFTPClient.get` (\#1949).
* Internal:
    * Update `_create_first_group` so that it only searches for `UserGroups` with a given name (\#1964).
* Dependencies:
    * Bump fastapi to `0.115` (\#1942).
    * Remove pip extra `postgres`, corresponding to `psycopg2+asyncpg` (\#1946).
    * Deprecate python3.9 (\#1946).
* Testing:
    * Benchmark `GET /api/v2/task-group/` (\#1922).
    * Use new `ubuntu22-slurm-multipy` image, with Python3.12 and with Python-version specific venvs (\#1946, #1969).
    * Get `DB_ENGINE` variable from `os.environ` rather than from installed packages (\#1968).

# 2.6.4

* Database
    * Fix use of naming convention for database schema-migration scripts (\#1819).
* Testing:
    * Test `alembic downgrade base` (\#1819).
    * Add `GET /api/v2/task/` to benchmarks (\#1825).

# 2.6.3

* API:
    * Introduce `GET /auth/current-user/viewer-paths/` endpoint (\#1816).
    * Add `viewer_paths` attribute to `UserGroup` endpoints (\#1816).
* Database:
    * Add  `viewer_paths` column to `UserGroup` table (\#1816).
* Runner:
    * Anticipate `wait_thread.shutdown_callback` assignment in `FractalSlurmExecutor`, to avoid an uncaught exception (\#1815).

# 2.6.2

* Allow setting `UserSettings` attributes to `None` in standard/strict PATCH endpoints (\#1814).

# 2.6.1

* App (internal):
    * Remove `FRACTAL_SLURM_SSH_HOST`, `FRACTAL_SLURM_SSH_USER`, `FRACTAL_SLURM_SSH_PRIVATE_KEY_PATH` and `FRACTAL_SLURM_SSH_WORKING_BASE_DIR` from `Settings`  (\#1804).
* Database:
    * Drop `slurm_user`, `slurm_accounts` and `cache_dir` columns from `UserOAuth` (\#1804)

# 2.6.0

> WARNING: This release requires running `fractalctl update-db-data` (after `fractalctl set-db`).

* API:
    * Introduce user-settings API, in `/auth/users/{user_id}/settings/` and `/auth/current-user/settings/` (\#1778, \#1807).
    * Add the creation of empty settings to `UserManager.on_after_register` hook (\#1778).
    * Remove deprecated user's attributes (`slurm_user`, `cache_dir`, `slurm_accounts`) from API, in favor of new `UserSetting` ones (\#1778).
    * Validate user settings in endpoints that rely on them (\#1778).
    * Propagate user settings to background tasks when needed (\#1778).
* Database:
    * Introduce new `user_settings` table, and link it to `user_oauth` (\#1778).
* Internal:
   * Remove redundant string validation in `FractalSSH.remove_folder` and `TaskCollectCustomV2` (\#1810).
   * Make `validate_cmd` more strict about non-string arguments (\#1810).


# 2.5.2

* App:
    * Replace `fractal_ssh` attribute with `fractal_ssh_list`, in `app.state` (\#1790).
    * Move creation of SSH connections from app startup to endpoints (\#1790).
* Internal
    * Introduce `FractalSSHList`, in view of support for multiple SSH/Slurm service users (\#1790).
    * Make `FractalSSH.close()` more aggressively close `Transport` attribute (\#1790).
    * Set `look_for_keys=False` for paramiko/fabric connection (\#1790).
* Testing:
    * Add fixture to always test that threads do not accumulate during tests (\#1790).

# 2.5.1

* API:
    * Make `WorkflowTaskDumpV2` attributes `task_id` and `task` optional (\#1784).
    * Add validation for user-provided strings that execute commands with subprocess or remote-shell (\#1767).
* Runner and task collection:
    * Validate commands before running them via `subprocess` or `fabric` (\#1767).

# 2.5.0

> WARNING: This release has a minor API bug when displaying a V2 dataset with a history that contains legacy tasks. It's recommended to update to 2.5.1.

This release removes support for including V1 tasks in V2 workflows. This comes
with changes to the database (data and metadata), to the API, and to the V2
runner.

* Runner:
    * Deprecate running v1 tasks within v2 workflows (\#1721).
* Database:
    * Remove `Task.is_v2_compatible` column (\#1721).
    * For table `WorkflowTaskV2`, drop `is_legacy_task` and `task_legacy_id` columns, remove `task_legacy` ORM attribute, make `task_id` required, make `task` required (\#1721).
* API:
    * Drop v1-v2-task-compatibility admin endpoint (\#1721).
    * Drop `/task-legacy/` endpoint (\#1721).
    * Remove legacy task code branches from `WorkflowTaskV2` CRUD endpoints (\#1721).
    * Add OAuth accounts info to `UserRead` at `.oauth_accounts` (\#1765).
* Testing:
    * Improve OAuth Github Action to test OAuth account flow (\#1765).

# 2.4.2

* App:
    * Improve logging in `fractalctl set-db` (\#1764).
* Runner:
    * Add `--set-home` to `sudo -u` impersonation command, to fix Ubuntu18 behavior (\#1762).
* Testing:
    * Start tests of migrations from valid v2.4.0 database (\#1764).

# 2.4.1

This is mainly a bugfix release, re-implementing a check that was removed in 2.4.0.

* API:
    * Re-introduce check for existing-user-email in `PATCH /auth/users/{id}/` (\#1760).

# 2.4.0

This release introduces support for user groups, but without linking it to any
access-control rules (which will be introduced later).

> NOTE: This release requires running the `fractalctl update-db-data` script.

* App:
    * Move creation of first user from application startup into `fractalctl set-db` command (\#1738, \#1748).
    * Add creation of default user group into `fractalctl set-db` command (\#1738).
    * Create `update-db-script` for current version, that adds all users to default group (\#1738).
* API:
    * Added `/auth/group/` and `/auth/group-names/` routers (\#1738, \#1752).
    * Implement `/auth/users/{id}/` POST/PATCH routes in `fractal-server` (\#1738, \#1747, \#1752).
    * Introduce `UserUpdateWithNewGroupIds` schema for `PATCH /auth/users/{id}/` (\#1747, \#1752).
    * Add `UserManager.on_after_register` hook to add new users to default user group (\#1738).
* Database:
    * Added new `usergroup` and `linkusergroup` tables (\#1738).
* Internal
    * Refactored `fractal_server.app.auth` and `fractal_server.app.security` (\#1738)/
    * Export all relevant modules in `app.models`, since it matters e.g. for `autogenerate`-ing migration scripts (\#1738).
* Testing
    * Add `UserGroup` validation to `scripts/validate_db_data_with_read_schemas.py` (\#1746).


# 2.3.11

* SSH runner:
    * Move remote-folder creation from `submit_workflow` to more specific `_process_workflow` (\#1728).
* Benchmarks:
    * Add `GET /auth/token/login/` to tested endpoints (\#1720).
* Testing:
    * Update GitHub actions `upload-artifact` and `download-artifact` to `v4` (\#1725).

# 2.3.10

* Fix minor bug in zipping-job logging (\#1716).

# 2.3.9

* Add logging for zipping-job-folder operations (\#1714).

# 2.3.8

> NOTE: `FRACTAL_API_V1_MODE="include_without_submission"` is now transformed
> into `FRACTAL_API_V1_MODE="include_read_only"`.

* API:
    * Support read-only mode for V1 (\#1701).
    * Improve handling of zipped job-folder in download-logs endpoints (\#1702).
* Runner:
    * Improve database-error handling in V2 job execution (\#1702).
    * Zip job folder after job execution (\#1702).
* App:
    * `UvicornWorker` is now imported from `uvicorn-worker` (\#1690).
* Testing:
    * Remove `HAS_LOCAL_SBATCH` variable and related if-branches (\#1699).
* Benchmarks:
    * Add `GET /auth/current-user/` to tested endpoints (\#1700).
* Dependencies:
    * Update `mkdocstrings` to `^0.25.2` (\#1707).
    * Update `fastapi` to `^0.112.0` (\#1705).

# 2.3.7

* SSH SLURM executor:
    * Handle early shutdown in SSH executor (\#1696).
* Task collection:
    * Introduce a new configuration variable `FRACTAL_MAX_PIP_VERSION` to pin task-collection pip (\#1675).

# 2.3.6

* API:
    * When creating a WorkflowTask, do not pre-populate its top-level arguments based on JSON Schema default values (\#1688).
* Dependencies:
    * Update `sqlmodel` to `^0.0.21` (\#1674).
    * Add `uvicorn-worker` (\#1690).

# 2.3.5

> WARNING: The `pre_submission_commands` SLURM configuration is included as an
> experimental feature, since it is still not useful for its main intended
> goal (calling `module load` before running `sbatch`).

* SLURM runners:
    * Expose `gpus` SLURM parameter (\#1678).
    * For SSH executor, add `pre_submission_commands` (\#1678).
    * Removed obsolete arguments from `get_slurm_config` function (\#1678).
* SSH features:
    * Add `FractalSSH.write_remote_file` method (\#1678).


# 2.3.4

* SSH SLURM runner:
    * Refactor `compress_folder` and `extract_archive` modules, and stop using `tarfile` library (\#1641).
* API:
    * Introduce `FRACTAL_API_V1_MODE=include_without_submission` to include V1 API but forbid job submission (\#1664).
* Testing:
    * Do not test V1 API with `DB_ENGINE="postgres-psycopg"` (\#1667).
    * Use new Fractal SLURM containers in CI (\#1663).
    * Adapt tests so that they always refer to the current Python version (the one running `pytest`), when needed; this means that we don't require the presence of any additional Python version in the development environment, apart from the current one (\#1633).
    * Include Python3.11 in some tests (\#1669).
    * Simplify CI SLURM Dockerfile after base-image updates (\#1670).
    * Cache `ubuntu22-slurm-multipy` Docker image in CI (\#1671).
    * Add `oauth.yaml` GitHub action to test OIDC authentication (\#1665).

# 2.3.3

This release fixes a SSH-task-collection bug introduced in version 2.3.1.

* API:
    * Expose new superuser-restricted endpoint `GET /api/settings/` (\#1662).
* SLURM runner:
    * Make `FRACTAL_SLURM_SBATCH_SLEEP` configuration variable `float` (\#1658).
* SSH features:
    * Fix wrong removal of task-package folder upon task-collection failure (\#1649).
    * Remove `FractalSSH.rename_folder` method (\#1654).
* Testing:
    * Refactor task-collection fixtures (\#1637).

# 2.3.2

> **WARNING**: The remove-remote-venv-folder in the SSH task collection is broken (see issue 1633). Do not deploy this version in an SSH-based `fractal-server` instance.

* API:
    * Fix incorrect zipping of structured job-log folders (\#1648).

# 2.3.1

This release includes a bugfix for task names with special characters.

> **WARNING**: The remove-remote-venv-folder in the SSH task collection is broken (see issue 1633). Do not deploy this version in an SSH-based `fractal-server` instance.

* Runner:
    * Improve sanitization of subfolder names (commits from 3d89d6ba104d1c6f11812bc9de5cbdff25f81aa2 to 426fa3522cf2eef90d8bd2da3b2b8a5b646b9bf4).
* API:
    * Improve error message when task-collection Python is not defined (\#1640).
    * Use a single endpoint for standard and SSH task collection (\#1640).
* SSH features:
    * Remove remote venv folder upon failed task collection in SSH mode (\#1634, \#1640).
    * Refactor `FractalSSH` (\#1635).
    * Set `fabric.Connection.forward_agent=False` (\#1639).
* Testing:
    * Improved testing of SSH task-collection API (\#1640).
    * Improved testing of `FractalSSH` methods (\#1635).
    * Stop testing SQLite database for V1 in CI (\#1630).

# 2.3.0

This release includes two important updates:
1. An Update update to task-collection configuration variables and logic.
2. The first released version of the **experimental** SSH features.

Re: task-collection configuration, we now support two main use cases:

1. When running a production instance (including on a SLURM cluster), you
   should set e.g. `FRACTAL_TASKS_PYTHON_DEFAULT_VERSION=3.10`, and make sure
   that `FRACTAL_TASKS_PYTHON_3_10=/some/python` is an absolute path. Optionally,
   you can define other variables like `FRACTAL_TASKS_PYTHON_3_9`,
   `FRACTAL_TASKS_PYTHON_3_11` or `FRACTAL_TASKS_PYTHON_3_12`.

2. If you leave `FRACTAL_TASKS_PYTHON_DEFAULT_VERSION` unset, then only the
   Python interpreter that is currently running `fractal-server` can be used
   for task collection.

> WARNING: If you don't set `FRACTAL_TASKS_PYTHON_DEFAULT_VERSION`, then you
> will only have a single Python interpreter available for tasks (namely the
> one running `fractal-server`).

* API:
    * Introduce `api/v2/task/collect/custom/` endpoint (\#1607, \#1613, \#1617, \#1629).
* Task collection:
    * Introduce task-collection Python-related configuration variables (\#1587).
    * Always set Python version for task collection, and only use `FRACTAL_TASKS_PYTHON_X_Y` variables (\#1587).
    * Refactor task-collection functions and schemas (\#1587, \#1617).
    * Remove `TaskCollectStatusV2` and `get_collection_data` internal schema/function (\#1598).
    * Introduce `CollectionStatusV2` enum for task-collection status (\#1598).
    * Reject task-collection request if it includes a wheel file and a version (\#1608).
SSH features:
    * Introduce `fractal_server/ssh` subpackage (\#1545, \#1599, \#1611).
    * Introduce SSH executor and runner (\#1545).
    * Introduce SSH task collection (\#1545, \#1599, \#1626).
    * Introduce SSH-related configuration variables (\#1545).
    * Modify app lifespan to handle SSH connection (\#1545).
    * Split `app/runner/executor/slurm` into `sudo` and `ssh` subfolders (\#1545).
    * Introduce FractalSSH object which is a wrapper class around fabric.Connection object.
It provides a `lock` to avoid loss of ssh instructions and a custom timeout (\#1618)
* Dependencies:
    * Update `sqlmodel` to `^0.0.19` (\#1584).
    * Update `pytest-asyncio` to `^0.23` (\#1558).
* Testing:
    * Test the way `FractalProcessPoolExecutor` spawns processes and threads (\#1579).
    * Remove `event_loop` fixture: every test will run on its own event loop (\#1558).
    * Test task collection with non-canonical package name (\#1602).

# 2.2.0

This release streamlines options for the Gunicorn startup command, and includes
two new experimental features.

> NOTE 1: you can now enable custom Gunicorn worker/logger by adding the following
> options to the `gunicorn` startup command:
> - `--worker-class fractal_server.gunicorn_fractal.FractalWorker`
> - `--logger-class fractal_server.gunicorn_fractal.FractalGunicornLogger`

> NOTE 2: A new experimental local runner is available, which uses processes
> instead of threads and support shutdown. You can try it out with the
> configuration variable `FRACTAL_BACKEND_RUNNER=local_experimental`

> NOTE 3: A new PostgreSQL database adapter is available, fully based on
> `psycopg3` (rather than `pyscopg2`+`asyncpg`). You can try it out with the
> configuration variable `DB_ENGINE=postgres-psycopg` (note that this requires
> the `pip install` extra `postgres-psycopg-binary`).


* API:
    * Add extensive logs to `DELETE /api/v2/project/{project_id}` (\#1532).
    * Remove catch of `IntegrityError` in `POST /api/v1/project` (\#1530).
* App and deployment:
    * Move `FractalGunicornLogger` and `FractalWorker` into `fractal_server/gunicorn_fractal.py` (\#1535).
    * Add custom gunicorn/uvicorn worker to handle SIGABRT signal (\#1526).
    * Store list of submitted jobs in app state (\#1538).
    * Add logic for graceful shutdown for job slurm executors (\#1547).
* Runner:
    * Change structure of job folders, introducing per-task subfolders (\#1523).
    * Rename internal `workflow_dir` and `workflow_dir_user` variables to local/remote (\#1534).
    * Improve handling of errors in `submit_workflow` background task (\#1556, \#1566).
    * Add new `local_experimental` runner, based on `ProcessPoolExecutor` (\#1544, \#1566).
* Database:
    * Add new Postgres adapter `psycopg` (\#1562).
* Dependencies
    * Add `fabric` to `dev` dependencies (\#1518).
    * Add new `postgres-psycopg-binary` extra (\#1562).
* Testing:
    * Extract `pytest-docker` fixtures into a dedicated module (\#1516).
    * Rename SLURM containers in CI (\#1516).
    * Install and run SSH daemon in CI containers (\#1518).
    * Add unit test of SSH connection via fabric/paramiko (\#1518).
    * Remove obsolete folders from `tests/data` (\#1517).

# 2.1.0

This release fixes a severe bug where SLURM-executor auxiliary threads are
not joined when a Fractal job ends.

* App:
    * Add missing join for `wait_thread` upon `FractalSlurmExecutor` exit (\#1511).
    * Replace `startup`/`shutdown` events with `lifespan` event (\#1501).
* API:
    * Remove `Path.resolve` from the submit-job endpoints and add validator for `Settings.FRACTAL_RUNNER_WORKING_BASE_DIR` (\#1497).
* Testing:
    * Improve dockerfiles for SLURM (\#1495, \#1496).
    * Set short timeout for `docker compose down` (\#1500).

# 2.0.6

> NOTE: This version changes log formats.
> For `uvicorn` logs, this change requires no action.
> For `gunicorn`, logs formats are only changed by adding the following
> command-line option:
> `gunicorn ... --logger-class fractal_server.logger.gunicorn_logger.FractalGunicornLogger`.

* API:
    * Add `FRACTAL_API_V1_MODE` environment variable to include/exclude V1 API (\#1480).
    * Change format of uvicorn loggers (\#1491).
    * Introduce `FractalGunicornLogger` class (\#1491).
* Runner:
    * Fix missing `.log` files in server folder for SLURM jobs (\#1479).
* Database:
    * Remove `UserOAuth.project_list` and `UserOAuth.project_list_v2` relationships (\#1482).
* Dev dependencies:
    * Bump `pytest` to `8.1.*` (#1486).
    * Bump `coverage` to `7.5.*` (#1486).
    * Bump `pytest-docker` to `3.1.*` (#1486).
    * Bump `pytest-subprocess` to `^1.5` (#1486).
* Benchmarks:
    * Move `populate_db` scripts into `benchmark` folder (\#1489).


# 2.0.5

* API:
    * Add `GET /admin/v2/task/` (\#1465).
    * Improve error message in DELETE-task endpoint (\#1471).
* Set `JobV2` folder attributes from within the submit-job endpoint (\#1464).
* Tests:
    * Make SLURM CI work on MacOS (\#1476).

# 2.0.4

* Add `FRACTAL_SLURM_SBATCH_SLEEP` configuration variable (\#1467).

# 2.0.3

> WARNING: This update requires running a fix-db script, via `fractalctl update-db-data`.

* Database:
    * Create fix-db script to remove `images` and `history` from dataset dumps in V1/V2 jobs (\#1456).
* Tests:
    * Split `test_full_workflow_v2.py` into local/slurm files (\#1454).


# 2.0.2

> WARNING: Running this version on a pre-existing database (where the `jobsv2`
> table has some entries) is broken. Running this version on a freshly-created
> database works as expected.

* API:
    * Fix bug in status endpoint (\#1449).
    * Improve handling of out-of-scope scenario in status endpoint (\#1449).
    * Do not include dataset `history` in `JobV2.dataset_dump` (\#1445).
    * Forbid extra arguments in `DumpV2` schemas (\#1445).
* API V1:
    * Do not include dataset `history` in `ApplyWorkflow.{input,output}_dataset_dump` (\#1453).
* Move settings logs to `check_settings` and use fractal-server `set_logger` (\#1452).
* Benchmarks:
    * Handle some more errors in benchmark flow (\#1445).
* Tests:
    * Update testing database to version 2.0.1 (\#1445).

# 2.0.1

* Database/API:
    * Do not include `dataset_dump.images` in `JobV2` table (\#1441).
* Internal functions:
    * Introduce more robust `reset_logger_handlers` function (\#1425).
* Benchmarks:
    * Add `POST /api/v2/project/project_id/dataset/dataset_id/images/query/` in bechmarks  to evaluate the impact of the number of images during the query (\#1441).
* Development:
    * Use `poetry` 1.8.2 in GitHub actions and documentation.

# 2.0.0

Major update.

# 1.4.10

> WARNING: Starting from this version, the dependencies for the `slurm` extra
> are required; commands like `pip install fractal-server[slurm,postgres]` must
> be replaced by `pip install fractal-server[postgres]`.

* Dependencies:
    * Make `clusterfutures` and `cloudpickle` required dependencies (\#1255).
    * Remove `slurm` extra from package (\#1255).
* API:
    * Handle invalid history file in `GET /project/{project_id}/dataset/{dataset_id}/status/` (\#1259).
* Runner:
    * Add custom `_jobs_finished` function to check the job status and to avoid squeue errors (\#1266)

# 1.4.9

This release is a follow-up of 1.4.7 and 1.4.8, to mitigate the risk of
job folders becoming very large.

* Runner:
    * Exclude `history` from `TaskParameters` object for parallel tasks, so that it does not end up in input pickle files (\#1247).

# 1.4.8

This release is a follow-up of 1.4.7, to mitigate the risk of job folders
becoming very large.

* Runner:
    * Exclude `metadata["image"]` from `TaskParameters` object for parallel tasks, so that it does not end up in input pickle files (\#1245).
    * Exclude components list from `workflow.log` logs (\#1245).
* Database:
    * Remove spurious logging of `fractal_server.app.db` string (\#1245).

# 1.4.7

This release provides a bugfix (PR 1239) and a workaround (PR 1238) for the
SLURM runner, which became relevant for the use case of processing a large
dataset (300 wells with 25 cycles each).

* Runner:
    * Do not include `metadata["image"]` in JSON file with task arguments (\#1238).
    * Add `FRACTAL_RUNNER_TASKS_INCLUDE_IMAGE` configuration variable, to define exceptions where tasks still require `metadata["image"]` (\#1238).
    * Fix bug in globbing patterns, when copying files from user-side to server-side job folder in SLURM executor (\#1239).
* API:
    * Fix error message for rate limits in apply-workflow endpoint (\#1231).
* Benchmarks:
    * Add more scenarios, as per issue \#1184 (\#1232).

# 1.4.6

* API:
    * Add `GET /admin/job/{job_id}` (\#1230).
    * Handle `FileNotFound` in `GET /project/{project_id}/job/{job_id}/` (\#1230).

# 1.4.5

* Remove CORS middleware (\#1228).
* Testing:
    *  Fix `migrations.yml` GitHub action (\#1225).

# 1.4.4

* API:
    * Add rate limiting to `POST /{project_id}/workflow/{workflow_id}/apply/` (\#1199).
    * Allow users to read the logs of ongoing jobs with `GET /project/{project_id}/job/{job_id}/`, using `show_tmp_logs` query parameter (\#1216).
    * Add `log` query parameter in `GET {/api/v1/job/,/api/v1/{project.id}/job/,/admin/job/}`, to trim response body (\#1218).
    * Add `args_schema` query parameter in `GET /api/v1/task/` to trim response body (\#1218).
    * Add `history` query parameter in `GET {/api/v1/dataset/,/api/v1/project/{project.id}/dataset/}` to trim response body (\#1219).
    * Remove `task_list` from `job.workflow_dump` creation in `/api/v1/{project_id}/workflow/{workflow_id}/apply/`(\#1219)
    * Remove `task_list` from `WorkflowDump` Pydantic schema (\#1219)
* Dependencies:
    * Update fastapi to `^0.109.0` (\#1222).
    * Update gunicorn to `^21.2.0` (\#1222).
    * Update aiosqlite to `^0.19.0` (\#1222).
    * Update uvicorn to `^0.27.0` (\#1222).

# 1.4.3

> **WARNING**:
>
> This update requires running a fix-db script, via `fractalctl update-db-data`.

* API:
    * Improve validation of `UserCreate.slurm_accounts` (\#1162).
    * Add `timestamp_created` to `WorkflowRead`, `WorkflowDump`, `DatasetRead` and `DatasetDump` (\#1152).
    * Make all dumps in `ApplyWorkflowRead` non optional (\#1175).
    * Ensure that timestamps in `Read` schemas are timezone-aware, regardless of `DB_ENGINE` (\#1186).
    * Add timezone-aware timestamp query parameters to all `/admin` endpoints (\#1186).
* API (internal):
    * Change the class method `Workflow.insert_task` into the auxiliary function `_workflow_insert_task` (\#1149).
* Database:
    * Make `WorkflowTask.workflow_id` and `WorfklowTask.task_id` not nullable (\#1137).
    * Add `Workflow.timestamp_created` and `Dataset.timestamp_created` columns (\#1152).
    * Start a new `current.py` fix-db script (\#1152, \#1195).
    * Add to `migrations.yml` a new script (`validate_db_data_with_read_schemas.py`) that validates test-DB data with Read schemas (\#1187).
    * Expose `fix-db` scripts via command-line option `fractalctl update-db-data` (\#1197).
* App (internal):
    * Check in `Settings` that `psycopg2`, `asyngpg` and `cfut`, if required, are installed (\#1167).
    * Split `DB.set_db` into sync/async methods (\#1165).
    * Rename `DB.get_db` into `DB.get_async_db` (\#1183).
    * Normalize names of task packages (\#1188).
* Testing:
    * Update `clean_db_fractal_1.4.1.sql` to `clean_db_fractal_1.4.2.sql`, and change `migrations.yml` target version (\#1152).
    * Reorganise the test directory into subdirectories, named according to the order in which we want the CI to execute them (\#1166).
    * Split the CI into two independent jobs, `Core` and `Runner`, to save time through parallelisation (\#1204).
* Dependencies:
    * Update `python-dotenv` to version 0.21.0 (\#1172).
* Runner:
    * Remove `JobStatusType.RUNNING`, incorporating it into `JobStatusType.SUBMITTED` (\#1179).
* Benchmarks:
    * Add `fractal_client.py` and `populate_script_v2.py` for creating different database status scenarios (\#1178).
    * Add a custom benchmark suite in `api_bench.py`.
    * Remove locust.
* Documentation:
    * Add the minimum set of environment variables required to set the database and start the server (\#1198).

# 1.4.2

> **WARNINGs**:
>
> 1. This update requires running a fix-db script, available at https://raw.githubusercontent.com/fractal-analytics-platform/fractal-server/1.4.2/scripts/fix_db/current.py.
> 2. Starting from this version, non-verified users have limited access to `/api/v1/` endpoints. Before the upgrade, all existing users must be manually set to verified.

* API:
    * Prevent access to `GET/PATCH` task endpoints for non-verified users (\#1114).
    * Prevent access to task-collection and workflow-apply endpoints for non-verified users (\#1099).
    * Make first-admin-user verified (\#1110).
    * Add the automatic setting of `ApplyWorkflow.end_timestamp` when patching `ApplyWorkflow.status` via `PATCH /admin/job/{job_id}` (\#1121).
    * Change `ProjectDump.timestamp_created` type from `datetime` to `str` (\#1120).
    * Change `_DatasetHistoryItem.workflowtask` type into `WorkflowTaskDump` (\#1139).
    * Change status code of stop-job endpoints to 202 (\#1151).
* API (internal):
    * Implement cascade operations explicitly, in `DELETE` endpoints for datasets, workflows and projects (\#1130).
    * Update `GET /project/{project_id}/workflow/{workflow_id}/job/` to avoid using `Workflow.job_list` (\#1130).
    * Remove obsolete sync-database dependency from apply-workflow endpoint (\#1144).
* Database:
    * Add `ApplyWorkflow.project_dump` column (\#1070).
    * Provide more meaningful names to fix-db scripts (\#1107).
    * Add `Project.timestamp_created` column, with timezone-aware default (\#1102, \#1131).
    * Remove `Dataset.list_jobs_input` and `Dataset.list_jobs_output` relationships (\#1130).
    * Remove `Workflow.job_list` (\#1130).
* Runner:
    * In SLURM backend, use `slurm_account` (as received from apply-workflow endpoint) with top priority (\#1145).
    * Forbid setting of SLURM account from `WorkflowTask.meta` or as part of `worker_init` variable (\#1145).
    * Include more info in error message upon `sbatch` failure (\#1142).
    * Replace `sbatch` `--chdir` option with `-D`, to support also slurm versions before 17.11 (\#1159).
* Testing:
    * Extended systematic testing of database models (\#1078).
    * Review `MockCurrentUser` fixture, to handle different kinds of users (\#1099).
    * Remove `persist` from `MockCurrentUser` (\#1098).
    * Update `migrations.yml` GitHub Action to use up-to-date database and also test fix-db script (\#1101).
    * Add more schema-based validation to fix-db current script (\#1107).
    * Update `.dict()` to `.model_dump()` for `SQLModel` objects, to fix some `DeprecationWarnings`(\##1133).
    * Small improvement in schema coverage (\#1125).
    * Add unit test for `security` module (\#1036).
* Dependencies:
    * Update `sqlmodel` to version 0.0.14 (\#1124).
* Benchmarks:
    * Add automatic benchmark system for API's performances (\#1123)
* App (internal):
    * Move `_create_first_user` from `main` to `security` module, and allow it to create multiple regular users (\#1036).

# 1.4.1

* API:
    * Add `GET /admin/job/{job_id}/stop/` and `GET /admin/job/{job_id}/download/` endpoints (\#1059).
    * Use `DatasetDump` and `WorkflowDump` models for "dump" attributes of `ApplyWorkflowRead` (\#1049, \#1082).
    * Add `slurm_accounts` to `User` schemas and add `slurm_account` to `ApplyWorkflow` schemas (\#1067).
    * Prevent providing a `package_version` for task collection from a `.whl` local package (\#1069).
    * Add `DatasetRead.project` and `WorkflowRead.project` attributes (\#1082).
* Database:
    * Make `ApplyWorkflow.workflow_dump` column non-nullable (\#1049).
    * Add `UserOAuth.slurm_accounts` and `ApplyWorkflow.slurm_account` columns (\#1067).
    * Add script for adding `ApplyWorkflow.user_email` (\#1058).
    * Add `Dataset.project` and `Workflow.project` relationships (\#1082).
    * Avoid using `Project` relationships `dataset_list` or `workflow_list` within some `GET` endpoints (\#1082).
    * Fully remove `Project` relationships `dataset_list`, `workflow_list` and `job_list` (\#1091).
* Testing:
    * Only use ubuntu-22.04 in GitHub actions (\#1061).
    * Improve unit testing of database models (\#1082).
* Dependencies:
    * Pin `bcrypt` to 4.0.1 to avoid warning in passlib (\#1060).
* Runner:
    *  Set SLURM-job working directory to `job.working_dir_user` through `--chdir` option (\#1064).

# 1.4.0

* API:
    * Major endpoint changes:
        * Add trailing slash to _all_ endpoints' paths (\#1003).
        * Add new admin-area endpoints restricted to superusers at `/admin` (\#947, \#1009, \#1032).
        * Add new `GET` endpoints `api/v1/job/` and `api/v1/project/{project_id}/workflow/{workflow_id}/job/` (\#969, \#1003).
        * Add new `GET` endpoints `api/v1/dataset/` and `api/v1/workflow/` (\#988, \#1003).
        * Add new `GET` endpoint `api/v1/project/{project_id}/dataset/` (\#993).
        * Add `PATCH /admin/job/{job_id}/` endpoint (\#1030, \#1053).
        * Move `GET /auth/whoami/` to `GET /auth/current-user/` (\#1013).
        * Move `PATCH /auth/users/me/` to `PATCH /auth/current-user/` (\#1013, \#1035).
        * Remove `DELETE /auth/users/{id}/` endpoint (\#994).
        * Remove `GET /auth/users/me/` (\#1013).
        * Remove `POST` `/auth/forgot-password/`, `/auth/reset-password/`, `/auth/request-verify-token/`, `/auth/verify/` (\#1033).
        * Move `GET /auth/userlist/` to `GET /auth/users/` (\#1033).
    * New behaviors or responses of existing endpoints:
        * Change response of `/api/v1/project/{project_id}/job/{job_id}/stop/` endpoint to 204 no-content (\#967).
        * Remove `dataset_list` attribute from `ProjectRead`, which affects all `GET` endpoints that return some project (\#993).
        * Make it possible to delete a `Dataset`, `Workflow` or `Project`, even when it is in relationship to an `ApplyWorkflow` - provided that the `ApplyWorkflow` is not pending or running (\#927, \#973).
        * Align `ApplyWorkflowRead` with new `ApplyWorkflow`, which has optional foreign keys `project_id`, `workflow_id`, `input_dataset_id`, and `output_dataset_id` (\#984).
        * Define types for `ApplyWorkflowRead` "dump" attributes (\#990). **WARNING**: reverted with \#999.
    * Internal changes:
        * Move all routes definitions into `fractal_server/app/routes` (\#976).
        * Fix construction of `ApplyWorkflow.workflow_dump`, within apply endpoint (\#968).
        * Fix construction of `ApplyWorkflow` attributes `input_dataset_dump` and `output_dataset_dump`, within apply endpoint (\#990).
        * Remove `asyncio.gather`, in view of SQLAlchemy2 update (\#1004).
* Database:
    * Make foreign-keys of `ApplyWorkflow` (`project_id`, `workflow_id`, `input_dataset_id`, `output_dataset_id`) optional (\#927).
    * Add columns `input_dataset_dump`, `output_dataset_dump` and `user_email` to `ApplyWorkflow` (\#927).
    * Add relations `Dataset.list_jobs_input` and `Dataset.list_jobs_output` (\#927).
    * Make `ApplyWorkflow.start_timestamp` non-nullable (\#927).
    * Remove `"cascade": "all, delete-orphan"` from `Project.job_list` (\#927).
    * Add `Workflow.job_list` relation (\#927).
    * Do not use `Enum`s as column types (e.g. for `ApplyWorkflow.status`), but only for (de-)serialization (\#974).
    * Set `pool_pre_ping` option to `True`, for asyncpg driver (\#1037).
    * Add script for updating DB from 1.4.0 to 1.4.1 (\#1010)
    * Fix missing try/except in sync session (\#1020).
* App:
    * Skip creation of first-superuser when one superuser already exists (\#1006).
* Dependencies:
    * Update sqlalchemy to version `>=2.0.23,<2.1` (\#1044).
    * Update sqlmodel to version 0.0.12 (\#1044).
    * Upgrade asyncpg to version 0.29.0 (\#1036).
* Runner:
    * Refresh DB objects within `submit_workflow` (\#927).
* Testing:
    * Add `await db_engine.dispose()` in `db_create_tables` fixture (\#1047).
    * Set `debug=False` in `event_loop` fixture (\#1044).
    * Improve `test_full_workflow.py` (\#971).
    * Update `pytest-asyncio` to v0.21 (\#1008).
    * Fix CI issue related to event loop and asyncpg (\#1012).
    * Add GitHub Action testing database migrations (\#1010).
    * Use greenlet v3 in `poetry.lock` (\#1044).
* Documentation:
    * Add OAuth2 example endpoints to Web API page (\#1034, \#1038).
* Development:
    * Use poetry 1.7.1 (\#1043).

# 1.3.14 (do not use!)

> **WARNING**: This version introduces a change that is then reverted in 1.4.0,
> namely it sets the `ApplyWorkflow.status` type to `Enum`, when used with
> PostgreSQL. It is recommended to **not** use it, and upgrade to 1.4.0
> directly.

* Make `Dataset.resource_list` an `ordering_list`, ordered by `Resource.id` (\#951).
* Expose `redirect_url` for OAuth clients (\#953).
* Expose JSON Schema for the `ManifestV1` Pydantic model (\#942).
* Improve delete-resource endpoint (\#943).
* Dependencies:
    * Upgrade sqlmodel to 0.0.11 (\#949).
* Testing:
    * Fix bug in local tests with Docker/SLURM (\#948).

# 1.3.13

* Configure sqlite WAL to avoid "database is locked" errors (\#860).
* Dependencies:
    * Add `sqlalchemy[asyncio]` extra, and do not directly require `greenlet` (\#895).
    * Fix `cloudpickle`-version definition in `pyproject.toml` (\#937).
    * Remove obsolete `sqlalchemy_utils` dependency (\#939).
* Testing:
    * Use ubuntu-22 for GitHub CI (\#909).
    * Run GitHub CI both with SQLite and Postgres (\#915).
    * Disable `postgres` service in GitHub action when running tests with SQLite (\#931).
    * Make `test_commands.py` tests stateless, also when running with Postgres (\#917).
* Documentation:
    * Add information about minimal supported SQLite version (\#916).

# 1.3.12

* Project creation:
    * Do not automatically create a dataset upon project creation (\#897).
    * Remove `ProjectCreate.default_dataset_name` attribute (\#897).
* Dataset history:
    * Create a new (**non-nullable**) history column in `Dataset` table (\#898, \#901).
    * Deprecate history handling in `/project/{project_id}/job/{job_id}` endpoint (\#898).
    * Deprecate `HISTORY_LEGACY` (\#898).
* Testing:
    * Remove obsolete fixture `slurm_config` (\#903).

# 1.3.11

This is mainly a bugfix release for the `PermissionError` issue.

* Fix `PermissionError`s in parallel-task metadata aggregation for the SLURM backend (\#893).
* Documentation:
    * Bump `mkdocs-render-swagger-plugin` to 0.1.0 (\#889).
* Testing:
    * Fix `poetry install` command and `poetry` version in GitHub CI (\#889).

# 1.3.10

Warning: updating to this version requires changes to the configuration variable

* Updates to SLURM interface:
    * Remove `sudo`-requiring `ls` calls from `FractalFileWaitThread.check` (\#885);
    * Change default of `FRACTAL_SLURM_POLL_INTERVAL` to 5 seconds (\#885);
    * Rename `FRACTAL_SLURM_OUTPUT_FILE_GRACE_TIME` configuration variables into `FRACTAL_SLURM_ERROR_HANDLING_INTERVAL` (\#885);
    * Remove `FRACTAL_SLURM_KILLWAIT_INTERVAL` variable and corresponding logic (\#885);
    * Remove `_multiple_paths_exist_as_user` helper function (\#885);
    * Review type hints and default values of SLURM-related configuration variables (\#885).
* Dependencies:
    * Update `fastapi` to version `^0.103.0` (\#877);
    * Update `fastapi-users` to version `^12.1.0` (\#877).

# 1.3.9

* Make updated-metadata collection robust for metadiff files consisting of a single `null` value (\#879).
* Automate procedure for publishing package to PyPI (\#881).

# 1.3.8

* Backend runner:
    * Add aggregation logic for parallel-task updated metadata (\#852);
    * Make updated-metadata collection robust for missing files (\#852, \#863).
* Database interface:
* API:
    * Prevent user from bypassing workflow-name constraint via the PATCH endpoint (\#867).
    * Handle error upon task collection, when tasks exist in the database but not on-disk (\#874).
    * Add `_check_project_exists` helper function (\#872).
* Configuration variables:
    * Remove `DEPLOYMENT_TYPE` variable and update `alive` endpoint (\#875);
    * Introduce `Settings.check_db` method, and call it during inline/offline migrations (\#855);
    * Introduce `Settings.check_runner` method (\#875);
    * Fail if `FRACTAL_BACKEND_RUNNER` is `"local"` and `FRACTAL_LOCAL_CONFIG_FILE` is set but missing on-disk (\#875);
    * Clean up `Settings.check` method and improve its coverage (\#875);
* Package, repository, documentation:
    * Change `fractal_server.common` from being a git-submodule to being a regular folder (\#859).
    * Pin documentation dependencies (\#865).
    * Split `app/models/project.py` into two modules for dataset and project (\#871).
    * Revamp documentation on database interface and on the corresponding configuration variables (\#855).


# 1.3.7

* Oauth2-related updates (\#822):
    * Update configuration of OAuth2 clients, to support OIDC/GitHub/Google;
    * Merge `SQLModelBaseOAuthAccount` and `OAuthAccount` models;
    * Update `UserOAuth.oauth_accounts` relationship and fix `list_users` endpoint accordingly;
    * Introduce dummy `UserManager.on_after_login` method;
    * Rename `OAuthClient` into `OAuthClientConfig`;
    * Revamp users-related parts of documentation.

# 1.3.6

* Update `output_dataset.meta` also when workflow execution fails (\#843).
* Improve error message for unknown errors in job execution (\#843).
* Fix log message incorrectly marked as "error" (\#846).

# 1.3.5

* Review structure of dataset history (\#803):
    * Re-define structure for `history` property of `Dataset.meta`;
    * Introduce `"api/v1/project/{project_id}/dataset/{dataset_id}/status/"` endpoint;
    * Introduce `"api/v1/project/{project_id}/dataset/{dataset_id}/export_history/"` endpoint;
    * Move legacy history to `Dataset.meta["HISTORY_LEGACY"]`.
* Make `first_task_index` and `last_task_index` properties of `ApplyWorkflow` required (\#803).
* Add `docs_info` and `docs_link` to Task model (\#814)
* Accept `TaskUpdate.version=None` in task-patch endpoint (\#818).
* Store a copy of the `Workflow` into the optional column `ApplyWorkflow.workflow_dump` at the time of submission (\#804, \#834).
* Prevent execution of multiple jobs with the same output dataset (\#801).
* Transform non-absolute `FRACTAL_TASKS_DIR` into absolute paths, relative to the current working directory (\#825).
* Error handling:
    * Raise an appropriate error if a task command is not executable (\#800).
    * Improve handling of errors raised in `get_slurm_config` (\#800).
* Documentation:
    * Clarify documentation about `SlurmConfig` (\#798).
    * Update documentation configuration and GitHub actions (\#811).
* Tests:
    * Move `tests/test_common.py` into `fractal-common` repository (\#808).
    * Switch to `docker compose` v2 and unpin `pyyaml` version (\#816).

# 1.3.4

* Support execution of a workflow subset (\#784).
* Fix internal server error for invalid `task_id` in `create_workflowtask` endpoint (\#782).
* Improve logging in background task collection (\#776).
* Handle failures in `submit_workflow` without raising errors (\#787).
* Simplify internal function for execution of a list of task (\#780).
* Exclude `common/tests` and other git-related files from build (\#795).
* Remove development dependencies `Pillow` and `pytest-mock` (\#795).
* Remove obsolete folders from `tests/data` folder (\#795).

# 1.3.3

* Pin Pydantic to v1 (\#779).

# 1.3.2

* Add sqlalchemy naming convention for DB constraints, and add `render_as_batch=True` to `do_run_migrations` (\#757).
* Fix bug in job-stop endpoint, due to missing default for `FractalSlurmExecutor.wait_thread.shutdown_file` (\#768, \#769).
* Fix bug upon inserting a task with `meta=None` into a Workflow (\#772).

# 1.3.1

* Fix return value of stop-job endpoint (\#764).
* Expose new GET `WorkflowTask` endpoint (\#762).
* Clean up API modules (\#762):
    * Split workflow/workflowtask modules;
    * Split tasks/task-collection modules.

# 1.3.0

* Refactor user model:
    * Switch from UUID4 to int for IDs (\#660, \#684).
    * Fix many-to-many relationship between users and project (\#660).
    * Rename `Project.user_member_list` into `Project.user_list` (\#660).
    * Add `username` column (\#704).
* Update endpoints (see also [1.2->1.3 upgrade info](../internals/version_upgrades/upgrade_1_2_5_to_1_3_0/) in the documentation):
    * Review endpoint URLs (\#669).
    * Remove foreign keys from payloads (\#669).
* Update `Task` models, task collection and task-related endpoints:
    * Add `version` and `owner` columns to `Task` model (\#704).
    * Set `Task.version` during task collection (\#719).
    * Set `Task.owner` as part of create-task endpoint (\#704).
    * For custom tasks, prepend `owner` to user-provided `source` (\#725).
    * Remove `default_args` from `Tasks` model and from manifest tasks (\#707).
    * Add `args_schema` and `args_schema_version` to `Task` model (\#707).
    * Expose `args_schema` and `args_schema_version` in task POST/PATCH endpoints (\#749).
    * Make `Task.source` task-specific rather than package-specific (\#719).
    * Make `Task.source` unique (\#725).
    * Update `_TaskCollectPip` methods, attributes and properties (\#719).
    * Remove private/public options for task collection (\#704).
    * Improve error message for missing package manifest (\#704).
    * Improve behavior when task-collection folder already exists (\#704).
    * Expose `pinned_package_version` for tasks collection (\#744).
    * Restrict Task editing to superusers and task owners (\#733).
    * Implement `delete_task` endpoint (\#745).
* Update `Workflow` and `WorkflowTask` endpoints:
    * Always merge new `WorkflowTask.args` with defaults from `Task.args_schema`, in `update_workflowtask` endpoint (\#759).
    * Remove `WorkflowTask.overridden_meta` property and on-the-fly overriding of `meta` (\#752).
    * Add warning when exporting workflows which include custom tasks (\#728).
    * When importing a workflow, only use tasks' `source` values, instead of `(source,name)` pairs (\#719).
* Job execution:
    * Add `FractalSlurmExecutor.shutdown` and corresponding endpoint (\#631, \#691, \#696).
    * In `FractalSlurmExecutor`, make `working_dir*` attributes required (\#679).
    * Remove `ApplyWorkflow.overwrite_input` column (\#684, \#694).
    * Make `output_dataset_id` a required argument of apply-workflow endpoint (\#681).
    * Improve error message related to out-of-space disk (\#699).
    * Include timestamp in job working directory, to avoid name clashes (\#756).
* Other updates to endpoints and database:
    * Add `ApplyWorkflow.end_timestamp` column (\#687, \#684).
    * Prevent deletion of a `Workflow`/`Dataset` in relationship with existing `ApplyWorkflow` (\#703).
    * Add project-name uniqueness constraint in project-edit endpoint (\#689).
* Other updates to internal logic:
    * Drop `WorkflowTask.arguments` property and `WorkflowTask.assemble_args` method (\#742).
    * Add test for collection of tasks packages with tasks in a subpackage (\#743).
    * Expose `FRACTAL_CORS_ALLOW_ORIGIN` environment variable (\#688).
    * Expose `FRACTAL_DEFAULT_ADMIN_USERNAME` environment variable (\#751).
* Package and repository:
    * Remove `fastapi-users-db-sqlmodel` dependency (\#660).
    * Make coverage measure more accurate (\#676) and improve coverage (\#678).
    * Require pydantic version to be `>=1.10.8` (\#711, \#713).
    * Include multiple `fractal-common` updates (\#705, \#719).
    * Add test equivalent to `alembic check` (\#722).
    * Update `poetry.lock` to address security alerts (\#723).
    * Remove `sqlmodel` from `fractal-common`, and declare database models with multiple inheritance (\#710).
    * Make email generation more robust in `MockCurrentUser` (\#730).
    * Update `poetry.lock` to `cryptography=41`, to address security alert (\#739).
    * Add `greenlet` as a direct dependency (\#748).
    * Removed tests for `IntegrityError` (\#754).


# 1.2.5

* Fix bug in task collection when using sqlite (\#664, \#673).
* Fix bug in task collection from local package, where package extras were not considered (\#671).
* Improve error handling in workflow-apply endpoint (\#665).
* Fix a bug upon project removal in the presence of project-related jobs (\#666). Note: this removes the `ApplyWorkflow.Project` attribute.

# 1.2.4

* Review setup for database URLs, especially to allow using UNIX-socket connections for postgresql (\#657).

# 1.2.3

* Fix bug that was keeping multiple database conection open (\#649).

# 1.2.2

* Fix bug related to `user_local_exports` in SLURM-backend configuration (\#642).

# 1.2.1

* Fix bug upon creation of first user when using multiple workers (\#632).
* Allow both ports 5173 and 4173 as CORS origins (\#637).

# 1.2.0

* Drop `project.project_dir` and replace it with `user.cache_dir` (\#601).
* Update SLURM backend (\#582, \#612, \#614); this includes (1) combining several tasks in a single SLURM job, and (2) offering more granular sources for SLURM configuration options.
* Expose local user exports in SLURM configuration file (\#625).
* Make local backend rely on custom `FractalThreadPoolExecutor`, where `parallel_tasks_per_job` can affect parallelism (\#626).
* Review logging configuration (\#619, \#623).
* Update to fastapi `0.95` (\#587).
* Minor improvements in dataset-edit endpoint (\#593) and tests (\#589).
* Include test of non-python task (\#594).
* Move dummy tasks from package to tests (\#601).
* Remove deprecated parsl backend (\#607).
* Improve error handling in workflow-import endpoint (\#595).
* Also show logs for successful workflow execution (\#635).

# 1.1.1

* Include `reordered_workflowtask_ids` in workflow-edit endpoint payload, to reorder the task list of a workflow (\#585).

# 1.1.0

* Align with new tasks interface in `fractal-tasks-core>=0.8.0`, and remove `glob_pattern` column from `resource` database table (\#544).
* Drop python 3.8 support (\#527).
* Improve validation of API request payloads (\#545).
* Improve request validation in project-creation endpoint (\#537).
* Update the endpoint to patch a `Task` (\#526).
* Add new project-update endpoint, and relax constraints on `project_dir` in new-project endpoint (\#563).
* Update `DatasetUpdate` schema (\#558 and \#565).
* Fix redundant task-error logs in slurm backend (\#552).
* Improve handling of task-collection errors (\#559).
* If `FRACTAL_BACKEND_RUNNER=slurm`, include some configuration checks at server startup (\#529).
* Fail if `FRACTAL_SLURM_WORKER_PYTHON` has different versions of `fractal-server` or `cloudpickle` (\#533).

# 1.0.8

* Fix handling of parallel-tasks errors in `FractalSlurmExecutor` (\#497).
* Add test for custom tasks (\#500).
* Improve formatting of job logs (\#503).
* Improve error handling in workflow-execution server endpoint (\#515).
* Update `_TaskBase` schema from fractal-common (\#517).

# 1.0.7

* Update endpoints to import/export a workflow (\#495).

# 1.0.6

* Add new endpoints to import/export a workflow (\#490).

# 1.0.5

* Separate workflow-execution folder into two (server- and user-owned) folders, to avoid permission issues (\#475).
* Explicitly pin sqlalchemy to v1 (\#480).

# 1.0.4

* Add new POST endpoint to create new Task (\#486).

# 1.0.3

Missing due to releasing error.

# 1.0.2

* Add `FRACTAL_RUNNER_MAX_TASKS_PER_WORKFLOW` configuration variable (\#469).

# 1.0.1

* Fix bug with environment variable names (\#468).

# 1.0.0

* First release listed in CHANGELOG.<|MERGE_RESOLUTION|>--- conflicted
+++ resolved
@@ -1,6 +1,5 @@
 **Note**: Numbers like (\#1234) point to closed Pull Requests on the fractal-server repository.
 
-<<<<<<< HEAD
 > WARNING: Notes for 2.11.0 prereleases are currently separated, and they should be merged at a later stage.
 
 # 2.11.0a5
@@ -39,12 +38,11 @@
     * Update and simplify `/api/v2/project/{project_id}/status/` (\#2169).
 * Runner
     * Integrate database write access in runner component (\#2169).
-=======
+
 # 2.10.6
 
 * Task lifecycle:
     * Use unique logger names for task-lifecycle operations (\#2204).
->>>>>>> f2060779
 
 # 2.10.5
 
