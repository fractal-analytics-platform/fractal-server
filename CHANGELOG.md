--- conflicted
+++ resolved
@@ -16,12 +16,9 @@
     * Add `GET /admin/v2/task-group/activity/` endpoint (\#2005, \#2027).
     * Add `POST /api/v2/task-group/{task_group_id}/{deactivate|reactivate}` endpoints (\#2033, \#2066, \#2078).
     * Add `POST /admin/v2/task-group/{task_group_id}/{deactivate|reactivate}` endpoints (\#2062, \#2078).
-<<<<<<< HEAD
-    * Add `POST /auth/group/{group_id}/add-user/{user_id}/` and `POST /auth/group/{group_id}/remove-user/{user_id}/` endpoints, and deprecate `UserGroupUpdate.new_user_ids` (\#2101).
-=======
     * Remove `GET /auth/current-user/viewer-paths/` (\#2096).
     * Add `GET /auth/current-user/allowed-viewer-paths/`, with logic for `fractal-vizarr-viewer` authorization (\#2096).
->>>>>>> 275e2c7d
+    * Add `POST /auth/group/{group_id}/add-user/{user_id}/` and `POST /auth/group/{group_id}/remove-user/{user_id}/` endpoints, and deprecate `UserGroupUpdate.new_user_ids` (\#2101).
     * Internals:
       * Fix bug in `_get_collection_task_group_activity_status_message` (\#2047).
       * Remove `valutc` validator for timestamps from API schemas, since it does not match with `psycopg3` behavior (\#2064).
