**Note**: Numbers like (\#1234) point to closed Pull Requests on the fractal-server repository.

# Unreleased

* API:
<<<<<<< HEAD
    * Add validation for `.whl` filaname. (\#2147)

=======
    * Trim whitespaces in `DatasetCreateV2.zarr_dir` (\#2138).
>>>>>>> e3e08910

# 2.10.2

* App:
    * Add `FRACTAL_PIP_CACHE_DIR` configuration variable (\#2141).
* Tasks life cycle:
    * Prevent deactivation of task groups with `"github.com"` in pip-freeze information (\#2144).
* Runner:
    * Handle early shutdown for sudo SLURM executor (\#2132).
    * Fix repeated setting of `timestamp_ended` in task-group reactivation (\#2140).

# 2.10.1

* API:
    * Add `POST /api/v2/project/{p_id}/workflow/{w_id}/wftask/replace-task/` endpoint (\#2129).
* Testing:
    * Use system postgresql in GitHub actions, rather than independent container (\#2199).

# 2.10.0

* API:
    * Major update of `POST /api/v2/task/collect/pip/`, to support wheel-file upload (\#2113).
* Testing:
    * Add test of private task collection (\#2126).

# 2.9.2

* API
    * Remove `cache_dir` and use `project_dir/.fractal_cache` (\#2121).
* Docs
    * Improve docstrings and reduce mkdocs warnings (\#2122).

# 2.9.1

* Task collection:
    * Fix bug in wheel-based SSH task-collection (\#2119).
* Testing:
    * Re-include a specific test previously skipped for Python 3.12 (\#2114).
    * Add metadata to `fractal-tasks-mock` package (\#2117).
* Docs:
    * Add info about working versions.

# 2.9.0

> WARNING 1: This version drops support for sqlite, and removes the
> configuration variables `DB_ENGINE` and `SQLITE_PATH`.

> WARNING 2: This version removes the `CollectionStateV2` database table.
> Make sure you have a database dump before running `fractalctl set-db`, since this operation cannot be undone.

* API
    * Remove `GET /api/v2/task/collect/{state_id}/` endpoint (\#2010).
    * Remove `active` property from `PATCH /api/v2/task-group/{task_group_id}/` (\#2033).
    * Add `GET /api/v2/task-group/activity/` endpoint (\#2005, \#2027).
    * Add `GET /api/v2/task-group/activity/{task_group_activity_id}/` endpoint (\#2005).
    * Add `GET /admin/v2/task-group/activity/` endpoint (\#2005, \#2027).
    * Add `POST /api/v2/task-group/{task_group_id}/{deactivate|reactivate}` endpoints (\#2033, \#2066, \#2078).
    * Add `POST /admin/v2/task-group/{task_group_id}/{deactivate|reactivate}` endpoints (\#2062, \#2078).
    * Remove `GET /auth/current-user/viewer-paths/` (\#2096).
    * Add `GET /auth/current-user/allowed-viewer-paths/`, with logic for `fractal-vizarr-viewer` authorization (\#2096).
    * Add `category`, `modality` and `author` query parameters to `GET /admin/v2/task/` (\#2102).
    * Add `POST /auth/group/{group_id}/add-user/{user_id}/` (\#2101).
    * Add `POST /auth/group/{group_id}/remove-user/{user_id}/` (\#2101, \#2111).
    * Add `POST /auth/users/{user_id}/set-groups/` (\#2106).
    * Remove `new_user_ids` property from `PATCH /auth/group/{group_id}/` (\#2101).
    * Remove `new_group_ids` property from `PATCH /auth/users/{user_id}/` (\#2106).
    * Internals:
      * Fix bug in `_get_collection_task_group_activity_status_message` (\#2047).
      * Remove `valutc` validator for timestamps from API schemas, since it does not match with `psycopg3` behavior (\#2064).
      * Add query parameters `timestamp_last_used_{min|max}` to `GET /admin/v2/task-group/` (\#2061).
      * Remove `_convert_to_db_timestamp` and add `_raise_if_naive_datetime`: now API only accepts timezone-aware datetimes as query parameters (\#2068).
      * Remove `_encode_as_utc`: now timestamps are serialized in JSONs with their own timezone (\#2081).
* Database
    * Drop support for sqlite, and remove the `DB_ENGINE` and `SQLITE_PATH` configuration variables (\#2052).
    * Add `TaskGroupActivityV2` table (\#2005).
    * Drop `CollectionStateV2` table (\#2010).
    * Add `TaskGroupV2.pip_freeze` nullable column (\#2017).
    * Add  `venv_size_in_kB` and `venv_file_number` to `TaskGroupV2` (\#2034).
    * Add `TaskGroupV2.timestamp_last_used` column, updated on job submission (\#2049, \#2061, \#2086).
* Task-lifecycle internals:
    * Refactor task collection and database-session management in background tasks (\#2030).
    * Update `TaskGroupActivityV2` objects (\#2005).
    * Update filename and path for task-collection scripts (\#2008).
    * Copy wheel file into `task_group.path` and update `task_group.wheel_path`, for local task collection (\#2020).
    * Set `TaskGroupActivityV2.timestamp_ended` when collections terminate (\#2026).
    * Refactor bash templates and add `install_from_freeze.sh` (\#2029).
    * Introduce background operations for _local_ reactivate/deactivate (\#2033).
    * Introduce background operations for _SSH_ reactivate/deactivate (\#2066).
    * Fix escaping of newlines within f-strings, in logs (\#2028).
    * Improve handling of task groups created before 2.9.0 (\#2050).
    * Add `TaskGroupCreateV2Strict` for task collections (\#2080).
    * Always create `script_dir_remote` in SSH lifecycle background tasks (\#2089).
    * Postpone setting `active=False` in task-group deactivation to after all preliminary checks (\#2100).
* Runner:
    * Improve error handling in `_zip_folder_to_file_and_remove` (\#2057).
    * Improve error handling in `FractalSlurmSSHExecutor` `handshake` method (\#2083).
    * Use the "spawn" start method for the multiprocessing context, for the `ProcessPoolExecutor`-based runner (\#2084).
    * Extract common functionalities from SLURM/sudo and SLURM/SSH executors (\#2107).
* SSH internals:
    * Add `FractalSSH.remote_exists` method (\#2008).
    * Drop `FractalSSH.{_get,_put}` wrappers of `SFTPClient` methods (\#2077).
    * Try re-opening the connection in `FractalSSH.check_connection` when an error occurs (\#2035).
    * Move `NoValidConnectionError` exception handling into `FractalSSH.log_and_raise` method (\#2070).
    * Improve closed-socket testing (\#2076).
* App:
   * Add `FRACTAL_VIEWER_AUTHORIZATION_SCHEME` and `FRACTAL_VIEWER_BASE_FOLDER` configuration variables (\#2096).
* Testing:
    * Drop `fetch-depth` from `checkout` in GitHub actions (\#2039).
* Scripts:
    * Introduce `scripts/export_v1_workflows.py` (\#2043).
* Dependencies:
    * Remove `passlib` dependency (\#2112).
    * Bump `fastapi-users` to v14, which includes switch to `pwdlib` (\#2112).

# 2.8.1

* API:
    * Validate all user-provided strings that end up in pip-install commands (\#2003).

# 2.8.0

* Task collection
    * Now both the local and SSH versions of the task collection use the bash templates (\#1980).
    * Update task-collections database logs incrementally (\#1980).
    * Add `TaskGroupV2.pinned_package_versions_string` property (\#1980).
    * Support pinned-package versions for SSH task collection (\#1980).
    * Now `pip install` uses `--no-cache` (\#1980).
* API
    * Deprecate the `verbose` query parameter in `GET /api/v2/task/collect/{state_id}/` (\#1980).
    * Add `project_dir` attribute to `UserSettings` (\#1990).
    * Set a default for `DatasetV2.zarr_dir` (\#1990).
    * Combine the `args_schema_parallel` and `args_schema_non_parallel` query parameters in `GET /api/v2/task/` into a single parameter `args_schema` (\#1998).

# 2.7.1

> WARNING: As of this version, all extras for `pip install` are deprecated and
> the corresponding dependencies become required.

* Database:
    * Drop `TaskV2.owner` column (\#1977).
    * Make `TaskV2.taskgroupv2_id` column required (\#1977).
* Dependencies:
    * Make `psycopg[binary]` dependency required, and drop `postgres-pyscopg-binary` extra (\#1970).
    * Make `gunicorn` dependency required, and drop `gunicorn` extra (\#1970).
* Testing:
    * Switch from SQLite to Postgres in the OAuth Github action (\#1981).

# 2.7.0

> WARNING: This release comes with several specific notes:
>
> 1. It requires running `fractalctl update-db-data` (after `fractalctl set-db`).
> 2. When running `fractalctl update-db-data`, the environment variable
>    `FRACTAL_V27_DEFAULT_USER_EMAIL` must be set, e.g. as in
>    `FRACTAL_V27_DEFAULT_USER_EMAIL=admin@fractal.yx fractalctl
>    update-db-data`. This user must exist, and they will own all
>    previously-common tasks/task-groups.
> 3. The pip extra `postgres` is deprecated, in favor of `postgres-psycopg-binary`.
> 4. The configuration variable `DB_ENGINE="postgres"` is deprecated, in favor of `DB_ENGINE="postgres-psycopg"`.
> 5. Python3.9 is deprecated.

* API:
    * Users and user groups:
        * Replace `UserRead.group_names` and `UserRead.group_ids` with `UserRead.group_ids_names` ordered list (\#1844, \#1850).
        * Deprecate `GET /auth/group-names/` (\#1844).
        * Add `DELETE /auth/group/{id}/` endpoint (\#1885).
        * Add `PATCH auth/group/{group_id}/user-settings/` bulk endpoint (\#1936).
    * Task groups:
        * Introduce `/api/v2/task-group/` routes (\#1817, \#1847, \#1852, \#1856, \#1943).
        * Respond with 422 error when any task-creating endpoint would break a non-duplication constraint (\#1861).
        * Enforce non-duplication constraints on `TaskGroupV2` (\#1865).
        * Fix non-duplication check in `PATCH /api/v2/task-group/{id}/` (\#1911).
        * Add cascade operations to `DELETE /api/v2/task-group/{task_group_id}/` and to `DELETE /admin/v2/task-group/{task_group_id}/` (\#1867).
        * Expand use and validators for `TaskGroupCreateV2` schema (\#1861).
        * Do not process task `source`s in task/task-group CRUD operations (\#1861).
        * Do not process task `owner`s in task/task-group CRUD operations (\#1861).
    * Tasks:
        * Drop `TaskCreateV2.source` (\#1909).
        * Drop `TaskUpdateV2.version` (\#1905).
        * Revamp access-control for `/api/v2/task/` endpoints, based on task-group attributes (\#1817).
        * Update `/api/v2/task/` endpoints and schemas with new task attributes (\#1856).
        * Forbid changing `TaskV2.name` (\#1925).
    * Task collection:
        * Improve preliminary checks in task-collection endpoints (\#1861).
        * Refactor split between task-collection endpoints and background tasks (\#1861).
        * Create `TaskGroupV2` object within task-collection endpoints (\#1861).
        * Fix response of task-collection endpoint (\#1902).
        * Automatically discover PyPI package version if missing or invalid (\#1858, \#1861, \#1902).
        * Use appropriate log-file path in collection-status endpoint (\#1902).
        * Add task `authors` to manifest schema (\#1856).
        * Do not use `source` for custom task collection (\#1893).
        * Rename custom-task-collection request-body field from `source` to `label` (\#1896).
        * Improve error messages from task collection (\#1913).
        * Forbid non-unique task names in `ManifestV2` (\#1925).
    * Workflows and workflow tasks:
        * Introduce additional checks in POST-workflowtask endpoint, concerning non-active or non-accessible tasks (\#1817).
        * Introduce additional intormation in GET-workflow endpoint, concerning non-active or non-accessible tasks (\#1817).
        * Introduce additional intormation in PATCH-workflow endpoint, concerning non-active or non-accessible tasks (\#1868, \#1869).
        * Stop logging warnings for non-common tasks in workflow export (\#1893).
        * Drop `WorkflowTaskCreateV2.order` (\#1906).
        * Update endpoints for workflow import/export  (\#1925, \#1939, \#1960).
    * Datasets:
        * Remove `TaskDumpV2.owner` attribute (\#1909).
    * Jobs:
        * Prevent job submission if includes non-active or non-accessible tasks (\#1817).
        * Remove rate limit for `POST /project/{project_id}/job/submit/` (\#1944).
    * Admin:
        * Remove `owner` from `GET admin/v2/task/` (\#1909).
        * Deprecate `kind` query parameter for `/admin/v2/task/` (\#1893).
        * Add `origin` and `pkg_name` query parameters to `GET /admin/v2/task-group/` (\#1979).
    * Schemas:
        * Forbid extras in `TaskCollectPipV2` (\#1891).
        * Forbid extras in all Create/Update/Import schemas (\#1895).
        * Deprecate internal `TaskCollectPip` schema in favor of `TaskGroupV2` (\#1861).
* Database:
    * Introduce `TaskGroupV2` table (\#1817, \#1856).
    * Add  `timestamp_created` column to `LinkUserGroup` table (\#1850).
    * Add `TaskV2` attributes `authors`, `tags`, `category` and `modality` (\#1856).
    * Add `update-db-data` script (\#1820, \#1888).
    * Add `taskgroupv2_id` foreign key to `CollectionStateV2` (\#1867).
    * Make `TaskV2.source` nullable and drop its uniqueness constraint (\#1861).
    * Add `TaskGroupV2` columns `wheel_path`, `pinned_package_versions` (\#1861).
    * Clean up `alembic` migration scripts (\#1894).
    * Verify task-group non-duplication constraint in `2.7.0` data-migration script (\#1927).
    * Normalize `pkg_name` in `2.7.0` data-migration script (\#1930).
    * Deprecate `DB_ENGINE="postgres"` configuration variable (\#1946).
* Runner:
    * Do not create local folders with 755 permissions unless `FRACTAL_BACKEND_RUNNER="slurm"` (\#1923).
    * Fix bug of SSH/SFTP commands not acquiring lock (\#1949).
    * Fix bug of unhandled exception in SSH/SLURM executor (\#1963).
    * Always remove task-subfolder compressed archive (\#1949).
* Task collection:
    * Create base directory (in SSH mode), if missing (\#1949).
    * Fix bug of SSH/SFTP commands not acquiring lock (\#1949).
* SSH:
    * Improve logging for SSH-connection-locking flow (\#1949).
    * Introduce `FractalSSH.fetch_file` and `FractalSSH.read_remote_json_file` (\#1949).
    * Use `paramiko.sftp_client.SFTPClient` methods directly rathen than `fabric` wrappers (\#1949).
    * Disable prefetching for `SFTPClient.get` (\#1949).
* Internal:
    * Update `_create_first_group` so that it only searches for `UserGroups` with a given name (\#1964).
* Dependencies:
    * Bump fastapi to `0.115` (\#1942).
    * Remove pip extra `postgres`, corresponding to `psycopg2+asyncpg` (\#1946).
    * Deprecate python3.9 (\#1946).
* Testing:
    * Benchmark `GET /api/v2/task-group/` (\#1922).
    * Use new `ubuntu22-slurm-multipy` image, with Python3.12 and with Python-version specific venvs (\#1946, #1969).
    * Get `DB_ENGINE` variable from `os.environ` rather than from installed packages (\#1968).

# 2.6.4

* Database
    * Fix use of naming convention for database schema-migration scripts (\#1819).
* Testing:
    * Test `alembic downgrade base` (\#1819).
    * Add `GET /api/v2/task/` to benchmarks (\#1825).

# 2.6.3

* API:
    * Introduce `GET /auth/current-user/viewer-paths/` endpoint (\#1816).
    * Add `viewer_paths` attribute to `UserGroup` endpoints (\#1816).
* Database:
    * Add  `viewer_paths` column to `UserGroup` table (\#1816).
* Runner:
    * Anticipate `wait_thread.shutdown_callback` assignment in `FractalSlurmExecutor`, to avoid an uncaught exception (\#1815).

# 2.6.2

* Allow setting `UserSettings` attributes to `None` in standard/strict PATCH endpoints (\#1814).

# 2.6.1

* App (internal):
    * Remove `FRACTAL_SLURM_SSH_HOST`, `FRACTAL_SLURM_SSH_USER`, `FRACTAL_SLURM_SSH_PRIVATE_KEY_PATH` and `FRACTAL_SLURM_SSH_WORKING_BASE_DIR` from `Settings`  (\#1804).
* Database:
    * Drop `slurm_user`, `slurm_accounts` and `cache_dir` columns from `UserOAuth` (\#1804)

# 2.6.0

> WARNING: This release requires running `fractalctl update-db-data` (after `fractalctl set-db`).

* API:
    * Introduce user-settings API, in `/auth/users/{user_id}/settings/` and `/auth/current-user/settings/` (\#1778, \#1807).
    * Add the creation of empty settings to `UserManager.on_after_register` hook (\#1778).
    * Remove deprecated user's attributes (`slurm_user`, `cache_dir`, `slurm_accounts`) from API, in favor of new `UserSetting` ones (\#1778).
    * Validate user settings in endpoints that rely on them (\#1778).
    * Propagate user settings to background tasks when needed (\#1778).
* Database:
    * Introduce new `user_settings` table, and link it to `user_oauth` (\#1778).
* Internal:
   * Remove redundant string validation in `FractalSSH.remove_folder` and `TaskCollectCustomV2` (\#1810).
   * Make `validate_cmd` more strict about non-string arguments (\#1810).


# 2.5.2

* App:
    * Replace `fractal_ssh` attribute with `fractal_ssh_list`, in `app.state` (\#1790).
    * Move creation of SSH connections from app startup to endpoints (\#1790).
* Internal
    * Introduce `FractalSSHList`, in view of support for multiple SSH/Slurm service users (\#1790).
    * Make `FractalSSH.close()` more aggressively close `Transport` attribute (\#1790).
    * Set `look_for_keys=False` for paramiko/fabric connection (\#1790).
* Testing:
    * Add fixture to always test that threads do not accumulate during tests (\#1790).

# 2.5.1

* API:
    * Make `WorkflowTaskDumpV2` attributes `task_id` and `task` optional (\#1784).
    * Add validation for user-provided strings that execute commands with subprocess or remote-shell (\#1767).
* Runner and task collection:
    * Validate commands before running them via `subprocess` or `fabric` (\#1767).

# 2.5.0

> WARNING: This release has a minor API bug when displaying a V2 dataset with a history that contains legacy tasks. It's recommended to update to 2.5.1.

This release removes support for including V1 tasks in V2 workflows. This comes
with changes to the database (data and metadata), to the API, and to the V2
runner.

* Runner:
    * Deprecate running v1 tasks within v2 workflows (\#1721).
* Database:
    * Remove `Task.is_v2_compatible` column (\#1721).
    * For table `WorkflowTaskV2`, drop `is_legacy_task` and `task_legacy_id` columns, remove `task_legacy` ORM attribute, make `task_id` required, make `task` required (\#1721).
* API:
    * Drop v1-v2-task-compatibility admin endpoint (\#1721).
    * Drop `/task-legacy/` endpoint (\#1721).
    * Remove legacy task code branches from `WorkflowTaskV2` CRUD endpoints (\#1721).
    * Add OAuth accounts info to `UserRead` at `.oauth_accounts` (\#1765).
* Testing:
    * Improve OAuth Github Action to test OAuth account flow (\#1765).

# 2.4.2

* App:
    * Improve logging in `fractalctl set-db` (\#1764).
* Runner:
    * Add `--set-home` to `sudo -u` impersonation command, to fix Ubuntu18 behavior (\#1762).
* Testing:
    * Start tests of migrations from valid v2.4.0 database (\#1764).

# 2.4.1

This is mainly a bugfix release, re-implementing a check that was removed in 2.4.0.

* API:
    * Re-introduce check for existing-user-email in `PATCH /auth/users/{id}/` (\#1760).

# 2.4.0

This release introduces support for user groups, but without linking it to any
access-control rules (which will be introduced later).

> NOTE: This release requires running the `fractalctl update-db-data` script.

* App:
    * Move creation of first user from application startup into `fractalctl set-db` command (\#1738, \#1748).
    * Add creation of default user group into `fractalctl set-db` command (\#1738).
    * Create `update-db-script` for current version, that adds all users to default group (\#1738).
* API:
    * Added `/auth/group/` and `/auth/group-names/` routers (\#1738, \#1752).
    * Implement `/auth/users/{id}/` POST/PATCH routes in `fractal-server` (\#1738, \#1747, \#1752).
    * Introduce `UserUpdateWithNewGroupIds` schema for `PATCH /auth/users/{id}/` (\#1747, \#1752).
    * Add `UserManager.on_after_register` hook to add new users to default user group (\#1738).
* Database:
    * Added new `usergroup` and `linkusergroup` tables (\#1738).
* Internal
    * Refactored `fractal_server.app.auth` and `fractal_server.app.security` (\#1738)/
    * Export all relevant modules in `app.models`, since it matters e.g. for `autogenerate`-ing migration scripts (\#1738).
* Testing
    * Add `UserGroup` validation to `scripts/validate_db_data_with_read_schemas.py` (\#1746).


# 2.3.11

* SSH runner:
    * Move remote-folder creation from `submit_workflow` to more specific `_process_workflow` (\#1728).
* Benchmarks:
    * Add `GET /auth/token/login/` to tested endpoints (\#1720).
* Testing:
    * Update GitHub actions `upload-artifact` and `download-artifact` to `v4` (\#1725).

# 2.3.10

* Fix minor bug in zipping-job logging (\#1716).

# 2.3.9

* Add logging for zipping-job-folder operations (\#1714).

# 2.3.8

> NOTE: `FRACTAL_API_V1_MODE="include_without_submission"` is now transformed
> into `FRACTAL_API_V1_MODE="include_read_only"`.

* API:
    * Support read-only mode for V1 (\#1701).
    * Improve handling of zipped job-folder in download-logs endpoints (\#1702).
* Runner:
    * Improve database-error handling in V2 job execution (\#1702).
    * Zip job folder after job execution (\#1702).
* App:
    * `UvicornWorker` is now imported from `uvicorn-worker` (\#1690).
* Testing:
    * Remove `HAS_LOCAL_SBATCH` variable and related if-branches (\#1699).
* Benchmarks:
    * Add `GET /auth/current-user/` to tested endpoints (\#1700).
* Dependencies:
    * Update `mkdocstrings` to `^0.25.2` (\#1707).
    * Update `fastapi` to `^0.112.0` (\#1705).

# 2.3.7

* SSH SLURM executor:
    * Handle early shutdown in SSH executor (\#1696).
* Task collection:
    * Introduce a new configuration variable `FRACTAL_MAX_PIP_VERSION` to pin task-collection pip (\#1675).

# 2.3.6

* API:
    * When creating a WorkflowTask, do not pre-populate its top-level arguments based on JSON Schema default values (\#1688).
* Dependencies:
    * Update `sqlmodel` to `^0.0.21` (\#1674).
    * Add `uvicorn-worker` (\#1690).

# 2.3.5

> WARNING: The `pre_submission_commands` SLURM configuration is included as an
> experimental feature, since it is still not useful for its main intended
> goal (calling `module load` before running `sbatch`).

* SLURM runners:
    * Expose `gpus` SLURM parameter (\#1678).
    * For SSH executor, add `pre_submission_commands` (\#1678).
    * Removed obsolete arguments from `get_slurm_config` function (\#1678).
* SSH features:
    * Add `FractalSSH.write_remote_file` method (\#1678).


# 2.3.4

* SSH SLURM runner:
    * Refactor `compress_folder` and `extract_archive` modules, and stop using `tarfile` library (\#1641).
* API:
    * Introduce `FRACTAL_API_V1_MODE=include_without_submission` to include V1 API but forbid job submission (\#1664).
* Testing:
    * Do not test V1 API with `DB_ENGINE="postgres-psycopg"` (\#1667).
    * Use new Fractal SLURM containers in CI (\#1663).
    * Adapt tests so that they always refer to the current Python version (the one running `pytest`), when needed; this means that we don't require the presence of any additional Python version in the development environment, apart from the current one (\#1633).
    * Include Python3.11 in some tests (\#1669).
    * Simplify CI SLURM Dockerfile after base-image updates (\#1670).
    * Cache `ubuntu22-slurm-multipy` Docker image in CI (\#1671).
    * Add `oauth.yaml` GitHub action to test OIDC authentication (\#1665).

# 2.3.3

This release fixes a SSH-task-collection bug introduced in version 2.3.1.

* API:
    * Expose new superuser-restricted endpoint `GET /api/settings/` (\#1662).
* SLURM runner:
    * Make `FRACTAL_SLURM_SBATCH_SLEEP` configuration variable `float` (\#1658).
* SSH features:
    * Fix wrong removal of task-package folder upon task-collection failure (\#1649).
    * Remove `FractalSSH.rename_folder` method (\#1654).
* Testing:
    * Refactor task-collection fixtures (\#1637).

# 2.3.2

> **WARNING**: The remove-remote-venv-folder in the SSH task collection is broken (see issue 1633). Do not deploy this version in an SSH-based `fractal-server` instance.

* API:
    * Fix incorrect zipping of structured job-log folders (\#1648).

# 2.3.1

This release includes a bugfix for task names with special characters.

> **WARNING**: The remove-remote-venv-folder in the SSH task collection is broken (see issue 1633). Do not deploy this version in an SSH-based `fractal-server` instance.

* Runner:
    * Improve sanitization of subfolder names (commits from 3d89d6ba104d1c6f11812bc9de5cbdff25f81aa2 to 426fa3522cf2eef90d8bd2da3b2b8a5b646b9bf4).
* API:
    * Improve error message when task-collection Python is not defined (\#1640).
    * Use a single endpoint for standard and SSH task collection (\#1640).
* SSH features:
    * Remove remote venv folder upon failed task collection in SSH mode (\#1634, \#1640).
    * Refactor `FractalSSH` (\#1635).
    * Set `fabric.Connection.forward_agent=False` (\#1639).
* Testing:
    * Improved testing of SSH task-collection API (\#1640).
    * Improved testing of `FractalSSH` methods (\#1635).
    * Stop testing SQLite database for V1 in CI (\#1630).

# 2.3.0

This release includes two important updates:
1. An Update update to task-collection configuration variables and logic.
2. The first released version of the **experimental** SSH features.

Re: task-collection configuration, we now support two main use cases:

1. When running a production instance (including on a SLURM cluster), you
   should set e.g. `FRACTAL_TASKS_PYTHON_DEFAULT_VERSION=3.10`, and make sure
   that `FRACTAL_TASKS_PYTHON_3_10=/some/python` is an absolute path. Optionally,
   you can define other variables like `FRACTAL_TASKS_PYTHON_3_9`,
   `FRACTAL_TASKS_PYTHON_3_11` or `FRACTAL_TASKS_PYTHON_3_12`.

2. If you leave `FRACTAL_TASKS_PYTHON_DEFAULT_VERSION` unset, then only the
   Python interpreter that is currently running `fractal-server` can be used
   for task collection.

> WARNING: If you don't set `FRACTAL_TASKS_PYTHON_DEFAULT_VERSION`, then you
> will only have a single Python interpreter available for tasks (namely the
> one running `fractal-server`).

* API:
    * Introduce `api/v2/task/collect/custom/` endpoint (\#1607, \#1613, \#1617, \#1629).
* Task collection:
    * Introduce task-collection Python-related configuration variables (\#1587).
    * Always set Python version for task collection, and only use `FRACTAL_TASKS_PYTHON_X_Y` variables (\#1587).
    * Refactor task-collection functions and schemas (\#1587, \#1617).
    * Remove `TaskCollectStatusV2` and `get_collection_data` internal schema/function (\#1598).
    * Introduce `CollectionStatusV2` enum for task-collection status (\#1598).
    * Reject task-collection request if it includes a wheel file and a version (\#1608).
SSH features:
    * Introduce `fractal_server/ssh` subpackage (\#1545, \#1599, \#1611).
    * Introduce SSH executor and runner (\#1545).
    * Introduce SSH task collection (\#1545, \#1599, \#1626).
    * Introduce SSH-related configuration variables (\#1545).
    * Modify app lifespan to handle SSH connection (\#1545).
    * Split `app/runner/executor/slurm` into `sudo` and `ssh` subfolders (\#1545).
    * Introduce FractalSSH object which is a wrapper class around fabric.Connection object.
It provides a `lock` to avoid loss of ssh instructions and a custom timeout (\#1618)
* Dependencies:
    * Update `sqlmodel` to `^0.0.19` (\#1584).
    * Update `pytest-asyncio` to `^0.23` (\#1558).
* Testing:
    * Test the way `FractalProcessPoolExecutor` spawns processes and threads (\#1579).
    * Remove `event_loop` fixture: every test will run on its own event loop (\#1558).
    * Test task collection with non-canonical package name (\#1602).

# 2.2.0

This release streamlines options for the Gunicorn startup command, and includes
two new experimental features.

> NOTE 1: you can now enable custom Gunicorn worker/logger by adding the following
> options to the `gunicorn` startup command:
> - `--worker-class fractal_server.gunicorn_fractal.FractalWorker`
> - `--logger-class fractal_server.gunicorn_fractal.FractalGunicornLogger`

> NOTE 2: A new experimental local runner is available, which uses processes
> instead of threads and support shutdown. You can try it out with the
> configuration variable `FRACTAL_BACKEND_RUNNER=local_experimental`

> NOTE 3: A new PostgreSQL database adapter is available, fully based on
> `psycopg3` (rather than `pyscopg2`+`asyncpg`). You can try it out with the
> configuration variable `DB_ENGINE=postgres-psycopg` (note that this requires
> the `pip install` extra `postgres-psycopg-binary`).


* API:
    * Add extensive logs to `DELETE /api/v2/project/{project_id}` (\#1532).
    * Remove catch of `IntegrityError` in `POST /api/v1/project` (\#1530).
* App and deployment:
    * Move `FractalGunicornLogger` and `FractalWorker` into `fractal_server/gunicorn_fractal.py` (\#1535).
    * Add custom gunicorn/uvicorn worker to handle SIGABRT signal (\#1526).
    * Store list of submitted jobs in app state (\#1538).
    * Add logic for graceful shutdown for job slurm executors (\#1547).
* Runner:
    * Change structure of job folders, introducing per-task subfolders (\#1523).
    * Rename internal `workflow_dir` and `workflow_dir_user` variables to local/remote (\#1534).
    * Improve handling of errors in `submit_workflow` background task (\#1556, \#1566).
    * Add new `local_experimental` runner, based on `ProcessPoolExecutor` (\#1544, \#1566).
* Database:
    * Add new Postgres adapter `psycopg` (\#1562).
* Dependencies
    * Add `fabric` to `dev` dependencies (\#1518).
    * Add new `postgres-psycopg-binary` extra (\#1562).
* Testing:
    * Extract `pytest-docker` fixtures into a dedicated module (\#1516).
    * Rename SLURM containers in CI (\#1516).
    * Install and run SSH daemon in CI containers (\#1518).
    * Add unit test of SSH connection via fabric/paramiko (\#1518).
    * Remove obsolete folders from `tests/data` (\#1517).

# 2.1.0

This release fixes a severe bug where SLURM-executor auxiliary threads are
not joined when a Fractal job ends.

* App:
    * Add missing join for `wait_thread` upon `FractalSlurmExecutor` exit (\#1511).
    * Replace `startup`/`shutdown` events with `lifespan` event (\#1501).
* API:
    * Remove `Path.resolve` from the submit-job endpoints and add validator for `Settings.FRACTAL_RUNNER_WORKING_BASE_DIR` (\#1497).
* Testing:
    * Improve dockerfiles for SLURM (\#1495, \#1496).
    * Set short timeout for `docker compose down` (\#1500).

# 2.0.6

> NOTE: This version changes log formats.
> For `uvicorn` logs, this change requires no action.
> For `gunicorn`, logs formats are only changed by adding the following
> command-line option:
> `gunicorn ... --logger-class fractal_server.logger.gunicorn_logger.FractalGunicornLogger`.

* API:
    * Add `FRACTAL_API_V1_MODE` environment variable to include/exclude V1 API (\#1480).
    * Change format of uvicorn loggers (\#1491).
    * Introduce `FractalGunicornLogger` class (\#1491).
* Runner:
    * Fix missing `.log` files in server folder for SLURM jobs (\#1479).
* Database:
    * Remove `UserOAuth.project_list` and `UserOAuth.project_list_v2` relationships (\#1482).
* Dev dependencies:
    * Bump `pytest` to `8.1.*` (#1486).
    * Bump `coverage` to `7.5.*` (#1486).
    * Bump `pytest-docker` to `3.1.*` (#1486).
    * Bump `pytest-subprocess` to `^1.5` (#1486).
* Benchmarks:
    * Move `populate_db` scripts into `benchmark` folder (\#1489).


# 2.0.5

* API:
    * Add `GET /admin/v2/task/` (\#1465).
    * Improve error message in DELETE-task endpoint (\#1471).
* Set `JobV2` folder attributes from within the submit-job endpoint (\#1464).
* Tests:
    * Make SLURM CI work on MacOS (\#1476).

# 2.0.4

* Add `FRACTAL_SLURM_SBATCH_SLEEP` configuration variable (\#1467).

# 2.0.3

> WARNING: This update requires running a fix-db script, via `fractalctl update-db-data`.

* Database:
    * Create fix-db script to remove `images` and `history` from dataset dumps in V1/V2 jobs (\#1456).
* Tests:
    * Split `test_full_workflow_v2.py` into local/slurm files (\#1454).


# 2.0.2

> WARNING: Running this version on a pre-existing database (where the `jobsv2`
> table has some entries) is broken. Running this version on a freshly-created
> database works as expected.

* API:
    * Fix bug in status endpoint (\#1449).
    * Improve handling of out-of-scope scenario in status endpoint (\#1449).
    * Do not include dataset `history` in `JobV2.dataset_dump` (\#1445).
    * Forbid extra arguments in `DumpV2` schemas (\#1445).
* API V1:
    * Do not include dataset `history` in `ApplyWorkflow.{input,output}_dataset_dump` (\#1453).
* Move settings logs to `check_settings` and use fractal-server `set_logger` (\#1452).
* Benchmarks:
    * Handle some more errors in benchmark flow (\#1445).
* Tests:
    * Update testing database to version 2.0.1 (\#1445).

# 2.0.1

* Database/API:
    * Do not include `dataset_dump.images` in `JobV2` table (\#1441).
* Internal functions:
    * Introduce more robust `reset_logger_handlers` function (\#1425).
* Benchmarks:
    * Add `POST /api/v2/project/project_id/dataset/dataset_id/images/query/` in bechmarks  to evaluate the impact of the number of images during the query (\#1441).
* Development:
    * Use `poetry` 1.8.2 in GitHub actions and documentation.

# 2.0.0

Major update.

# 1.4.10

> WARNING: Starting from this version, the dependencies for the `slurm` extra
> are required; commands like `pip install fractal-server[slurm,postgres]` must
> be replaced by `pip install fractal-server[postgres]`.

* Dependencies:
    * Make `clusterfutures` and `cloudpickle` required dependencies (\#1255).
    * Remove `slurm` extra from package (\#1255).
* API:
    * Handle invalid history file in `GET /project/{project_id}/dataset/{dataset_id}/status/` (\#1259).
* Runner:
    * Add custom `_jobs_finished` function to check the job status and to avoid squeue errors (\#1266)

# 1.4.9

This release is a follow-up of 1.4.7 and 1.4.8, to mitigate the risk of
job folders becoming very large.

* Runner:
    * Exclude `history` from `TaskParameters` object for parallel tasks, so that it does not end up in input pickle files (\#1247).

# 1.4.8

This release is a follow-up of 1.4.7, to mitigate the risk of job folders
becoming very large.

* Runner:
    * Exclude `metadata["image"]` from `TaskParameters` object for parallel tasks, so that it does not end up in input pickle files (\#1245).
    * Exclude components list from `workflow.log` logs (\#1245).
* Database:
    * Remove spurious logging of `fractal_server.app.db` string (\#1245).

# 1.4.7

This release provides a bugfix (PR 1239) and a workaround (PR 1238) for the
SLURM runner, which became relevant for the use case of processing a large
dataset (300 wells with 25 cycles each).

* Runner:
    * Do not include `metadata["image"]` in JSON file with task arguments (\#1238).
    * Add `FRACTAL_RUNNER_TASKS_INCLUDE_IMAGE` configuration variable, to define exceptions where tasks still require `metadata["image"]` (\#1238).
    * Fix bug in globbing patterns, when copying files from user-side to server-side job folder in SLURM executor (\#1239).
* API:
    * Fix error message for rate limits in apply-workflow endpoint (\#1231).
* Benchmarks:
    * Add more scenarios, as per issue \#1184 (\#1232).

# 1.4.6

* API:
    * Add `GET /admin/job/{job_id}` (\#1230).
    * Handle `FileNotFound` in `GET /project/{project_id}/job/{job_id}/` (\#1230).

# 1.4.5

* Remove CORS middleware (\#1228).
* Testing:
    *  Fix `migrations.yml` GitHub action (\#1225).

# 1.4.4

* API:
    * Add rate limiting to `POST /{project_id}/workflow/{workflow_id}/apply/` (\#1199).
    * Allow users to read the logs of ongoing jobs with `GET /project/{project_id}/job/{job_id}/`, using `show_tmp_logs` query parameter (\#1216).
    * Add `log` query parameter in `GET {/api/v1/job/,/api/v1/{project.id}/job/,/admin/job/}`, to trim response body (\#1218).
    * Add `args_schema` query parameter in `GET /api/v1/task/` to trim response body (\#1218).
    * Add `history` query parameter in `GET {/api/v1/dataset/,/api/v1/project/{project.id}/dataset/}` to trim response body (\#1219).
    * Remove `task_list` from `job.workflow_dump` creation in `/api/v1/{project_id}/workflow/{workflow_id}/apply/`(\#1219)
    * Remove `task_list` from `WorkflowDump` Pydantic schema (\#1219)
* Dependencies:
    * Update fastapi to `^0.109.0` (\#1222).
    * Update gunicorn to `^21.2.0` (\#1222).
    * Update aiosqlite to `^0.19.0` (\#1222).
    * Update uvicorn to `^0.27.0` (\#1222).

# 1.4.3

> **WARNING**:
>
> This update requires running a fix-db script, via `fractalctl update-db-data`.

* API:
    * Improve validation of `UserCreate.slurm_accounts` (\#1162).
    * Add `timestamp_created` to `WorkflowRead`, `WorkflowDump`, `DatasetRead` and `DatasetDump` (\#1152).
    * Make all dumps in `ApplyWorkflowRead` non optional (\#1175).
    * Ensure that timestamps in `Read` schemas are timezone-aware, regardless of `DB_ENGINE` (\#1186).
    * Add timezone-aware timestamp query parameters to all `/admin` endpoints (\#1186).
* API (internal):
    * Change the class method `Workflow.insert_task` into the auxiliary function `_workflow_insert_task` (\#1149).
* Database:
    * Make `WorkflowTask.workflow_id` and `WorfklowTask.task_id` not nullable (\#1137).
    * Add `Workflow.timestamp_created` and `Dataset.timestamp_created` columns (\#1152).
    * Start a new `current.py` fix-db script (\#1152, \#1195).
    * Add to `migrations.yml` a new script (`validate_db_data_with_read_schemas.py`) that validates test-DB data with Read schemas (\#1187).
    * Expose `fix-db` scripts via command-line option `fractalctl update-db-data` (\#1197).
* App (internal):
    * Check in `Settings` that `psycopg2`, `asyngpg` and `cfut`, if required, are installed (\#1167).
    * Split `DB.set_db` into sync/async methods (\#1165).
    * Rename `DB.get_db` into `DB.get_async_db` (\#1183).
    * Normalize names of task packages (\#1188).
* Testing:
    * Update `clean_db_fractal_1.4.1.sql` to `clean_db_fractal_1.4.2.sql`, and change `migrations.yml` target version (\#1152).
    * Reorganise the test directory into subdirectories, named according to the order in which we want the CI to execute them (\#1166).
    * Split the CI into two independent jobs, `Core` and `Runner`, to save time through parallelisation (\#1204).
* Dependencies:
    * Update `python-dotenv` to version 0.21.0 (\#1172).
* Runner:
    * Remove `JobStatusType.RUNNING`, incorporating it into `JobStatusType.SUBMITTED` (\#1179).
* Benchmarks:
    * Add `fractal_client.py` and `populate_script_v2.py` for creating different database status scenarios (\#1178).
    * Add a custom benchmark suite in `api_bench.py`.
    * Remove locust.
* Documentation:
    * Add the minimum set of environment variables required to set the database and start the server (\#1198).

# 1.4.2

> **WARNINGs**:
>
> 1. This update requires running a fix-db script, available at https://raw.githubusercontent.com/fractal-analytics-platform/fractal-server/1.4.2/scripts/fix_db/current.py.
> 2. Starting from this version, non-verified users have limited access to `/api/v1/` endpoints. Before the upgrade, all existing users must be manually set to verified.

* API:
    * Prevent access to `GET/PATCH` task endpoints for non-verified users (\#1114).
    * Prevent access to task-collection and workflow-apply endpoints for non-verified users (\#1099).
    * Make first-admin-user verified (\#1110).
    * Add the automatic setting of `ApplyWorkflow.end_timestamp` when patching `ApplyWorkflow.status` via `PATCH /admin/job/{job_id}` (\#1121).
    * Change `ProjectDump.timestamp_created` type from `datetime` to `str` (\#1120).
    * Change `_DatasetHistoryItem.workflowtask` type into `WorkflowTaskDump` (\#1139).
    * Change status code of stop-job endpoints to 202 (\#1151).
* API (internal):
    * Implement cascade operations explicitly, in `DELETE` endpoints for datasets, workflows and projects (\#1130).
    * Update `GET /project/{project_id}/workflow/{workflow_id}/job/` to avoid using `Workflow.job_list` (\#1130).
    * Remove obsolete sync-database dependency from apply-workflow endpoint (\#1144).
* Database:
    * Add `ApplyWorkflow.project_dump` column (\#1070).
    * Provide more meaningful names to fix-db scripts (\#1107).
    * Add `Project.timestamp_created` column, with timezone-aware default (\#1102, \#1131).
    * Remove `Dataset.list_jobs_input` and `Dataset.list_jobs_output` relationships (\#1130).
    * Remove `Workflow.job_list` (\#1130).
* Runner:
    * In SLURM backend, use `slurm_account` (as received from apply-workflow endpoint) with top priority (\#1145).
    * Forbid setting of SLURM account from `WorkflowTask.meta` or as part of `worker_init` variable (\#1145).
    * Include more info in error message upon `sbatch` failure (\#1142).
    * Replace `sbatch` `--chdir` option with `-D`, to support also slurm versions before 17.11 (\#1159).
* Testing:
    * Extended systematic testing of database models (\#1078).
    * Review `MockCurrentUser` fixture, to handle different kinds of users (\#1099).
    * Remove `persist` from `MockCurrentUser` (\#1098).
    * Update `migrations.yml` GitHub Action to use up-to-date database and also test fix-db script (\#1101).
    * Add more schema-based validation to fix-db current script (\#1107).
    * Update `.dict()` to `.model_dump()` for `SQLModel` objects, to fix some `DeprecationWarnings`(\##1133).
    * Small improvement in schema coverage (\#1125).
    * Add unit test for `security` module (\#1036).
* Dependencies:
    * Update `sqlmodel` to version 0.0.14 (\#1124).
* Benchmarks:
    * Add automatic benchmark system for API's performances (\#1123)
* App (internal):
    * Move `_create_first_user` from `main` to `security` module, and allow it to create multiple regular users (\#1036).

# 1.4.1

* API:
    * Add `GET /admin/job/{job_id}/stop/` and `GET /admin/job/{job_id}/download/` endpoints (\#1059).
    * Use `DatasetDump` and `WorkflowDump` models for "dump" attributes of `ApplyWorkflowRead` (\#1049, \#1082).
    * Add `slurm_accounts` to `User` schemas and add `slurm_account` to `ApplyWorkflow` schemas (\#1067).
    * Prevent providing a `package_version` for task collection from a `.whl` local package (\#1069).
    * Add `DatasetRead.project` and `WorkflowRead.project` attributes (\#1082).
* Database:
    * Make `ApplyWorkflow.workflow_dump` column non-nullable (\#1049).
    * Add `UserOAuth.slurm_accounts` and `ApplyWorkflow.slurm_account` columns (\#1067).
    * Add script for adding `ApplyWorkflow.user_email` (\#1058).
    * Add `Dataset.project` and `Workflow.project` relationships (\#1082).
    * Avoid using `Project` relationships `dataset_list` or `workflow_list` within some `GET` endpoints (\#1082).
    * Fully remove `Project` relationships `dataset_list`, `workflow_list` and `job_list` (\#1091).
* Testing:
    * Only use ubuntu-22.04 in GitHub actions (\#1061).
    * Improve unit testing of database models (\#1082).
* Dependencies:
    * Pin `bcrypt` to 4.0.1 to avoid warning in passlib (\#1060).
* Runner:
    *  Set SLURM-job working directory to `job.working_dir_user` through `--chdir` option (\#1064).

# 1.4.0

* API:
    * Major endpoint changes:
        * Add trailing slash to _all_ endpoints' paths (\#1003).
        * Add new admin-area endpoints restricted to superusers at `/admin` (\#947, \#1009, \#1032).
        * Add new `GET` endpoints `api/v1/job/` and `api/v1/project/{project_id}/workflow/{workflow_id}/job/` (\#969, \#1003).
        * Add new `GET` endpoints `api/v1/dataset/` and `api/v1/workflow/` (\#988, \#1003).
        * Add new `GET` endpoint `api/v1/project/{project_id}/dataset/` (\#993).
        * Add `PATCH /admin/job/{job_id}/` endpoint (\#1030, \#1053).
        * Move `GET /auth/whoami/` to `GET /auth/current-user/` (\#1013).
        * Move `PATCH /auth/users/me/` to `PATCH /auth/current-user/` (\#1013, \#1035).
        * Remove `DELETE /auth/users/{id}/` endpoint (\#994).
        * Remove `GET /auth/users/me/` (\#1013).
        * Remove `POST` `/auth/forgot-password/`, `/auth/reset-password/`, `/auth/request-verify-token/`, `/auth/verify/` (\#1033).
        * Move `GET /auth/userlist/` to `GET /auth/users/` (\#1033).
    * New behaviors or responses of existing endpoints:
        * Change response of `/api/v1/project/{project_id}/job/{job_id}/stop/` endpoint to 204 no-content (\#967).
        * Remove `dataset_list` attribute from `ProjectRead`, which affects all `GET` endpoints that return some project (\#993).
        * Make it possible to delete a `Dataset`, `Workflow` or `Project`, even when it is in relationship to an `ApplyWorkflow` - provided that the `ApplyWorkflow` is not pending or running (\#927, \#973).
        * Align `ApplyWorkflowRead` with new `ApplyWorkflow`, which has optional foreign keys `project_id`, `workflow_id`, `input_dataset_id`, and `output_dataset_id` (\#984).
        * Define types for `ApplyWorkflowRead` "dump" attributes (\#990). **WARNING**: reverted with \#999.
    * Internal changes:
        * Move all routes definitions into `fractal_server/app/routes` (\#976).
        * Fix construction of `ApplyWorkflow.workflow_dump`, within apply endpoint (\#968).
        * Fix construction of `ApplyWorkflow` attributes `input_dataset_dump` and `output_dataset_dump`, within apply endpoint (\#990).
        * Remove `asyncio.gather`, in view of SQLAlchemy2 update (\#1004).
* Database:
    * Make foreign-keys of `ApplyWorkflow` (`project_id`, `workflow_id`, `input_dataset_id`, `output_dataset_id`) optional (\#927).
    * Add columns `input_dataset_dump`, `output_dataset_dump` and `user_email` to `ApplyWorkflow` (\#927).
    * Add relations `Dataset.list_jobs_input` and `Dataset.list_jobs_output` (\#927).
    * Make `ApplyWorkflow.start_timestamp` non-nullable (\#927).
    * Remove `"cascade": "all, delete-orphan"` from `Project.job_list` (\#927).
    * Add `Workflow.job_list` relation (\#927).
    * Do not use `Enum`s as column types (e.g. for `ApplyWorkflow.status`), but only for (de-)serialization (\#974).
    * Set `pool_pre_ping` option to `True`, for asyncpg driver (\#1037).
    * Add script for updating DB from 1.4.0 to 1.4.1 (\#1010)
    * Fix missing try/except in sync session (\#1020).
* App:
    * Skip creation of first-superuser when one superuser already exists (\#1006).
* Dependencies:
    * Update sqlalchemy to version `>=2.0.23,<2.1` (\#1044).
    * Update sqlmodel to version 0.0.12 (\#1044).
    * Upgrade asyncpg to version 0.29.0 (\#1036).
* Runner:
    * Refresh DB objects within `submit_workflow` (\#927).
* Testing:
    * Add `await db_engine.dispose()` in `db_create_tables` fixture (\#1047).
    * Set `debug=False` in `event_loop` fixture (\#1044).
    * Improve `test_full_workflow.py` (\#971).
    * Update `pytest-asyncio` to v0.21 (\#1008).
    * Fix CI issue related to event loop and asyncpg (\#1012).
    * Add GitHub Action testing database migrations (\#1010).
    * Use greenlet v3 in `poetry.lock` (\#1044).
* Documentation:
    * Add OAuth2 example endpoints to Web API page (\#1034, \#1038).
* Development:
    * Use poetry 1.7.1 (\#1043).

# 1.3.14 (do not use!)

> **WARNING**: This version introduces a change that is then reverted in 1.4.0,
> namely it sets the `ApplyWorkflow.status` type to `Enum`, when used with
> PostgreSQL. It is recommended to **not** use it, and upgrade to 1.4.0
> directly.

* Make `Dataset.resource_list` an `ordering_list`, ordered by `Resource.id` (\#951).
* Expose `redirect_url` for OAuth clients (\#953).
* Expose JSON Schema for the `ManifestV1` Pydantic model (\#942).
* Improve delete-resource endpoint (\#943).
* Dependencies:
    * Upgrade sqlmodel to 0.0.11 (\#949).
* Testing:
    * Fix bug in local tests with Docker/SLURM (\#948).

# 1.3.13

* Configure sqlite WAL to avoid "database is locked" errors (\#860).
* Dependencies:
    * Add `sqlalchemy[asyncio]` extra, and do not directly require `greenlet` (\#895).
    * Fix `cloudpickle`-version definition in `pyproject.toml` (\#937).
    * Remove obsolete `sqlalchemy_utils` dependency (\#939).
* Testing:
    * Use ubuntu-22 for GitHub CI (\#909).
    * Run GitHub CI both with SQLite and Postgres (\#915).
    * Disable `postgres` service in GitHub action when running tests with SQLite (\#931).
    * Make `test_commands.py` tests stateless, also when running with Postgres (\#917).
* Documentation:
    * Add information about minimal supported SQLite version (\#916).

# 1.3.12

* Project creation:
    * Do not automatically create a dataset upon project creation (\#897).
    * Remove `ProjectCreate.default_dataset_name` attribute (\#897).
* Dataset history:
    * Create a new (**non-nullable**) history column in `Dataset` table (\#898, \#901).
    * Deprecate history handling in `/project/{project_id}/job/{job_id}` endpoint (\#898).
    * Deprecate `HISTORY_LEGACY` (\#898).
* Testing:
    * Remove obsolete fixture `slurm_config` (\#903).

# 1.3.11

This is mainly a bugfix release for the `PermissionError` issue.

* Fix `PermissionError`s in parallel-task metadata aggregation for the SLURM backend (\#893).
* Documentation:
    * Bump `mkdocs-render-swagger-plugin` to 0.1.0 (\#889).
* Testing:
    * Fix `poetry install` command and `poetry` version in GitHub CI (\#889).

# 1.3.10

Warning: updating to this version requires changes to the configuration variable

* Updates to SLURM interface:
    * Remove `sudo`-requiring `ls` calls from `FractalFileWaitThread.check` (\#885);
    * Change default of `FRACTAL_SLURM_POLL_INTERVAL` to 5 seconds (\#885);
    * Rename `FRACTAL_SLURM_OUTPUT_FILE_GRACE_TIME` configuration variables into `FRACTAL_SLURM_ERROR_HANDLING_INTERVAL` (\#885);
    * Remove `FRACTAL_SLURM_KILLWAIT_INTERVAL` variable and corresponding logic (\#885);
    * Remove `_multiple_paths_exist_as_user` helper function (\#885);
    * Review type hints and default values of SLURM-related configuration variables (\#885).
* Dependencies:
    * Update `fastapi` to version `^0.103.0` (\#877);
    * Update `fastapi-users` to version `^12.1.0` (\#877).

# 1.3.9

* Make updated-metadata collection robust for metadiff files consisting of a single `null` value (\#879).
* Automate procedure for publishing package to PyPI (\#881).

# 1.3.8

* Backend runner:
    * Add aggregation logic for parallel-task updated metadata (\#852);
    * Make updated-metadata collection robust for missing files (\#852, \#863).
* Database interface:
* API:
    * Prevent user from bypassing workflow-name constraint via the PATCH endpoint (\#867).
    * Handle error upon task collection, when tasks exist in the database but not on-disk (\#874).
    * Add `_check_project_exists` helper function (\#872).
* Configuration variables:
    * Remove `DEPLOYMENT_TYPE` variable and update `alive` endpoint (\#875);
    * Introduce `Settings.check_db` method, and call it during inline/offline migrations (\#855);
    * Introduce `Settings.check_runner` method (\#875);
    * Fail if `FRACTAL_BACKEND_RUNNER` is `"local"` and `FRACTAL_LOCAL_CONFIG_FILE` is set but missing on-disk (\#875);
    * Clean up `Settings.check` method and improve its coverage (\#875);
* Package, repository, documentation:
    * Change `fractal_server.common` from being a git-submodule to being a regular folder (\#859).
    * Pin documentation dependencies (\#865).
    * Split `app/models/project.py` into two modules for dataset and project (\#871).
    * Revamp documentation on database interface and on the corresponding configuration variables (\#855).


# 1.3.7

* Oauth2-related updates (\#822):
    * Update configuration of OAuth2 clients, to support OIDC/GitHub/Google;
    * Merge `SQLModelBaseOAuthAccount` and `OAuthAccount` models;
    * Update `UserOAuth.oauth_accounts` relationship and fix `list_users` endpoint accordingly;
    * Introduce dummy `UserManager.on_after_login` method;
    * Rename `OAuthClient` into `OAuthClientConfig`;
    * Revamp users-related parts of documentation.

# 1.3.6

* Update `output_dataset.meta` also when workflow execution fails (\#843).
* Improve error message for unknown errors in job execution (\#843).
* Fix log message incorrectly marked as "error" (\#846).

# 1.3.5

* Review structure of dataset history (\#803):
    * Re-define structure for `history` property of `Dataset.meta`;
    * Introduce `"api/v1/project/{project_id}/dataset/{dataset_id}/status/"` endpoint;
    * Introduce `"api/v1/project/{project_id}/dataset/{dataset_id}/export_history/"` endpoint;
    * Move legacy history to `Dataset.meta["HISTORY_LEGACY"]`.
* Make `first_task_index` and `last_task_index` properties of `ApplyWorkflow` required (\#803).
* Add `docs_info` and `docs_link` to Task model (\#814)
* Accept `TaskUpdate.version=None` in task-patch endpoint (\#818).
* Store a copy of the `Workflow` into the optional column `ApplyWorkflow.workflow_dump` at the time of submission (\#804, \#834).
* Prevent execution of multiple jobs with the same output dataset (\#801).
* Transform non-absolute `FRACTAL_TASKS_DIR` into absolute paths, relative to the current working directory (\#825).
* Error handling:
    * Raise an appropriate error if a task command is not executable (\#800).
    * Improve handling of errors raised in `get_slurm_config` (\#800).
* Documentation:
    * Clarify documentation about `SlurmConfig` (\#798).
    * Update documentation configuration and GitHub actions (\#811).
* Tests:
    * Move `tests/test_common.py` into `fractal-common` repository (\#808).
    * Switch to `docker compose` v2 and unpin `pyyaml` version (\#816).

# 1.3.4

* Support execution of a workflow subset (\#784).
* Fix internal server error for invalid `task_id` in `create_workflowtask` endpoint (\#782).
* Improve logging in background task collection (\#776).
* Handle failures in `submit_workflow` without raising errors (\#787).
* Simplify internal function for execution of a list of task (\#780).
* Exclude `common/tests` and other git-related files from build (\#795).
* Remove development dependencies `Pillow` and `pytest-mock` (\#795).
* Remove obsolete folders from `tests/data` folder (\#795).

# 1.3.3

* Pin Pydantic to v1 (\#779).

# 1.3.2

* Add sqlalchemy naming convention for DB constraints, and add `render_as_batch=True` to `do_run_migrations` (\#757).
* Fix bug in job-stop endpoint, due to missing default for `FractalSlurmExecutor.wait_thread.shutdown_file` (\#768, \#769).
* Fix bug upon inserting a task with `meta=None` into a Workflow (\#772).

# 1.3.1

* Fix return value of stop-job endpoint (\#764).
* Expose new GET `WorkflowTask` endpoint (\#762).
* Clean up API modules (\#762):
    * Split workflow/workflowtask modules;
    * Split tasks/task-collection modules.

# 1.3.0

* Refactor user model:
    * Switch from UUID4 to int for IDs (\#660, \#684).
    * Fix many-to-many relationship between users and project (\#660).
    * Rename `Project.user_member_list` into `Project.user_list` (\#660).
    * Add `username` column (\#704).
* Update endpoints (see also [1.2->1.3 upgrade info](../internals/version_upgrades/upgrade_1_2_5_to_1_3_0/) in the documentation):
    * Review endpoint URLs (\#669).
    * Remove foreign keys from payloads (\#669).
* Update `Task` models, task collection and task-related endpoints:
    * Add `version` and `owner` columns to `Task` model (\#704).
    * Set `Task.version` during task collection (\#719).
    * Set `Task.owner` as part of create-task endpoint (\#704).
    * For custom tasks, prepend `owner` to user-provided `source` (\#725).
    * Remove `default_args` from `Tasks` model and from manifest tasks (\#707).
    * Add `args_schema` and `args_schema_version` to `Task` model (\#707).
    * Expose `args_schema` and `args_schema_version` in task POST/PATCH endpoints (\#749).
    * Make `Task.source` task-specific rather than package-specific (\#719).
    * Make `Task.source` unique (\#725).
    * Update `_TaskCollectPip` methods, attributes and properties (\#719).
    * Remove private/public options for task collection (\#704).
    * Improve error message for missing package manifest (\#704).
    * Improve behavior when task-collection folder already exists (\#704).
    * Expose `pinned_package_version` for tasks collection (\#744).
    * Restrict Task editing to superusers and task owners (\#733).
    * Implement `delete_task` endpoint (\#745).
* Update `Workflow` and `WorkflowTask` endpoints:
    * Always merge new `WorkflowTask.args` with defaults from `Task.args_schema`, in `update_workflowtask` endpoint (\#759).
    * Remove `WorkflowTask.overridden_meta` property and on-the-fly overriding of `meta` (\#752).
    * Add warning when exporting workflows which include custom tasks (\#728).
    * When importing a workflow, only use tasks' `source` values, instead of `(source,name)` pairs (\#719).
* Job execution:
    * Add `FractalSlurmExecutor.shutdown` and corresponding endpoint (\#631, \#691, \#696).
    * In `FractalSlurmExecutor`, make `working_dir*` attributes required (\#679).
    * Remove `ApplyWorkflow.overwrite_input` column (\#684, \#694).
    * Make `output_dataset_id` a required argument of apply-workflow endpoint (\#681).
    * Improve error message related to out-of-space disk (\#699).
    * Include timestamp in job working directory, to avoid name clashes (\#756).
* Other updates to endpoints and database:
    * Add `ApplyWorkflow.end_timestamp` column (\#687, \#684).
    * Prevent deletion of a `Workflow`/`Dataset` in relationship with existing `ApplyWorkflow` (\#703).
    * Add project-name uniqueness constraint in project-edit endpoint (\#689).
* Other updates to internal logic:
    * Drop `WorkflowTask.arguments` property and `WorkflowTask.assemble_args` method (\#742).
    * Add test for collection of tasks packages with tasks in a subpackage (\#743).
    * Expose `FRACTAL_CORS_ALLOW_ORIGIN` environment variable (\#688).
    * Expose `FRACTAL_DEFAULT_ADMIN_USERNAME` environment variable (\#751).
* Package and repository:
    * Remove `fastapi-users-db-sqlmodel` dependency (\#660).
    * Make coverage measure more accurate (\#676) and improve coverage (\#678).
    * Require pydantic version to be `>=1.10.8` (\#711, \#713).
    * Include multiple `fractal-common` updates (\#705, \#719).
    * Add test equivalent to `alembic check` (\#722).
    * Update `poetry.lock` to address security alerts (\#723).
    * Remove `sqlmodel` from `fractal-common`, and declare database models with multiple inheritance (\#710).
    * Make email generation more robust in `MockCurrentUser` (\#730).
    * Update `poetry.lock` to `cryptography=41`, to address security alert (\#739).
    * Add `greenlet` as a direct dependency (\#748).
    * Removed tests for `IntegrityError` (\#754).


# 1.2.5

* Fix bug in task collection when using sqlite (\#664, \#673).
* Fix bug in task collection from local package, where package extras were not considered (\#671).
* Improve error handling in workflow-apply endpoint (\#665).
* Fix a bug upon project removal in the presence of project-related jobs (\#666). Note: this removes the `ApplyWorkflow.Project` attribute.

# 1.2.4

* Review setup for database URLs, especially to allow using UNIX-socket connections for postgresql (\#657).

# 1.2.3

* Fix bug that was keeping multiple database conection open (\#649).

# 1.2.2

* Fix bug related to `user_local_exports` in SLURM-backend configuration (\#642).

# 1.2.1

* Fix bug upon creation of first user when using multiple workers (\#632).
* Allow both ports 5173 and 4173 as CORS origins (\#637).

# 1.2.0

* Drop `project.project_dir` and replace it with `user.cache_dir` (\#601).
* Update SLURM backend (\#582, \#612, \#614); this includes (1) combining several tasks in a single SLURM job, and (2) offering more granular sources for SLURM configuration options.
* Expose local user exports in SLURM configuration file (\#625).
* Make local backend rely on custom `FractalThreadPoolExecutor`, where `parallel_tasks_per_job` can affect parallelism (\#626).
* Review logging configuration (\#619, \#623).
* Update to fastapi `0.95` (\#587).
* Minor improvements in dataset-edit endpoint (\#593) and tests (\#589).
* Include test of non-python task (\#594).
* Move dummy tasks from package to tests (\#601).
* Remove deprecated parsl backend (\#607).
* Improve error handling in workflow-import endpoint (\#595).
* Also show logs for successful workflow execution (\#635).

# 1.1.1

* Include `reordered_workflowtask_ids` in workflow-edit endpoint payload, to reorder the task list of a workflow (\#585).

# 1.1.0

* Align with new tasks interface in `fractal-tasks-core>=0.8.0`, and remove `glob_pattern` column from `resource` database table (\#544).
* Drop python 3.8 support (\#527).
* Improve validation of API request payloads (\#545).
* Improve request validation in project-creation endpoint (\#537).
* Update the endpoint to patch a `Task` (\#526).
* Add new project-update endpoint, and relax constraints on `project_dir` in new-project endpoint (\#563).
* Update `DatasetUpdate` schema (\#558 and \#565).
* Fix redundant task-error logs in slurm backend (\#552).
* Improve handling of task-collection errors (\#559).
* If `FRACTAL_BACKEND_RUNNER=slurm`, include some configuration checks at server startup (\#529).
* Fail if `FRACTAL_SLURM_WORKER_PYTHON` has different versions of `fractal-server` or `cloudpickle` (\#533).

# 1.0.8

* Fix handling of parallel-tasks errors in `FractalSlurmExecutor` (\#497).
* Add test for custom tasks (\#500).
* Improve formatting of job logs (\#503).
* Improve error handling in workflow-execution server endpoint (\#515).
* Update `_TaskBase` schema from fractal-common (\#517).

# 1.0.7

* Update endpoints to import/export a workflow (\#495).

# 1.0.6

* Add new endpoints to import/export a workflow (\#490).

# 1.0.5

* Separate workflow-execution folder into two (server- and user-owned) folders, to avoid permission issues (\#475).
* Explicitly pin sqlalchemy to v1 (\#480).

# 1.0.4

* Add new POST endpoint to create new Task (\#486).

# 1.0.3

Missing due to releasing error.

# 1.0.2

* Add `FRACTAL_RUNNER_MAX_TASKS_PER_WORKFLOW` configuration variable (\#469).

# 1.0.1

* Fix bug with environment variable names (\#468).

# 1.0.0

* First release listed in CHANGELOG.<|MERGE_RESOLUTION|>--- conflicted
+++ resolved
@@ -3,12 +3,8 @@
 # Unreleased
 
 * API:
-<<<<<<< HEAD
     * Add validation for `.whl` filaname. (\#2147)
-
-=======
     * Trim whitespaces in `DatasetCreateV2.zarr_dir` (\#2138).
->>>>>>> e3e08910
 
 # 2.10.2
 
