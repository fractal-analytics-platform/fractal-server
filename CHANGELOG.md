**Note**: Numbers like (\#123) point to closed Pull Requests on the fractal-server repository.

<<<<<<< HEAD
# Unreleased

* Configured sqlite WAL to avoid "database is locked" error
=======
# 1.3.11

This is mainly a bugfix release for the `PermissionError` issue.

* Fix `PermissionError`s in parallel-task metadata aggregation for the SLURM backend (\#893).
* Documentation:
    * Bump `mkdocs-render-swagger-plugin` to 0.1.0 (\#889).
* Testing:
    * Fix `poetry install` command and `poetry` version in GitHub CI (\#889).

# 1.3.10

Warning: updating to this version requires changes to the configuration variable

* Updates to SLURM interface:
    * Remove `sudo`-requiring `ls` calls from `FractalFileWaitThread.check` (\#885);
    * Change default of `FRACTAL_SLURM_POLL_INTERVAL` to 5 seconds (\#885);
    * Rename `FRACTAL_SLURM_OUTPUT_FILE_GRACE_TIME` configuration variables into `FRACTAL_SLURM_ERROR_HANDLING_INTERVAL` (\#885);
    * Remove `FRACTAL_SLURM_KILLWAIT_INTERVAL` variable and corresponding logic (\#885);
    * Remove `_multiple_paths_exist_as_user` helper function (\#885);
    * Review type hints and default values of SLURM-related configuration variables (\#885).
* Dependencies:
    * Update `fastapi` to version `^0.103.0` (\#877);
    * Update `fastapi-users` to version `^12.1.0` (\#877).

# 1.3.9

* Make updated-metadata collection robust for metadiff files consisting of a single `null` value (\#879).
* Automate procedure for publishing package to PyPI (\#881).

# 1.3.8

* Backend runner:
    * Add aggregation logic for parallel-task updated metadata (\#852);
    * Make updated-metadata collection robust for missing files (\#852, \#863).
* Database interface:
* API:
    * Prevent user from bypassing workflow-name constraint via the PATCH endpoint (\#867).
    * Handle error upon task collection, when tasks exist in the database but not on-disk (\#874).
    * Add `_check_project_exists` helper function (\#872).
* Configuration variables:
    * Remove `DEPLOYMENT_TYPE` variable and update `alive` endpoint (\#875);
    * Introduce `Settings.check_db` method, and call it during inline/offline migrations (\#855);
    * Introduce `Settings.check_runner` method (\#875);
    * Fail if `FRACTAL_BACKEND_RUNNER` is `"local"` and `FRACTAL_LOCAL_CONFIG_FILE` is set but missing on-disk (\#875);
    * Clean up `Settings.check` method and improve its coverage (\#875);
* Package, repository, documentation:
    * Change `fractal_server.common` from being a git-submodule to being a regular folder (\#859).
    * Pin documentation dependencies (\#865).
    * Split `app/models/project.py` into two modules for dataset and project (\#871).
    * Revamp documentation on database interface and on the corresponding configuration variables (\#855).
>>>>>>> a415bf9c

# 1.3.7

* Oauth2-related updates (\#822):
    * Update configuration of OAuth2 clients, to support OIDC/GitHub/Google;
    * Merge `SQLModelBaseOAuthAccount` and `OAuthAccount` models;
    * Update `UserOAuth.oauth_accounts` relationship and fix `list_users` endpoint accordingly;
    * Introduce dummy `UserManager.on_after_login` method;
    * Rename `OAuthClient` into `OAuthClientConfig`;
    * Revamp users-related parts of documentation.

# 1.3.6

* Update `output_dataset.meta` also when workflow execution fails (\#843).
* Improve error message for unknown errors in job execution (\#843).
* Fix log message incorrectly marked as "error" (\#846).

# 1.3.5

* Review structure of dataset history (\#803):
    * Re-define structure for `history` property of `Dataset.meta`;
    * Introduce `"api/v1/project/{project_id}/dataset/{dataset_id}/status/"` endpoint;
    * Introduce `"api/v1/project/{project_id}/dataset/{dataset_id}/export_history/"` endpoint;
    * Move legacy history to `Dataset.meta["HISTORY_LEGACY"]`.
* Make `first_task_index` and `last_task_index` properties of `ApplyWorkflow` required (\#803).
* Add `docs_info` and `docs_link` to Task model (\#814)
* Accept `TaskUpdate.version=None` in task-patch endpoint (\#818).
* Store a copy of the `Workflow` into the optional column `ApplyWorkflow.workflow_dump` at the time of submission (\#804, \#834).
* Prevent execution of multiple jobs with the same output dataset (\#801).
* Transform non-absolute `FRACTAL_TASKS_DIR` into absolute paths, relative to the current working directory (\#825).
* Error handling:
    * Raise an appropriate error if a task command is not executable (\#800).
    * Improve handling of errors raised in `get_slurm_config` (\#800).
* Documentation:
    * Clarify documentation about `SlurmConfig` (\#798).
    * Update documentation configuration and GitHub actions (\#811).
* Tests:
    * Move `tests/test_common.py` into `fractal-common` repository (\#808).
    * Switch to `docker compose` v2 and unpin `pyyaml` version (\#816).

# 1.3.4

* Support execution of a workflow subset (\#784).
* Fix internal server error for invalid `task_id` in `create_workflowtask` endpoint (\#782).
* Improve logging in background task collection (\#776).
* Handle failures in `submit_workflow` without raising errors (\#787).
* Simplify internal function for execution of a list of task (\#780).
* Exclude `common/tests` and other git-related files from build (\#795).
* Remove development dependencies `Pillow` and `pytest-mock` (\#795).
* Remove obsolete folders from `tests/data` folder (\#795).

# 1.3.3

* Pin Pydantic to v1 (\#779).

# 1.3.2

* Add sqlalchemy naming convention for DB constraints, and add `render_as_batch=True` to `do_run_migrations` (\#757).
* Fix bug in job-stop endpoint, due to missing default for `FractalSlurmExecutor.wait_thread.shutdown_file` (\#768, \#769).
* Fix bug upon inserting a task with `meta=None` into a Workflow (\#772).

# 1.3.1

* Fix return value of stop-job endpoint (\#764).
* Expose new GET `WorkflowTask` endpoint (\#762).
* Clean up API modules (\#762):
    * Split workflow/workflowtask modules;
    * Split tasks/task-collection modules.

# 1.3.0

* Refactor user model:
    * Switch from UUID4 to int for IDs (\#660, \#684).
    * Fix many-to-many relationship between users and project (\#660).
    * Rename `Project.user_member_list` into `Project.user_list` (\#660).
    * Add `username` column (\#704).
* Update endpoints (see also [1.2->1.3 upgrade info](../internals/version_upgrades/upgrade_1_2_5_to_1_3_0/) in the documentation):
    * Review endpoint URLs (\#669).
    * Remove foreign keys from payloads (\#669).
* Update `Task` models, task collection and task-related endpoints:
    * Add `version` and `owner` columns to `Task` model (\#704).
    * Set `Task.version` during task collection (\#719).
    * Set `Task.owner` as part of create-task endpoint (\#704).
    * For custom tasks, prepend `owner` to user-provided `source` (\#725).
    * Remove `default_args` from `Tasks` model and from manifest tasks (\#707).
    * Add `args_schema` and `args_schema_version` to `Task` model (\#707).
    * Expose `args_schema` and `args_schema_version` in task POST/PATCH endpoints (\#749).
    * Make `Task.source` task-specific rather than package-specific (\#719).
    * Make `Task.source` unique (\#725).
    * Update `_TaskCollectPip` methods, attributes and properties (\#719).
    * Remove private/public options for task collection (\#704).
    * Improve error message for missing package manifest (\#704).
    * Improve behavior when task-collection folder already exists (\#704).
    * Expose `pinned_package_version` for tasks collection (\#744).
    * Restrict Task editing to superusers and task owners (\#733).
    * Implement `delete_task` endpoint (\#745).
* Update `Workflow` and `WorkflowTask` endpoints:
    * Always merge new `WorkflowTask.args` with defaults from `Task.args_schema`, in `update_workflowtask` endpoint (\#759).
    * Remove `WorkflowTask.overridden_meta` property and on-the-fly overriding of `meta` (\#752).
    * Add warning when exporting workflows which include custom tasks (\#728).
    * When importing a workflow, only use tasks' `source` values, instead of `(source,name)` pairs (\#719).
* Job execution:
    * Add `FractalSlurmExecutor.shutdown` and corresponding endpoint (\#631, \#691, \#696).
    * In `FractalSlurmExecutor`, make `working_dir*` attributes required (\#679).
    * Remove `ApplyWorkflow.overwrite_input` column (\#684, \#694).
    * Make `output_dataset_id` a required argument of apply-workflow endpoint (\#681).
    * Improve error message related to out-of-space disk (\#699).
    * Include timestamp in job working directory, to avoid name clashes (\#756).
* Other updates to endpoints and database:
    * Add `ApplyWorkflow.end_timestamp` column (\#687, \#684).
    * Prevent deletion of a `Workflow`/`Dataset` in relationship with existing `ApplyWorkflow` (\#703).
    * Add project-name uniqueness constraint in project-edit endpoint (\#689).
* Other updates to internal logic:
    * Drop `WorkflowTask.arguments` property and `WorkflowTask.assemble_args` method (\#742).
    * Add test for collection of tasks packages with tasks in a subpackage (\#743).
    * Expose `FRACTAL_CORS_ALLOW_ORIGIN` environment variable (\#688).
    * Expose `FRACTAL_DEFAULT_ADMIN_USERNAME` environment variable (\#751).
* Package and repository:
    * Remove `fastapi-users-db-sqlmodel` dependency (\#660).
    * Make coverage measure more accurate (\#676) and improve coverage (\#678).
    * Require pydantic version to be `>=1.10.8` (\#711, \#713).
    * Include multiple `fractal-common` updates (\#705, \#719).
    * Add test equivalent to `alembic check` (\#722).
    * Update `poetry.lock` to address security alerts (\#723).
    * Remove `sqlmodel` from `fractal-common`, and declare database models with multiple inheritance (\#710).
    * Make email generation more robust in `MockCurrentUser` (\#730).
    * Update `poetry.lock` to `cryptography=41`, to address security alert (\#739).
    * Add `greenlet` as a direct dependency (\#748).
    * Removed tests for `IntegrityError` (\#754).


# 1.2.5

* Fix bug in task collection when using sqlite (\#664, \#673).
* Fix bug in task collection from local package, where package extras were not considered (\#671).
* Improve error handling in workflow-apply endpoint (\#665).
* Fix a bug upon project removal in the presence of project-related jobs (\#666). Note: this removes the `ApplyWorkflow.Project` attribute.

# 1.2.4

* Review setup for database URLs, especially to allow using UNIX-socket connections for postgresl (\#657).

# 1.2.3

* Fix bug that was keeping multiple database conection open (\#649).

# 1.2.2

* Fix bug related to `user_local_exports` in SLURM-backend configuration (\#642).

# 1.2.1

* Fix bug upon creation of first user when using multiple workers (\#632).
* Allow both ports 5173 and 4173 as CORS origins (\#637).

# 1.2.0

* Drop `project.project_dir` and replace it with `user.cache_dir` (\#601).
* Update SLURM backend (\#582, \#612, \#614); this includes (1) combining several tasks in a single SLURM job, and (2) offering more granular sources for SLURM configuration options.
* Expose local user exports in SLURM configuration file (\#625).
* Make local backend rely on custom `FractalThreadPoolExecutor`, where `parallel_tasks_per_job` can affect parallelism (\#626).
* Review logging configuration (\#619, \#623).
* Update to fastapi `0.95` (\#587).
* Minor improvements in dataset-edit endpoint (\#593) and tests (\#589).
* Include test of non-python task (\#594).
* Move dummy tasks from package to tests (\#601).
* Remove deprecated parsl backend (\#607).
* Improve error handling in workflow-import endpoint (\#595).
* Also show logs for successful workflow execution (\#635).

# 1.1.1

* Include `reordered_workflowtask_ids` in workflow-edit endpoint payload, to reorder the task list of a workflow (\#585).

# 1.1.0

* Align with new tasks interface in `fractal-tasks-core>=0.8.0`, and remove `glob_pattern` column from `resource` database table (\#544).
* Drop python 3.8 support (\#527).
* Improve validation of API request payloads (\#545).
* Improve request validation in project-creation endpoint (\#537).
* Update the endpoint to patch a `Task` (\#526).
* Add new project-update endpoint, and relax constraints on `project_dir` in new-project endpoint (\#563).
* Update `DatasetUpdate` schema (\#558 and \#565).
* Fix redundant task-error logs in slurm backend (\#552).
* Improve handling of task-collection errors (\#559).
* If `FRACTAL_BACKEND_RUNNER=slurm`, include some configuration checks at server startup (\#529).
* Fail if `FRACTAL_SLURM_WORKER_PYTHON` has different versions of `fractal-server` or `cloudpickle` (\#533).

# 1.0.8

* Fix handling of parallel-tasks errors in `FractalSlurmExecutor` (\#497).
* Add test for custom tasks (\#500).
* Improve formatting of job logs (\#503).
* Improve error handling in workflow-execution server endpoint (\#515).
* Update `_TaskBase` schema from fractal-common (\#517).

# 1.0.7

* Update endpoints to import/export a workflow (\#495).

# 1.0.6

* Add new endpoints to import/export a workflow (\#490).

# 1.0.5

* Separate workflow-execution folder into two (server- and user-owned) folders, to avoid permission issues (\#475).
* Explicitly pin sqlalchemy to v1 (\#480).

# 1.0.4

* Add new POST endpoint to create new Task (\#486).

# 1.0.3

Missing due to releasing error.

# 1.0.2

* Add `FRACTAL_RUNNER_MAX_TASKS_PER_WORKFLOW` configuration variable (\#469).

# 1.0.1

* Fix bug with environment variable names (\#468).

# 1.0.0

* First release listed in CHANGELOG.<|MERGE_RESOLUTION|>--- conflicted
+++ resolved
@@ -1,10 +1,9 @@
 **Note**: Numbers like (\#123) point to closed Pull Requests on the fractal-server repository.
 
-<<<<<<< HEAD
 # Unreleased
 
 * Configured sqlite WAL to avoid "database is locked" error
-=======
+
 # 1.3.11
 
 This is mainly a bugfix release for the `PermissionError` issue.
@@ -56,7 +55,7 @@
     * Pin documentation dependencies (\#865).
     * Split `app/models/project.py` into two modules for dataset and project (\#871).
     * Revamp documentation on database interface and on the corresponding configuration variables (\#855).
->>>>>>> a415bf9c
+
 
 # 1.3.7
 
