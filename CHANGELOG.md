**Note**: Numbers like (\#1234) point to closed Pull Requests on the fractal-server repository.

# 2.14.2 (Unreleased)

<<<<<<< HEAD
* API:
    * Handle unaccessible `python_interpreter` or `package_root` in custom task collection  (\#2536).
=======
* Runner:
    * Handle exceptions in post-task-execution runner code (\#2543).
>>>>>>> 22f040ac

# 2.14.1

* API:
    * Add `POST /project/{project_id}/dataset/{dataset_id}/images/non-processed/` endpoint (\#2524, \#2533).
* Runner:
    * Do not create temporary output-pickle files (\#2538).
    * Set logging level to `DEBUG` within `compress_folder` and `extract_archive` modules (\#2538).
    * Transform job-error log into warning (\#2538).
    * Drop `FRACTAL_SLURM_INTERVAL_BEFORE_RETRIEVAL` (\#2525, \#2531).
    * Increase `MAX_NUM_THREADS` from 4 to 12 (\#2520).
    * Support re-deriving an existing image with a non-trivial `origin` (\#2527).
* Testing:
    * Adopt ubuntu24 containers for CI (\#2530).
    * Do not run Python3.11 container CI for PRs, but only for merges (\#2519).
    * Add mock wheel file and update assertion for pip 25.1 (\#2523).
    * Optimize `test_reactivate_local_fail` (\#2511).
    * Replace `fractal-tasks-core` with `testing-tasks-mock` in tests (\#2511).
    * Improve flaky test (\#2513).

# 2.14.0

This release mostly concerns the new database/runner integration in view of
providing more granular history/status information. This includes a full
overhaul of the runner.

* API:
    * Add all new status endpoints.
    * Add `GET /job/latest/` endpoint (\#2389).
    * Make request body required for `replace-task` endpoint (\#2355).
    * Introduce shared tools for pagination.
    * Remove `valstr` validator and introduce `NonEmptyString` in schemas (\#2352).
* Database
    * New tables `HistoryRun`, `HistoryUnit` and `HistoryImageCache` tables.
    * Drop attribute/type filters from dataset table.
    * Add `type_filters` column to job table.
    * Use `ondelete` flag in place of custom DELETE-endpoint logics.
* Runner
    * Full overhaul of runners. Among the large number of changes, this includes:
        * Fully drop the `concurrent.futures` interface.
        * Fully drop the multithreaded nature of SLURM runners, in favor of a more linear submission/retrieval flow.
        * New `BaseRunner`, `LocalRunner`, `BaseSlurmRunner`, `SlurmSSHRunner` and `SlurmSudoRunner` objects.
        * The two SLURM runners now share a large part of base logic.
        * Database updates to `HistoryRun`, `HistoryUnit` and `HistoryImageCache` tables.
        * We do not fill `Dataset.history` any more.
* Task lifecycle:
    * Drop hard-coded use of `--no-cache-dir` for `pip install` command (\#2357).
* App:
    * Obfuscate sensitive information from settings using `SecretStr` (\#2333).
    * Drop `FRACTAL_RUNNER_TASKS_INCLUDE_IMAGE` obsolete configuration variable (\#2359).
* Testing:
    * Use `fractal-task-tools` to build `fractal-tasks-mock` manifest (\#2374).
* Development:
    * Add `codespell` to precommit (\#2358).
    * Drop obsolete `examples` folder (\#2405).


# 2.13.1

* API:
    * Add `AccountingRecord` and `AccountingRecordSlurm` tables (\#2267).
    * Add `/admin/v2/impersonate` endpoint (\#2280).
    * Replace `_raise_if_naive_datetime` with `AwareDatetime` (\#2283).
* Database:
    * Add `/admin/v2/accounting/` and `/admin/v2/accounting/slurm/` endpoints (\#2267).
* Runner:
    * Populate `AccountingRecord` from runner (\#2267).
* App:
    * Review configuration variables for email-sending (\#2269).
    * Reduce error-level log records(\#2282).
* Testing:
    * Drop obsolete files/folders from `tests/data` (\#2281).
* Dependencies:
    * Bump `httpx` to version `0.28.*` (\#2284).

# 2.13.0

With this release we switch to Pydantic v2.

* Runner:
    * Deprecate `FRACTAL_BACKEND_RUNNER="local_experimental"` (\#2273).
    * Fully replace `clusterfutures` classes with custom ones (\#2272).
* Dependencies:
    * Bump `pydantic` to v2 (\#2270).
    * Drop `clusterfutures` dependency (\#2272).
    * Drop `psutil` dependency (\#2273).
    * Bump `cryptography` to version `44.0.*` (\#2274).
    * Bump `sqlmodel` to version `0.0.22` (\#2275).
    * Bump `packaging` to version `24.*.*` (\#2275).
    * Bump `cloudpickle` to version `3.1.*` (\#2275).
    * Bump `uvicorn-workers` to version `0.3.0` (\#2275).
    * Bump `gunicorn` to version `23.*.*` (\#2275).
    * Bump `httpx` to version `0.27.*` (\#2275).

# 2.12.1

> Note: this version requires a manual update of email-related configuration variables.

* API:
    * Deprecate `use_dataset_filters` query parameter for `/project/{project_id}/dataset/{dataset_id}/images/query/` (\#2231).
* App:
    * Add fractal-server version to logs (\#2228).
    * Review configuration variables for email-sending (\#2241).
* Database:
    * Remove `run_migrations_offline` from `env.py` and make `run_migrations_online` sync (\#2239).
* Task lifecycle:
    * Reset logger handlers upon success of a background lifecycle operation, to avoid open file descriptors (\#2256).
* Runner
    * Sudo/SLURM executor checks the fractal-server version using `FRACTAL_SLURM_WORKER_PYTHON` config variable, if set (\#2240).
    * Add `uname -n` to SLURM submission scripts (\#2247).
    * Handle `_COMPONENT_KEY_`-related errors in sudo/SLURM executor, to simplify testing (\#2245).
    * Drop obsolete `SlurmJob.workflow_task_file_prefix` for both SSH/sudo executors (\#2245).
    * Drop obsolete `keep_pickle_files` attribute from slurm executors (\#2246).
* Dependencies:
    * Bump `uvicorn` version (\#2242).
* Testing:
    * Improve testing of sudo-Slurm executor (\#2245, \#2246).
    * Introduce `container` pytest marker (\#2249).
    * Split CI GitHub Actions in three jobs: API, not API and Containers (\#2249).

# 2.12.0

> WARNING: The database schema update introduced via this version is non-reversible.

* API:
    * Drop V1 endpoints (\#2230).
* Database:
    * Drop V1 tables (\#2230).
* Runner:
    * Drop V1 runners (\#2230).
* Testing:
    * Drop V1 tests (\#2230).
    *  Update V2 tests to keep coverage stable (\#2230).


# 2.11.1

* Database
    * Drop columns `DatasetV2.filters` and `WorkflowTaskV2.input_filters` (\#2232).

# 2.11.0

This version revamps the filters data structure, and it introduces complex attribute filters.

> Note: This release requires running `fractalctl update-db-data`.
> Some legacy columns will be removed from the database, either as part of
> the `2.11.0` data-migration or as part of the `2.11.1` schema migration.
> Please make sure you have a database dump.

* API:
    * Align API with new database schemas for filters-related columns (\#2168, \#2196, \#2202).
    * Support importing workflows or datasets with legacy (pre-`2.11.0`) filters-related fields (\#2185, \#2227).
    * Avoid blocking operations from the download-job-logs endpoint, when the zip archive of a running job is requested (\#2225).
    * Update and simplify `/api/v2/project/{project_id}/status/`, dropping use of temporary job files (\#2169).
    * Add new (experimental) `/project/{project_id}/workflow/{workflow_id}/type-filters-flow/` endpoint (\#2208).
* Database:
    * Update table schemas for all filters-related columns:
        * Always handle attribute- and type-filters in different columns (\#2168).
        * Update attribute-filter-values type from scalar to list (\#2168, \#2196).
        * Deprecate attribute filters for `WorkflowTaskV2` (\#2168).
        * Add attribute filters to `JobV2` (\#2168).
    * `2.11.0` data-migration script (\#2168, \#2202, \#2208, \#2209).
* Runner:
    * Introduce database writes in runner component, to replace the use of temporary files (\#2169).
    * Use `TaskV2.input_types` for filtering, rather than validation (\#2191, \#2196).
    * Make job-execution background-task function sync, to make it transparent that it runs on a thread (\#2220).
    * Remove all filters from `TaskOutput` (\#2190).
* Task Collection:
    * Improve logs handling for failed task collections (\#2192)
* Testing:
    * Speed up CI by splitting it into more jobs (\#2210).

# 2.10.6

* Task lifecycle:
    * Use unique logger names for task-lifecycle operations (\#2204).

# 2.10.5

* App:
    * Add missing space in "To" field for email settings (\#2173).
* Testing:
    * Improve configuration for coverage GitHub Action step (\#2175).
    * Add `persist-credentials: false` to `actions/checkout@v4` GitHub Action steps (\#2176).
* Dependencies:
    * Require `bumpver>2024.0` (\#2179).


# 2.10.4

* Switch to poetry v2 (\#2165).
* Require Python <3.13 (\#2165).

# 2.10.3

Note: this version fixes a bug introduced in version 2.10.1.

* API:
    * Fix bug in `POST /api/v2/project/{p_id}/workflow/{w_id}/wftask/replace-task/` endpoint (\#2163).
    * Add validation for `.whl` filename (\#2147).
    * Trim whitespaces in `DatasetCreateV2.zarr_dir` (\#2138).
    * Support sending emails upon new OAuth signup (\#2150).
* App:
    * Introduce configuration for email settings (\#2150).
* Command-line interface:
    * Add `fractalctl email-settings` (\#2150).
* Dependencies:
    * Add direct dependency on `cryptography` (\#2150).
* Testing:
    * Introduce `mailpit`-based end-to-end test of email sending (\#2150).

# 2.10.2

* App:
    * Add `FRACTAL_PIP_CACHE_DIR` configuration variable (\#2141).
* Tasks life cycle:
    * Prevent deactivation of task groups with `"github.com"` in pip-freeze information (\#2144).
* Runner:
    * Handle early shutdown for sudo SLURM executor (\#2132).
    * Fix repeated setting of `timestamp_ended` in task-group reactivation (\#2140).

# 2.10.1

* API:
    * Add `POST /api/v2/project/{p_id}/workflow/{w_id}/wftask/replace-task/` endpoint (\#2129).
* Testing:
    * Use system postgresql in GitHub actions, rather than independent container (\#2199).

# 2.10.0

* API:
    * Major update of `POST /api/v2/task/collect/pip/`, to support wheel-file upload (\#2113).
* Testing:
    * Add test of private task collection (\#2126).

# 2.9.2

* API
    * Remove `cache_dir` and use `project_dir/.fractal_cache` (\#2121).
* Docs
    * Improve docstrings and reduce mkdocs warnings (\#2122).

# 2.9.1

* Task collection:
    * Fix bug in wheel-based SSH task-collection (\#2119).
* Testing:
    * Re-include a specific test previously skipped for Python 3.12 (\#2114).
    * Add metadata to `fractal-tasks-mock` package (\#2117).
* Docs:
    * Add info about working versions.

# 2.9.0

> WARNING 1: This version drops support for sqlite, and removes the
> configuration variables `DB_ENGINE` and `SQLITE_PATH`.

> WARNING 2: This version removes the `CollectionStateV2` database table.
> Make sure you have a database dump before running `fractalctl set-db`, since this operation cannot be undone.

* API
    * Remove `GET /api/v2/task/collect/{state_id}/` endpoint (\#2010).
    * Remove `active` property from `PATCH /api/v2/task-group/{task_group_id}/` (\#2033).
    * Add `GET /api/v2/task-group/activity/` endpoint (\#2005, \#2027).
    * Add `GET /api/v2/task-group/activity/{task_group_activity_id}/` endpoint (\#2005).
    * Add `GET /admin/v2/task-group/activity/` endpoint (\#2005, \#2027).
    * Add `POST /api/v2/task-group/{task_group_id}/{deactivate|reactivate}` endpoints (\#2033, \#2066, \#2078).
    * Add `POST /admin/v2/task-group/{task_group_id}/{deactivate|reactivate}` endpoints (\#2062, \#2078).
    * Remove `GET /auth/current-user/viewer-paths/` (\#2096).
    * Add `GET /auth/current-user/allowed-viewer-paths/`, with logic for `fractal-vizarr-viewer` authorization (\#2096).
    * Add `category`, `modality` and `author` query parameters to `GET /admin/v2/task/` (\#2102).
    * Add `POST /auth/group/{group_id}/add-user/{user_id}/` (\#2101).
    * Add `POST /auth/group/{group_id}/remove-user/{user_id}/` (\#2101, \#2111).
    * Add `POST /auth/users/{user_id}/set-groups/` (\#2106).
    * Remove `new_user_ids` property from `PATCH /auth/group/{group_id}/` (\#2101).
    * Remove `new_group_ids` property from `PATCH /auth/users/{user_id}/` (\#2106).
    * Internals:
      * Fix bug in `_get_collection_task_group_activity_status_message` (\#2047).
      * Remove `valutc` validator for timestamps from API schemas, since it does not match with `psycopg3` behavior (\#2064).
      * Add query parameters `timestamp_last_used_{min|max}` to `GET /admin/v2/task-group/` (\#2061).
      * Remove `_convert_to_db_timestamp` and add `_raise_if_naive_datetime`: now API only accepts timezone-aware datetimes as query parameters (\#2068).
      * Remove `_encode_as_utc`: now timestamps are serialized in JSONs with their own timezone (\#2081).
* Database
    * Drop support for sqlite, and remove the `DB_ENGINE` and `SQLITE_PATH` configuration variables (\#2052).
    * Add `TaskGroupActivityV2` table (\#2005).
    * Drop `CollectionStateV2` table (\#2010).
    * Add `TaskGroupV2.pip_freeze` nullable column (\#2017).
    * Add  `venv_size_in_kB` and `venv_file_number` to `TaskGroupV2` (\#2034).
    * Add `TaskGroupV2.timestamp_last_used` column, updated on job submission (\#2049, \#2061, \#2086).
* Task-lifecycle internals:
    * Refactor task collection and database-session management in background tasks (\#2030).
    * Update `TaskGroupActivityV2` objects (\#2005).
    * Update filename and path for task-collection scripts (\#2008).
    * Copy wheel file into `task_group.path` and update `task_group.wheel_path`, for local task collection (\#2020).
    * Set `TaskGroupActivityV2.timestamp_ended` when collections terminate (\#2026).
    * Refactor bash templates and add `install_from_freeze.sh` (\#2029).
    * Introduce background operations for _local_ reactivate/deactivate (\#2033).
    * Introduce background operations for _SSH_ reactivate/deactivate (\#2066).
    * Fix escaping of newlines within f-strings, in logs (\#2028).
    * Improve handling of task groups created before 2.9.0 (\#2050).
    * Add `TaskGroupCreateV2Strict` for task collections (\#2080).
    * Always create `script_dir_remote` in SSH lifecycle background tasks (\#2089).
    * Postpone setting `active=False` in task-group deactivation to after all preliminary checks (\#2100).
* Runner:
    * Improve error handling in `_zip_folder_to_file_and_remove` (\#2057).
    * Improve error handling in `FractalSlurmSSHExecutor` `handshake` method (\#2083).
    * Use the "spawn" start method for the multiprocessing context, for the `ProcessPoolExecutor`-based runner (\#2084).
    * Extract common functionalities from SLURM/sudo and SLURM/SSH executors (\#2107).
* SSH internals:
    * Add `FractalSSH.remote_exists` method (\#2008).
    * Drop `FractalSSH.{_get,_put}` wrappers of `SFTPClient` methods (\#2077).
    * Try re-opening the connection in `FractalSSH.check_connection` when an error occurs (\#2035).
    * Move `NoValidConnectionError` exception handling into `FractalSSH.log_and_raise` method (\#2070).
    * Improve closed-socket testing (\#2076).
* App:
   * Add `FRACTAL_VIEWER_AUTHORIZATION_SCHEME` and `FRACTAL_VIEWER_BASE_FOLDER` configuration variables (\#2096).
* Testing:
    * Drop `fetch-depth` from `checkout` in GitHub actions (\#2039).
* Scripts:
    * Introduce `scripts/export_v1_workflows.py` (\#2043).
* Dependencies:
    * Remove `passlib` dependency (\#2112).
    * Bump `fastapi-users` to v14, which includes switch to `pwdlib` (\#2112).

# 2.8.1

* API:
    * Validate all user-provided strings that end up in pip-install commands (\#2003).

# 2.8.0

* Task collection
    * Now both the local and SSH versions of the task collection use the bash templates (\#1980).
    * Update task-collections database logs incrementally (\#1980).
    * Add `TaskGroupV2.pinned_package_versions_string` property (\#1980).
    * Support pinned-package versions for SSH task collection (\#1980).
    * Now `pip install` uses `--no-cache` (\#1980).
* API
    * Deprecate the `verbose` query parameter in `GET /api/v2/task/collect/{state_id}/` (\#1980).
    * Add `project_dir` attribute to `UserSettings` (\#1990).
    * Set a default for `DatasetV2.zarr_dir` (\#1990).
    * Combine the `args_schema_parallel` and `args_schema_non_parallel` query parameters in `GET /api/v2/task/` into a single parameter `args_schema` (\#1998).

# 2.7.1

> WARNING: As of this version, all extras for `pip install` are deprecated and
> the corresponding dependencies become required.

* Database:
    * Drop `TaskV2.owner` column (\#1977).
    * Make `TaskV2.taskgroupv2_id` column required (\#1977).
* Dependencies:
    * Make `psycopg[binary]` dependency required, and drop `postgres-pyscopg-binary` extra (\#1970).
    * Make `gunicorn` dependency required, and drop `gunicorn` extra (\#1970).
* Testing:
    * Switch from SQLite to Postgres in the OAuth Github action (\#1981).

# 2.7.0

> WARNING: This release comes with several specific notes:
>
> 1. It requires running `fractalctl update-db-data` (after `fractalctl set-db`).
> 2. When running `fractalctl update-db-data`, the environment variable
>    `FRACTAL_V27_DEFAULT_USER_EMAIL` must be set, e.g. as in
>    `FRACTAL_V27_DEFAULT_USER_EMAIL=admin@fractal.yx fractalctl
>    update-db-data`. This user must exist, and they will own all
>    previously-common tasks/task-groups.
> 3. The pip extra `postgres` is deprecated, in favor of `postgres-psycopg-binary`.
> 4. The configuration variable `DB_ENGINE="postgres"` is deprecated, in favor of `DB_ENGINE="postgres-psycopg"`.
> 5. Python3.9 is deprecated.

* API:
    * Users and user groups:
        * Replace `UserRead.group_names` and `UserRead.group_ids` with `UserRead.group_ids_names` ordered list (\#1844, \#1850).
        * Deprecate `GET /auth/group-names/` (\#1844).
        * Add `DELETE /auth/group/{id}/` endpoint (\#1885).
        * Add `PATCH auth/group/{group_id}/user-settings/` bulk endpoint (\#1936).
    * Task groups:
        * Introduce `/api/v2/task-group/` routes (\#1817, \#1847, \#1852, \#1856, \#1943).
        * Respond with 422 error when any task-creating endpoint would break a non-duplication constraint (\#1861).
        * Enforce non-duplication constraints on `TaskGroupV2` (\#1865).
        * Fix non-duplication check in `PATCH /api/v2/task-group/{id}/` (\#1911).
        * Add cascade operations to `DELETE /api/v2/task-group/{task_group_id}/` and to `DELETE /admin/v2/task-group/{task_group_id}/` (\#1867).
        * Expand use and validators for `TaskGroupCreateV2` schema (\#1861).
        * Do not process task `source`s in task/task-group CRUD operations (\#1861).
        * Do not process task `owner`s in task/task-group CRUD operations (\#1861).
    * Tasks:
        * Drop `TaskCreateV2.source` (\#1909).
        * Drop `TaskUpdateV2.version` (\#1905).
        * Revamp access-control for `/api/v2/task/` endpoints, based on task-group attributes (\#1817).
        * Update `/api/v2/task/` endpoints and schemas with new task attributes (\#1856).
        * Forbid changing `TaskV2.name` (\#1925).
    * Task collection:
        * Improve preliminary checks in task-collection endpoints (\#1861).
        * Refactor split between task-collection endpoints and background tasks (\#1861).
        * Create `TaskGroupV2` object within task-collection endpoints (\#1861).
        * Fix response of task-collection endpoint (\#1902).
        * Automatically discover PyPI package version if missing or invalid (\#1858, \#1861, \#1902).
        * Use appropriate log-file path in collection-status endpoint (\#1902).
        * Add task `authors` to manifest schema (\#1856).
        * Do not use `source` for custom task collection (\#1893).
        * Rename custom-task-collection request-body field from `source` to `label` (\#1896).
        * Improve error messages from task collection (\#1913).
        * Forbid non-unique task names in `ManifestV2` (\#1925).
    * Workflows and workflow tasks:
        * Introduce additional checks in POST-workflowtask endpoint, concerning non-active or non-accessible tasks (\#1817).
        * Introduce additional intormation in GET-workflow endpoint, concerning non-active or non-accessible tasks (\#1817).
        * Introduce additional intormation in PATCH-workflow endpoint, concerning non-active or non-accessible tasks (\#1868, \#1869).
        * Stop logging warnings for non-common tasks in workflow export (\#1893).
        * Drop `WorkflowTaskCreateV2.order` (\#1906).
        * Update endpoints for workflow import/export  (\#1925, \#1939, \#1960).
    * Datasets:
        * Remove `TaskDumpV2.owner` attribute (\#1909).
    * Jobs:
        * Prevent job submission if includes non-active or non-accessible tasks (\#1817).
        * Remove rate limit for `POST /project/{project_id}/job/submit/` (\#1944).
    * Admin:
        * Remove `owner` from `GET admin/v2/task/` (\#1909).
        * Deprecate `kind` query parameter for `/admin/v2/task/` (\#1893).
        * Add `origin` and `pkg_name` query parameters to `GET /admin/v2/task-group/` (\#1979).
    * Schemas:
        * Forbid extras in `TaskCollectPipV2` (\#1891).
        * Forbid extras in all Create/Update/Import schemas (\#1895).
        * Deprecate internal `TaskCollectPip` schema in favor of `TaskGroupV2` (\#1861).
* Database:
    * Introduce `TaskGroupV2` table (\#1817, \#1856).
    * Add  `timestamp_created` column to `LinkUserGroup` table (\#1850).
    * Add `TaskV2` attributes `authors`, `tags`, `category` and `modality` (\#1856).
    * Add `update-db-data` script (\#1820, \#1888).
    * Add `taskgroupv2_id` foreign key to `CollectionStateV2` (\#1867).
    * Make `TaskV2.source` nullable and drop its uniqueness constraint (\#1861).
    * Add `TaskGroupV2` columns `wheel_path`, `pinned_package_versions` (\#1861).
    * Clean up `alembic` migration scripts (\#1894).
    * Verify task-group non-duplication constraint in `2.7.0` data-migration script (\#1927).
    * Normalize `pkg_name` in `2.7.0` data-migration script (\#1930).
    * Deprecate `DB_ENGINE="postgres"` configuration variable (\#1946).
* Runner:
    * Do not create local folders with 755 permissions unless `FRACTAL_BACKEND_RUNNER="slurm"` (\#1923).
    * Fix bug of SSH/SFTP commands not acquiring lock (\#1949).
    * Fix bug of unhandled exception in SSH/SLURM executor (\#1963).
    * Always remove task-subfolder compressed archive (\#1949).
* Task collection:
    * Create base directory (in SSH mode), if missing (\#1949).
    * Fix bug of SSH/SFTP commands not acquiring lock (\#1949).
* SSH:
    * Improve logging for SSH-connection-locking flow (\#1949).
    * Introduce `FractalSSH.fetch_file` and `FractalSSH.read_remote_json_file` (\#1949).
    * Use `paramiko.sftp_client.SFTPClient` methods directly rathen than `fabric` wrappers (\#1949).
    * Disable prefetching for `SFTPClient.get` (\#1949).
* Internal:
    * Update `_create_first_group` so that it only searches for `UserGroups` with a given name (\#1964).
* Dependencies:
    * Bump fastapi to `0.115` (\#1942).
    * Remove pip extra `postgres`, corresponding to `psycopg2+asyncpg` (\#1946).
    * Deprecate python3.9 (\#1946).
* Testing:
    * Benchmark `GET /api/v2/task-group/` (\#1922).
    * Use new `ubuntu22-slurm-multipy` image, with Python3.12 and with Python-version specific venvs (\#1946, #1969).
    * Get `DB_ENGINE` variable from `os.environ` rather than from installed packages (\#1968).

# 2.6.4

* Database
    * Fix use of naming convention for database schema-migration scripts (\#1819).
* Testing:
    * Test `alembic downgrade base` (\#1819).
    * Add `GET /api/v2/task/` to benchmarks (\#1825).

# 2.6.3

* API:
    * Introduce `GET /auth/current-user/viewer-paths/` endpoint (\#1816).
    * Add `viewer_paths` attribute to `UserGroup` endpoints (\#1816).
* Database:
    * Add  `viewer_paths` column to `UserGroup` table (\#1816).
* Runner:
    * Anticipate `wait_thread.shutdown_callback` assignment in `FractalSlurmExecutor`, to avoid an uncaught exception (\#1815).

# 2.6.2

* Allow setting `UserSettings` attributes to `None` in standard/strict PATCH endpoints (\#1814).

# 2.6.1

* App (internal):
    * Remove `FRACTAL_SLURM_SSH_HOST`, `FRACTAL_SLURM_SSH_USER`, `FRACTAL_SLURM_SSH_PRIVATE_KEY_PATH` and `FRACTAL_SLURM_SSH_WORKING_BASE_DIR` from `Settings`  (\#1804).
* Database:
    * Drop `slurm_user`, `slurm_accounts` and `cache_dir` columns from `UserOAuth` (\#1804)

# 2.6.0

> WARNING: This release requires running `fractalctl update-db-data` (after `fractalctl set-db`).

* API:
    * Introduce user-settings API, in `/auth/users/{user_id}/settings/` and `/auth/current-user/settings/` (\#1778, \#1807).
    * Add the creation of empty settings to `UserManager.on_after_register` hook (\#1778).
    * Remove deprecated user's attributes (`slurm_user`, `cache_dir`, `slurm_accounts`) from API, in favor of new `UserSetting` ones (\#1778).
    * Validate user settings in endpoints that rely on them (\#1778).
    * Propagate user settings to background tasks when needed (\#1778).
* Database:
    * Introduce new `user_settings` table, and link it to `user_oauth` (\#1778).
* Internal:
   * Remove redundant string validation in `FractalSSH.remove_folder` and `TaskCollectCustomV2` (\#1810).
   * Make `validate_cmd` more strict about non-string arguments (\#1810).


# 2.5.2

* App:
    * Replace `fractal_ssh` attribute with `fractal_ssh_list`, in `app.state` (\#1790).
    * Move creation of SSH connections from app startup to endpoints (\#1790).
* Internal
    * Introduce `FractalSSHList`, in view of support for multiple SSH/Slurm service users (\#1790).
    * Make `FractalSSH.close()` more aggressively close `Transport` attribute (\#1790).
    * Set `look_for_keys=False` for paramiko/fabric connection (\#1790).
* Testing:
    * Add fixture to always test that threads do not accumulate during tests (\#1790).

# 2.5.1

* API:
    * Make `WorkflowTaskDumpV2` attributes `task_id` and `task` optional (\#1784).
    * Add validation for user-provided strings that execute commands with subprocess or remote-shell (\#1767).
* Runner and task collection:
    * Validate commands before running them via `subprocess` or `fabric` (\#1767).

# 2.5.0

> WARNING: This release has a minor API bug when displaying a V2 dataset with a history that contains legacy tasks. It's recommended to update to 2.5.1.

This release removes support for including V1 tasks in V2 workflows. This comes
with changes to the database (data and metadata), to the API, and to the V2
runner.

* Runner:
    * Deprecate running v1 tasks within v2 workflows (\#1721).
* Database:
    * Remove `Task.is_v2_compatible` column (\#1721).
    * For table `WorkflowTaskV2`, drop `is_legacy_task` and `task_legacy_id` columns, remove `task_legacy` ORM attribute, make `task_id` required, make `task` required (\#1721).
* API:
    * Drop v1-v2-task-compatibility admin endpoint (\#1721).
    * Drop `/task-legacy/` endpoint (\#1721).
    * Remove legacy task code branches from `WorkflowTaskV2` CRUD endpoints (\#1721).
    * Add OAuth accounts info to `UserRead` at `.oauth_accounts` (\#1765).
* Testing:
    * Improve OAuth Github Action to test OAuth account flow (\#1765).

# 2.4.2

* App:
    * Improve logging in `fractalctl set-db` (\#1764).
* Runner:
    * Add `--set-home` to `sudo -u` impersonation command, to fix Ubuntu18 behavior (\#1762).
* Testing:
    * Start tests of migrations from valid v2.4.0 database (\#1764).

# 2.4.1

This is mainly a bugfix release, re-implementing a check that was removed in 2.4.0.

* API:
    * Re-introduce check for existing-user-email in `PATCH /auth/users/{id}/` (\#1760).

# 2.4.0

This release introduces support for user groups, but without linking it to any
access-control rules (which will be introduced later).

> NOTE: This release requires running the `fractalctl update-db-data` script.

* App:
    * Move creation of first user from application startup into `fractalctl set-db` command (\#1738, \#1748).
    * Add creation of default user group into `fractalctl set-db` command (\#1738).
    * Create `update-db-script` for current version, that adds all users to default group (\#1738).
* API:
    * Added `/auth/group/` and `/auth/group-names/` routers (\#1738, \#1752).
    * Implement `/auth/users/{id}/` POST/PATCH routes in `fractal-server` (\#1738, \#1747, \#1752).
    * Introduce `UserUpdateWithNewGroupIds` schema for `PATCH /auth/users/{id}/` (\#1747, \#1752).
    * Add `UserManager.on_after_register` hook to add new users to default user group (\#1738).
* Database:
    * Added new `usergroup` and `linkusergroup` tables (\#1738).
* Internal
    * Refactored `fractal_server.app.auth` and `fractal_server.app.security` (\#1738)/
    * Export all relevant modules in `app.models`, since it matters e.g. for `autogenerate`-ing migration scripts (\#1738).
* Testing
    * Add `UserGroup` validation to `scripts/validate_db_data_with_read_schemas.py` (\#1746).


# 2.3.11

* SSH runner:
    * Move remote-folder creation from `submit_workflow` to more specific `_process_workflow` (\#1728).
* Benchmarks:
    * Add `GET /auth/token/login/` to tested endpoints (\#1720).
* Testing:
    * Update GitHub actions `upload-artifact` and `download-artifact` to `v4` (\#1725).

# 2.3.10

* Fix minor bug in zipping-job logging (\#1716).

# 2.3.9

* Add logging for zipping-job-folder operations (\#1714).

# 2.3.8

> NOTE: `FRACTAL_API_V1_MODE="include_without_submission"` is now transformed
> into `FRACTAL_API_V1_MODE="include_read_only"`.

* API:
    * Support read-only mode for V1 (\#1701).
    * Improve handling of zipped job-folder in download-logs endpoints (\#1702).
* Runner:
    * Improve database-error handling in V2 job execution (\#1702).
    * Zip job folder after job execution (\#1702).
* App:
    * `UvicornWorker` is now imported from `uvicorn-worker` (\#1690).
* Testing:
    * Remove `HAS_LOCAL_SBATCH` variable and related if-branches (\#1699).
* Benchmarks:
    * Add `GET /auth/current-user/` to tested endpoints (\#1700).
* Dependencies:
    * Update `mkdocstrings` to `^0.25.2` (\#1707).
    * Update `fastapi` to `^0.112.0` (\#1705).

# 2.3.7

* SSH SLURM executor:
    * Handle early shutdown in SSH executor (\#1696).
* Task collection:
    * Introduce a new configuration variable `FRACTAL_MAX_PIP_VERSION` to pin task-collection pip (\#1675).

# 2.3.6

* API:
    * When creating a WorkflowTask, do not pre-populate its top-level arguments based on JSON Schema default values (\#1688).
* Dependencies:
    * Update `sqlmodel` to `^0.0.21` (\#1674).
    * Add `uvicorn-worker` (\#1690).

# 2.3.5

> WARNING: The `pre_submission_commands` SLURM configuration is included as an
> experimental feature, since it is still not useful for its main intended
> goal (calling `module load` before running `sbatch`).

* SLURM runners:
    * Expose `gpus` SLURM parameter (\#1678).
    * For SSH executor, add `pre_submission_commands` (\#1678).
    * Removed obsolete arguments from `get_slurm_config` function (\#1678).
* SSH features:
    * Add `FractalSSH.write_remote_file` method (\#1678).


# 2.3.4

* SSH SLURM runner:
    * Refactor `compress_folder` and `extract_archive` modules, and stop using `tarfile` library (\#1641).
* API:
    * Introduce `FRACTAL_API_V1_MODE=include_without_submission` to include V1 API but forbid job submission (\#1664).
* Testing:
    * Do not test V1 API with `DB_ENGINE="postgres-psycopg"` (\#1667).
    * Use new Fractal SLURM containers in CI (\#1663).
    * Adapt tests so that they always refer to the current Python version (the one running `pytest`), when needed; this means that we don't require the presence of any additional Python version in the development environment, apart from the current one (\#1633).
    * Include Python3.11 in some tests (\#1669).
    * Simplify CI SLURM Dockerfile after base-image updates (\#1670).
    * Cache `ubuntu22-slurm-multipy` Docker image in CI (\#1671).
    * Add `oauth.yaml` GitHub action to test OIDC authentication (\#1665).

# 2.3.3

This release fixes a SSH-task-collection bug introduced in version 2.3.1.

* API:
    * Expose new superuser-restricted endpoint `GET /api/settings/` (\#1662).
* SLURM runner:
    * Make `FRACTAL_SLURM_SBATCH_SLEEP` configuration variable `float` (\#1658).
* SSH features:
    * Fix wrong removal of task-package folder upon task-collection failure (\#1649).
    * Remove `FractalSSH.rename_folder` method (\#1654).
* Testing:
    * Refactor task-collection fixtures (\#1637).

# 2.3.2

> **WARNING**: The remove-remote-venv-folder in the SSH task collection is broken (see issue 1633). Do not deploy this version in an SSH-based `fractal-server` instance.

* API:
    * Fix incorrect zipping of structured job-log folders (\#1648).

# 2.3.1

This release includes a bugfix for task names with special characters.

> **WARNING**: The remove-remote-venv-folder in the SSH task collection is broken (see issue 1633). Do not deploy this version in an SSH-based `fractal-server` instance.

* Runner:
    * Improve sanitization of subfolder names (commits from 3d89d6ba104d1c6f11812bc9de5cbdff25f81aa2 to 426fa3522cf2eef90d8bd2da3b2b8a5b646b9bf4).
* API:
    * Improve error message when task-collection Python is not defined (\#1640).
    * Use a single endpoint for standard and SSH task collection (\#1640).
* SSH features:
    * Remove remote venv folder upon failed task collection in SSH mode (\#1634, \#1640).
    * Refactor `FractalSSH` (\#1635).
    * Set `fabric.Connection.forward_agent=False` (\#1639).
* Testing:
    * Improved testing of SSH task-collection API (\#1640).
    * Improved testing of `FractalSSH` methods (\#1635).
    * Stop testing SQLite database for V1 in CI (\#1630).

# 2.3.0

This release includes two important updates:
1. An Update update to task-collection configuration variables and logic.
2. The first released version of the **experimental** SSH features.

Re: task-collection configuration, we now support two main use cases:

1. When running a production instance (including on a SLURM cluster), you
   should set e.g. `FRACTAL_TASKS_PYTHON_DEFAULT_VERSION=3.10`, and make sure
   that `FRACTAL_TASKS_PYTHON_3_10=/some/python` is an absolute path. Optionally,
   you can define other variables like `FRACTAL_TASKS_PYTHON_3_9`,
   `FRACTAL_TASKS_PYTHON_3_11` or `FRACTAL_TASKS_PYTHON_3_12`.

2. If you leave `FRACTAL_TASKS_PYTHON_DEFAULT_VERSION` unset, then only the
   Python interpreter that is currently running `fractal-server` can be used
   for task collection.

> WARNING: If you don't set `FRACTAL_TASKS_PYTHON_DEFAULT_VERSION`, then you
> will only have a single Python interpreter available for tasks (namely the
> one running `fractal-server`).

* API:
    * Introduce `api/v2/task/collect/custom/` endpoint (\#1607, \#1613, \#1617, \#1629).
* Task collection:
    * Introduce task-collection Python-related configuration variables (\#1587).
    * Always set Python version for task collection, and only use `FRACTAL_TASKS_PYTHON_X_Y` variables (\#1587).
    * Refactor task-collection functions and schemas (\#1587, \#1617).
    * Remove `TaskCollectStatusV2` and `get_collection_data` internal schema/function (\#1598).
    * Introduce `CollectionStatusV2` enum for task-collection status (\#1598).
    * Reject task-collection request if it includes a wheel file and a version (\#1608).
SSH features:
    * Introduce `fractal_server/ssh` subpackage (\#1545, \#1599, \#1611).
    * Introduce SSH executor and runner (\#1545).
    * Introduce SSH task collection (\#1545, \#1599, \#1626).
    * Introduce SSH-related configuration variables (\#1545).
    * Modify app lifespan to handle SSH connection (\#1545).
    * Split `app/runner/executor/slurm` into `sudo` and `ssh` subfolders (\#1545).
    * Introduce FractalSSH object which is a wrapper class around fabric.Connection object.
It provides a `lock` to avoid loss of ssh instructions and a custom timeout (\#1618)
* Dependencies:
    * Update `sqlmodel` to `^0.0.19` (\#1584).
    * Update `pytest-asyncio` to `^0.23` (\#1558).
* Testing:
    * Test the way `FractalProcessPoolExecutor` spawns processes and threads (\#1579).
    * Remove `event_loop` fixture: every test will run on its own event loop (\#1558).
    * Test task collection with non-canonical package name (\#1602).

# 2.2.0

This release streamlines options for the Gunicorn startup command, and includes
two new experimental features.

> NOTE 1: you can now enable custom Gunicorn worker/logger by adding the following
> options to the `gunicorn` startup command:
> - `--worker-class fractal_server.gunicorn_fractal.FractalWorker`
> - `--logger-class fractal_server.gunicorn_fractal.FractalGunicornLogger`

> NOTE 2: A new experimental local runner is available, which uses processes
> instead of threads and support shutdown. You can try it out with the
> configuration variable `FRACTAL_BACKEND_RUNNER=local_experimental`

> NOTE 3: A new PostgreSQL database adapter is available, fully based on
> `psycopg3` (rather than `pyscopg2`+`asyncpg`). You can try it out with the
> configuration variable `DB_ENGINE=postgres-psycopg` (note that this requires
> the `pip install` extra `postgres-psycopg-binary`).


* API:
    * Add extensive logs to `DELETE /api/v2/project/{project_id}` (\#1532).
    * Remove catch of `IntegrityError` in `POST /api/v1/project` (\#1530).
* App and deployment:
    * Move `FractalGunicornLogger` and `FractalWorker` into `fractal_server/gunicorn_fractal.py` (\#1535).
    * Add custom gunicorn/uvicorn worker to handle SIGABRT signal (\#1526).
    * Store list of submitted jobs in app state (\#1538).
    * Add logic for graceful shutdown for job slurm executors (\#1547).
* Runner:
    * Change structure of job folders, introducing per-task subfolders (\#1523).
    * Rename internal `workflow_dir` and `workflow_dir_user` variables to local/remote (\#1534).
    * Improve handling of errors in `submit_workflow` background task (\#1556, \#1566).
    * Add new `local_experimental` runner, based on `ProcessPoolExecutor` (\#1544, \#1566).
* Database:
    * Add new Postgres adapter `psycopg` (\#1562).
* Dependencies
    * Add `fabric` to `dev` dependencies (\#1518).
    * Add new `postgres-psycopg-binary` extra (\#1562).
* Testing:
    * Extract `pytest-docker` fixtures into a dedicated module (\#1516).
    * Rename SLURM containers in CI (\#1516).
    * Install and run SSH daemon in CI containers (\#1518).
    * Add unit test of SSH connection via fabric/paramiko (\#1518).
    * Remove obsolete folders from `tests/data` (\#1517).

# 2.1.0

This release fixes a severe bug where SLURM-executor auxiliary threads are
not joined when a Fractal job ends.

* App:
    * Add missing join for `wait_thread` upon `FractalSlurmExecutor` exit (\#1511).
    * Replace `startup`/`shutdown` events with `lifespan` event (\#1501).
* API:
    * Remove `Path.resolve` from the submit-job endpoints and add validator for `Settings.FRACTAL_RUNNER_WORKING_BASE_DIR` (\#1497).
* Testing:
    * Improve dockerfiles for SLURM (\#1495, \#1496).
    * Set short timeout for `docker compose down` (\#1500).

# 2.0.6

> NOTE: This version changes log formats.
> For `uvicorn` logs, this change requires no action.
> For `gunicorn`, logs formats are only changed by adding the following
> command-line option:
> `gunicorn ... --logger-class fractal_server.logger.gunicorn_logger.FractalGunicornLogger`.

* API:
    * Add `FRACTAL_API_V1_MODE` environment variable to include/exclude V1 API (\#1480).
    * Change format of uvicorn loggers (\#1491).
    * Introduce `FractalGunicornLogger` class (\#1491).
* Runner:
    * Fix missing `.log` files in server folder for SLURM jobs (\#1479).
* Database:
    * Remove `UserOAuth.project_list` and `UserOAuth.project_list_v2` relationships (\#1482).
* Dev dependencies:
    * Bump `pytest` to `8.1.*` (#1486).
    * Bump `coverage` to `7.5.*` (#1486).
    * Bump `pytest-docker` to `3.1.*` (#1486).
    * Bump `pytest-subprocess` to `^1.5` (#1486).
* Benchmarks:
    * Move `populate_db` scripts into `benchmark` folder (\#1489).


# 2.0.5

* API:
    * Add `GET /admin/v2/task/` (\#1465).
    * Improve error message in DELETE-task endpoint (\#1471).
* Set `JobV2` folder attributes from within the submit-job endpoint (\#1464).
* Tests:
    * Make SLURM CI work on MacOS (\#1476).

# 2.0.4

* Add `FRACTAL_SLURM_SBATCH_SLEEP` configuration variable (\#1467).

# 2.0.3

> WARNING: This update requires running a fix-db script, via `fractalctl update-db-data`.

* Database:
    * Create fix-db script to remove `images` and `history` from dataset dumps in V1/V2 jobs (\#1456).
* Tests:
    * Split `test_full_workflow_v2.py` into local/slurm files (\#1454).


# 2.0.2

> WARNING: Running this version on a pre-existing database (where the `jobsv2`
> table has some entries) is broken. Running this version on a freshly-created
> database works as expected.

* API:
    * Fix bug in status endpoint (\#1449).
    * Improve handling of out-of-scope scenario in status endpoint (\#1449).
    * Do not include dataset `history` in `JobV2.dataset_dump` (\#1445).
    * Forbid extra arguments in `DumpV2` schemas (\#1445).
* API V1:
    * Do not include dataset `history` in `ApplyWorkflow.{input,output}_dataset_dump` (\#1453).
* Move settings logs to `check_settings` and use fractal-server `set_logger` (\#1452).
* Benchmarks:
    * Handle some more errors in benchmark flow (\#1445).
* Tests:
    * Update testing database to version 2.0.1 (\#1445).

# 2.0.1

* Database/API:
    * Do not include `dataset_dump.images` in `JobV2` table (\#1441).
* Internal functions:
    * Introduce more robust `reset_logger_handlers` function (\#1425).
* Benchmarks:
    * Add `POST /api/v2/project/project_id/dataset/dataset_id/images/query/` in bechmarks  to evaluate the impact of the number of images during the query (\#1441).
* Development:
    * Use `poetry` 1.8.2 in GitHub actions and documentation.

# 2.0.0

Major update.

# 1.4.10

> WARNING: Starting from this version, the dependencies for the `slurm` extra
> are required; commands like `pip install fractal-server[slurm,postgres]` must
> be replaced by `pip install fractal-server[postgres]`.

* Dependencies:
    * Make `clusterfutures` and `cloudpickle` required dependencies (\#1255).
    * Remove `slurm` extra from package (\#1255).
* API:
    * Handle invalid history file in `GET /project/{project_id}/dataset/{dataset_id}/status/` (\#1259).
* Runner:
    * Add custom `_jobs_finished` function to check the job status and to avoid squeue errors (\#1266)

# 1.4.9

This release is a follow-up of 1.4.7 and 1.4.8, to mitigate the risk of
job folders becoming very large.

* Runner:
    * Exclude `history` from `TaskParameters` object for parallel tasks, so that it does not end up in input pickle files (\#1247).

# 1.4.8

This release is a follow-up of 1.4.7, to mitigate the risk of job folders
becoming very large.

* Runner:
    * Exclude `metadata["image"]` from `TaskParameters` object for parallel tasks, so that it does not end up in input pickle files (\#1245).
    * Exclude components list from `workflow.log` logs (\#1245).
* Database:
    * Remove spurious logging of `fractal_server.app.db` string (\#1245).

# 1.4.7

This release provides a bugfix (PR 1239) and a workaround (PR 1238) for the
SLURM runner, which became relevant for the use case of processing a large
dataset (300 wells with 25 cycles each).

* Runner:
    * Do not include `metadata["image"]` in JSON file with task arguments (\#1238).
    * Add `FRACTAL_RUNNER_TASKS_INCLUDE_IMAGE` configuration variable, to define exceptions where tasks still require `metadata["image"]` (\#1238).
    * Fix bug in globbing patterns, when copying files from user-side to server-side job folder in SLURM executor (\#1239).
* API:
    * Fix error message for rate limits in apply-workflow endpoint (\#1231).
* Benchmarks:
    * Add more scenarios, as per issue \#1184 (\#1232).

# 1.4.6

* API:
    * Add `GET /admin/job/{job_id}` (\#1230).
    * Handle `FileNotFound` in `GET /project/{project_id}/job/{job_id}/` (\#1230).

# 1.4.5

* Remove CORS middleware (\#1228).
* Testing:
    *  Fix `migrations.yml` GitHub action (\#1225).

# 1.4.4

* API:
    * Add rate limiting to `POST /{project_id}/workflow/{workflow_id}/apply/` (\#1199).
    * Allow users to read the logs of ongoing jobs with `GET /project/{project_id}/job/{job_id}/`, using `show_tmp_logs` query parameter (\#1216).
    * Add `log` query parameter in `GET {/api/v1/job/,/api/v1/{project.id}/job/,/admin/job/}`, to trim response body (\#1218).
    * Add `args_schema` query parameter in `GET /api/v1/task/` to trim response body (\#1218).
    * Add `history` query parameter in `GET {/api/v1/dataset/,/api/v1/project/{project.id}/dataset/}` to trim response body (\#1219).
    * Remove `task_list` from `job.workflow_dump` creation in `/api/v1/{project_id}/workflow/{workflow_id}/apply/`(\#1219)
    * Remove `task_list` from `WorkflowDump` Pydantic schema (\#1219)
* Dependencies:
    * Update fastapi to `^0.109.0` (\#1222).
    * Update gunicorn to `^21.2.0` (\#1222).
    * Update aiosqlite to `^0.19.0` (\#1222).
    * Update uvicorn to `^0.27.0` (\#1222).

# 1.4.3

> **WARNING**:
>
> This update requires running a fix-db script, via `fractalctl update-db-data`.

* API:
    * Improve validation of `UserCreate.slurm_accounts` (\#1162).
    * Add `timestamp_created` to `WorkflowRead`, `WorkflowDump`, `DatasetRead` and `DatasetDump` (\#1152).
    * Make all dumps in `ApplyWorkflowRead` non optional (\#1175).
    * Ensure that timestamps in `Read` schemas are timezone-aware, regardless of `DB_ENGINE` (\#1186).
    * Add timezone-aware timestamp query parameters to all `/admin` endpoints (\#1186).
* API (internal):
    * Change the class method `Workflow.insert_task` into the auxiliary function `_workflow_insert_task` (\#1149).
* Database:
    * Make `WorkflowTask.workflow_id` and `WorkflowTask.task_id` not nullable (\#1137).
    * Add `Workflow.timestamp_created` and `Dataset.timestamp_created` columns (\#1152).
    * Start a new `current.py` fix-db script (\#1152, \#1195).
    * Add to `migrations.yml` a new script (`validate_db_data_with_read_schemas.py`) that validates test-DB data with Read schemas (\#1187).
    * Expose `fix-db` scripts via command-line option `fractalctl update-db-data` (\#1197).
* App (internal):
    * Check in `Settings` that `psycopg2`, `asyngpg` and `cfut`, if required, are installed (\#1167).
    * Split `DB.set_db` into sync/async methods (\#1165).
    * Rename `DB.get_db` into `DB.get_async_db` (\#1183).
    * Normalize names of task packages (\#1188).
* Testing:
    * Update `clean_db_fractal_1.4.1.sql` to `clean_db_fractal_1.4.2.sql`, and change `migrations.yml` target version (\#1152).
    * Reorganise the test directory into subdirectories, named according to the order in which we want the CI to execute them (\#1166).
    * Split the CI into two independent jobs, `Core` and `Runner`, to save time through parallelisation (\#1204).
* Dependencies:
    * Update `python-dotenv` to version 0.21.0 (\#1172).
* Runner:
    * Remove `JobStatusType.RUNNING`, incorporating it into `JobStatusType.SUBMITTED` (\#1179).
* Benchmarks:
    * Add `fractal_client.py` and `populate_script_v2.py` for creating different database status scenarios (\#1178).
    * Add a custom benchmark suite in `api_bench.py`.
    * Remove locust.
* Documentation:
    * Add the minimum set of environment variables required to set the database and start the server (\#1198).

# 1.4.2

> **WARNINGs**:
>
> 1. This update requires running a fix-db script, available at https://raw.githubusercontent.com/fractal-analytics-platform/fractal-server/1.4.2/scripts/fix_db/current.py.
> 2. Starting from this version, non-verified users have limited access to `/api/v1/` endpoints. Before the upgrade, all existing users must be manually set to verified.

* API:
    * Prevent access to `GET/PATCH` task endpoints for non-verified users (\#1114).
    * Prevent access to task-collection and workflow-apply endpoints for non-verified users (\#1099).
    * Make first-admin-user verified (\#1110).
    * Add the automatic setting of `ApplyWorkflow.end_timestamp` when patching `ApplyWorkflow.status` via `PATCH /admin/job/{job_id}` (\#1121).
    * Change `ProjectDump.timestamp_created` type from `datetime` to `str` (\#1120).
    * Change `_DatasetHistoryItem.workflowtask` type into `WorkflowTaskDump` (\#1139).
    * Change status code of stop-job endpoints to 202 (\#1151).
* API (internal):
    * Implement cascade operations explicitly, in `DELETE` endpoints for datasets, workflows and projects (\#1130).
    * Update `GET /project/{project_id}/workflow/{workflow_id}/job/` to avoid using `Workflow.job_list` (\#1130).
    * Remove obsolete sync-database dependency from apply-workflow endpoint (\#1144).
* Database:
    * Add `ApplyWorkflow.project_dump` column (\#1070).
    * Provide more meaningful names to fix-db scripts (\#1107).
    * Add `Project.timestamp_created` column, with timezone-aware default (\#1102, \#1131).
    * Remove `Dataset.list_jobs_input` and `Dataset.list_jobs_output` relationships (\#1130).
    * Remove `Workflow.job_list` (\#1130).
* Runner:
    * In SLURM backend, use `slurm_account` (as received from apply-workflow endpoint) with top priority (\#1145).
    * Forbid setting of SLURM account from `WorkflowTask.meta` or as part of `worker_init` variable (\#1145).
    * Include more info in error message upon `sbatch` failure (\#1142).
    * Replace `sbatch` `--chdir` option with `-D`, to support also slurm versions before 17.11 (\#1159).
* Testing:
    * Extended systematic testing of database models (\#1078).
    * Review `MockCurrentUser` fixture, to handle different kinds of users (\#1099).
    * Remove `persist` from `MockCurrentUser` (\#1098).
    * Update `migrations.yml` GitHub Action to use up-to-date database and also test fix-db script (\#1101).
    * Add more schema-based validation to fix-db current script (\#1107).
    * Update `.dict()` to `.model_dump()` for `SQLModel` objects, to fix some `DeprecationWarnings`(\##1133).
    * Small improvement in schema coverage (\#1125).
    * Add unit test for `security` module (\#1036).
* Dependencies:
    * Update `sqlmodel` to version 0.0.14 (\#1124).
* Benchmarks:
    * Add automatic benchmark system for API's performances (\#1123)
* App (internal):
    * Move `_create_first_user` from `main` to `security` module, and allow it to create multiple regular users (\#1036).

# 1.4.1

* API:
    * Add `GET /admin/job/{job_id}/stop/` and `GET /admin/job/{job_id}/download/` endpoints (\#1059).
    * Use `DatasetDump` and `WorkflowDump` models for "dump" attributes of `ApplyWorkflowRead` (\#1049, \#1082).
    * Add `slurm_accounts` to `User` schemas and add `slurm_account` to `ApplyWorkflow` schemas (\#1067).
    * Prevent providing a `package_version` for task collection from a `.whl` local package (\#1069).
    * Add `DatasetRead.project` and `WorkflowRead.project` attributes (\#1082).
* Database:
    * Make `ApplyWorkflow.workflow_dump` column non-nullable (\#1049).
    * Add `UserOAuth.slurm_accounts` and `ApplyWorkflow.slurm_account` columns (\#1067).
    * Add script for adding `ApplyWorkflow.user_email` (\#1058).
    * Add `Dataset.project` and `Workflow.project` relationships (\#1082).
    * Avoid using `Project` relationships `dataset_list` or `workflow_list` within some `GET` endpoints (\#1082).
    * Fully remove `Project` relationships `dataset_list`, `workflow_list` and `job_list` (\#1091).
* Testing:
    * Only use ubuntu-22.04 in GitHub actions (\#1061).
    * Improve unit testing of database models (\#1082).
* Dependencies:
    * Pin `bcrypt` to 4.0.1 to avoid warning in passlib (\#1060).
* Runner:
    *  Set SLURM-job working directory to `job.working_dir_user` through `--chdir` option (\#1064).

# 1.4.0

* API:
    * Major endpoint changes:
        * Add trailing slash to _all_ endpoints' paths (\#1003).
        * Add new admin-area endpoints restricted to superusers at `/admin` (\#947, \#1009, \#1032).
        * Add new `GET` endpoints `api/v1/job/` and `api/v1/project/{project_id}/workflow/{workflow_id}/job/` (\#969, \#1003).
        * Add new `GET` endpoints `api/v1/dataset/` and `api/v1/workflow/` (\#988, \#1003).
        * Add new `GET` endpoint `api/v1/project/{project_id}/dataset/` (\#993).
        * Add `PATCH /admin/job/{job_id}/` endpoint (\#1030, \#1053).
        * Move `GET /auth/whoami/` to `GET /auth/current-user/` (\#1013).
        * Move `PATCH /auth/users/me/` to `PATCH /auth/current-user/` (\#1013, \#1035).
        * Remove `DELETE /auth/users/{id}/` endpoint (\#994).
        * Remove `GET /auth/users/me/` (\#1013).
        * Remove `POST` `/auth/forgot-password/`, `/auth/reset-password/`, `/auth/request-verify-token/`, `/auth/verify/` (\#1033).
        * Move `GET /auth/userlist/` to `GET /auth/users/` (\#1033).
    * New behaviors or responses of existing endpoints:
        * Change response of `/api/v1/project/{project_id}/job/{job_id}/stop/` endpoint to 204 no-content (\#967).
        * Remove `dataset_list` attribute from `ProjectRead`, which affects all `GET` endpoints that return some project (\#993).
        * Make it possible to delete a `Dataset`, `Workflow` or `Project`, even when it is in relationship to an `ApplyWorkflow` - provided that the `ApplyWorkflow` is not pending or running (\#927, \#973).
        * Align `ApplyWorkflowRead` with new `ApplyWorkflow`, which has optional foreign keys `project_id`, `workflow_id`, `input_dataset_id`, and `output_dataset_id` (\#984).
        * Define types for `ApplyWorkflowRead` "dump" attributes (\#990). **WARNING**: reverted with \#999.
    * Internal changes:
        * Move all routes definitions into `fractal_server/app/routes` (\#976).
        * Fix construction of `ApplyWorkflow.workflow_dump`, within apply endpoint (\#968).
        * Fix construction of `ApplyWorkflow` attributes `input_dataset_dump` and `output_dataset_dump`, within apply endpoint (\#990).
        * Remove `asyncio.gather`, in view of SQLAlchemy2 update (\#1004).
* Database:
    * Make foreign-keys of `ApplyWorkflow` (`project_id`, `workflow_id`, `input_dataset_id`, `output_dataset_id`) optional (\#927).
    * Add columns `input_dataset_dump`, `output_dataset_dump` and `user_email` to `ApplyWorkflow` (\#927).
    * Add relations `Dataset.list_jobs_input` and `Dataset.list_jobs_output` (\#927).
    * Make `ApplyWorkflow.start_timestamp` non-nullable (\#927).
    * Remove `"cascade": "all, delete-orphan"` from `Project.job_list` (\#927).
    * Add `Workflow.job_list` relation (\#927).
    * Do not use `Enum`s as column types (e.g. for `ApplyWorkflow.status`), but only for (de-)serialization (\#974).
    * Set `pool_pre_ping` option to `True`, for asyncpg driver (\#1037).
    * Add script for updating DB from 1.4.0 to 1.4.1 (\#1010)
    * Fix missing try/except in sync session (\#1020).
* App:
    * Skip creation of first-superuser when one superuser already exists (\#1006).
* Dependencies:
    * Update sqlalchemy to version `>=2.0.23,<2.1` (\#1044).
    * Update sqlmodel to version 0.0.12 (\#1044).
    * Upgrade asyncpg to version 0.29.0 (\#1036).
* Runner:
    * Refresh DB objects within `submit_workflow` (\#927).
* Testing:
    * Add `await db_engine.dispose()` in `db_create_tables` fixture (\#1047).
    * Set `debug=False` in `event_loop` fixture (\#1044).
    * Improve `test_full_workflow.py` (\#971).
    * Update `pytest-asyncio` to v0.21 (\#1008).
    * Fix CI issue related to event loop and asyncpg (\#1012).
    * Add GitHub Action testing database migrations (\#1010).
    * Use greenlet v3 in `poetry.lock` (\#1044).
* Documentation:
    * Add OAuth2 example endpoints to Web API page (\#1034, \#1038).
* Development:
    * Use poetry 1.7.1 (\#1043).

# 1.3.14 (do not use!)

> **WARNING**: This version introduces a change that is then reverted in 1.4.0,
> namely it sets the `ApplyWorkflow.status` type to `Enum`, when used with
> PostgreSQL. It is recommended to **not** use it, and upgrade to 1.4.0
> directly.

* Make `Dataset.resource_list` an `ordering_list`, ordered by `Resource.id` (\#951).
* Expose `redirect_url` for OAuth clients (\#953).
* Expose JSON Schema for the `ManifestV1` Pydantic model (\#942).
* Improve delete-resource endpoint (\#943).
* Dependencies:
    * Upgrade sqlmodel to 0.0.11 (\#949).
* Testing:
    * Fix bug in local tests with Docker/SLURM (\#948).

# 1.3.13

* Configure sqlite WAL to avoid "database is locked" errors (\#860).
* Dependencies:
    * Add `sqlalchemy[asyncio]` extra, and do not directly require `greenlet` (\#895).
    * Fix `cloudpickle`-version definition in `pyproject.toml` (\#937).
    * Remove obsolete `sqlalchemy_utils` dependency (\#939).
* Testing:
    * Use ubuntu-22 for GitHub CI (\#909).
    * Run GitHub CI both with SQLite and Postgres (\#915).
    * Disable `postgres` service in GitHub action when running tests with SQLite (\#931).
    * Make `test_commands.py` tests stateless, also when running with Postgres (\#917).
* Documentation:
    * Add information about minimal supported SQLite version (\#916).

# 1.3.12

* Project creation:
    * Do not automatically create a dataset upon project creation (\#897).
    * Remove `ProjectCreate.default_dataset_name` attribute (\#897).
* Dataset history:
    * Create a new (**non-nullable**) history column in `Dataset` table (\#898, \#901).
    * Deprecate history handling in `/project/{project_id}/job/{job_id}` endpoint (\#898).
    * Deprecate `HISTORY_LEGACY` (\#898).
* Testing:
    * Remove obsolete fixture `slurm_config` (\#903).

# 1.3.11

This is mainly a bugfix release for the `PermissionError` issue.

* Fix `PermissionError`s in parallel-task metadata aggregation for the SLURM backend (\#893).
* Documentation:
    * Bump `mkdocs-render-swagger-plugin` to 0.1.0 (\#889).
* Testing:
    * Fix `poetry install` command and `poetry` version in GitHub CI (\#889).

# 1.3.10

Warning: updating to this version requires changes to the configuration variable

* Updates to SLURM interface:
    * Remove `sudo`-requiring `ls` calls from `FractalFileWaitThread.check` (\#885);
    * Change default of `FRACTAL_SLURM_POLL_INTERVAL` to 5 seconds (\#885);
    * Rename `FRACTAL_SLURM_OUTPUT_FILE_GRACE_TIME` configuration variables into `FRACTAL_SLURM_ERROR_HANDLING_INTERVAL` (\#885);
    * Remove `FRACTAL_SLURM_KILLWAIT_INTERVAL` variable and corresponding logic (\#885);
    * Remove `_multiple_paths_exist_as_user` helper function (\#885);
    * Review type hints and default values of SLURM-related configuration variables (\#885).
* Dependencies:
    * Update `fastapi` to version `^0.103.0` (\#877);
    * Update `fastapi-users` to version `^12.1.0` (\#877).

# 1.3.9

* Make updated-metadata collection robust for metadiff files consisting of a single `null` value (\#879).
* Automate procedure for publishing package to PyPI (\#881).

# 1.3.8

* Backend runner:
    * Add aggregation logic for parallel-task updated metadata (\#852);
    * Make updated-metadata collection robust for missing files (\#852, \#863).
* Database interface:
* API:
    * Prevent user from bypassing workflow-name constraint via the PATCH endpoint (\#867).
    * Handle error upon task collection, when tasks exist in the database but not on-disk (\#874).
    * Add `_check_project_exists` helper function (\#872).
* Configuration variables:
    * Remove `DEPLOYMENT_TYPE` variable and update `alive` endpoint (\#875);
    * Introduce `Settings.check_db` method, and call it during inline/offline migrations (\#855);
    * Introduce `Settings.check_runner` method (\#875);
    * Fail if `FRACTAL_BACKEND_RUNNER` is `"local"` and `FRACTAL_LOCAL_CONFIG_FILE` is set but missing on-disk (\#875);
    * Clean up `Settings.check` method and improve its coverage (\#875);
* Package, repository, documentation:
    * Change `fractal_server.common` from being a git-submodule to being a regular folder (\#859).
    * Pin documentation dependencies (\#865).
    * Split `app/models/project.py` into two modules for dataset and project (\#871).
    * Revamp documentation on database interface and on the corresponding configuration variables (\#855).


# 1.3.7

* Oauth2-related updates (\#822):
    * Update configuration of OAuth2 clients, to support OIDC/GitHub/Google;
    * Merge `SQLModelBaseOAuthAccount` and `OAuthAccount` models;
    * Update `UserOAuth.oauth_accounts` relationship and fix `list_users` endpoint accordingly;
    * Introduce dummy `UserManager.on_after_login` method;
    * Rename `OAuthClient` into `OAuthClientConfig`;
    * Revamp users-related parts of documentation.

# 1.3.6

* Update `output_dataset.meta` also when workflow execution fails (\#843).
* Improve error message for unknown errors in job execution (\#843).
* Fix log message incorrectly marked as "error" (\#846).

# 1.3.5

* Review structure of dataset history (\#803):
    * Re-define structure for `history` property of `Dataset.meta`;
    * Introduce `"api/v1/project/{project_id}/dataset/{dataset_id}/status/"` endpoint;
    * Introduce `"api/v1/project/{project_id}/dataset/{dataset_id}/export_history/"` endpoint;
    * Move legacy history to `Dataset.meta["HISTORY_LEGACY"]`.
* Make `first_task_index` and `last_task_index` properties of `ApplyWorkflow` required (\#803).
* Add `docs_info` and `docs_link` to Task model (\#814)
* Accept `TaskUpdate.version=None` in task-patch endpoint (\#818).
* Store a copy of the `Workflow` into the optional column `ApplyWorkflow.workflow_dump` at the time of submission (\#804, \#834).
* Prevent execution of multiple jobs with the same output dataset (\#801).
* Transform non-absolute `FRACTAL_TASKS_DIR` into absolute paths, relative to the current working directory (\#825).
* Error handling:
    * Raise an appropriate error if a task command is not executable (\#800).
    * Improve handling of errors raised in `get_slurm_config` (\#800).
* Documentation:
    * Clarify documentation about `SlurmConfig` (\#798).
    * Update documentation configuration and GitHub actions (\#811).
* Tests:
    * Move `tests/test_common.py` into `fractal-common` repository (\#808).
    * Switch to `docker compose` v2 and unpin `pyyaml` version (\#816).

# 1.3.4

* Support execution of a workflow subset (\#784).
* Fix internal server error for invalid `task_id` in `create_workflowtask` endpoint (\#782).
* Improve logging in background task collection (\#776).
* Handle failures in `submit_workflow` without raising errors (\#787).
* Simplify internal function for execution of a list of task (\#780).
* Exclude `common/tests` and other git-related files from build (\#795).
* Remove development dependencies `Pillow` and `pytest-mock` (\#795).
* Remove obsolete folders from `tests/data` folder (\#795).

# 1.3.3

* Pin Pydantic to v1 (\#779).

# 1.3.2

* Add sqlalchemy naming convention for DB constraints, and add `render_as_batch=True` to `do_run_migrations` (\#757).
* Fix bug in job-stop endpoint, due to missing default for `FractalSlurmExecutor.wait_thread.shutdown_file` (\#768, \#769).
* Fix bug upon inserting a task with `meta=None` into a Workflow (\#772).

# 1.3.1

* Fix return value of stop-job endpoint (\#764).
* Expose new GET `WorkflowTask` endpoint (\#762).
* Clean up API modules (\#762):
    * Split workflow/workflowtask modules;
    * Split tasks/task-collection modules.

# 1.3.0

* Refactor user model:
    * Switch from UUID4 to int for IDs (\#660, \#684).
    * Fix many-to-many relationship between users and project (\#660).
    * Rename `Project.user_member_list` into `Project.user_list` (\#660).
    * Add `username` column (\#704).
* Update endpoints (see also [1.2->1.3 upgrade info](../internals/version_upgrades/upgrade_1_2_5_to_1_3_0/) in the documentation):
    * Review endpoint URLs (\#669).
    * Remove foreign keys from payloads (\#669).
* Update `Task` models, task collection and task-related endpoints:
    * Add `version` and `owner` columns to `Task` model (\#704).
    * Set `Task.version` during task collection (\#719).
    * Set `Task.owner` as part of create-task endpoint (\#704).
    * For custom tasks, prepend `owner` to user-provided `source` (\#725).
    * Remove `default_args` from `Tasks` model and from manifest tasks (\#707).
    * Add `args_schema` and `args_schema_version` to `Task` model (\#707).
    * Expose `args_schema` and `args_schema_version` in task POST/PATCH endpoints (\#749).
    * Make `Task.source` task-specific rather than package-specific (\#719).
    * Make `Task.source` unique (\#725).
    * Update `_TaskCollectPip` methods, attributes and properties (\#719).
    * Remove private/public options for task collection (\#704).
    * Improve error message for missing package manifest (\#704).
    * Improve behavior when task-collection folder already exists (\#704).
    * Expose `pinned_package_version` for tasks collection (\#744).
    * Restrict Task editing to superusers and task owners (\#733).
    * Implement `delete_task` endpoint (\#745).
* Update `Workflow` and `WorkflowTask` endpoints:
    * Always merge new `WorkflowTask.args` with defaults from `Task.args_schema`, in `update_workflowtask` endpoint (\#759).
    * Remove `WorkflowTask.overridden_meta` property and on-the-fly overriding of `meta` (\#752).
    * Add warning when exporting workflows which include custom tasks (\#728).
    * When importing a workflow, only use tasks' `source` values, instead of `(source,name)` pairs (\#719).
* Job execution:
    * Add `FractalSlurmExecutor.shutdown` and corresponding endpoint (\#631, \#691, \#696).
    * In `FractalSlurmExecutor`, make `working_dir*` attributes required (\#679).
    * Remove `ApplyWorkflow.overwrite_input` column (\#684, \#694).
    * Make `output_dataset_id` a required argument of apply-workflow endpoint (\#681).
    * Improve error message related to out-of-space disk (\#699).
    * Include timestamp in job working directory, to avoid name clashes (\#756).
* Other updates to endpoints and database:
    * Add `ApplyWorkflow.end_timestamp` column (\#687, \#684).
    * Prevent deletion of a `Workflow`/`Dataset` in relationship with existing `ApplyWorkflow` (\#703).
    * Add project-name uniqueness constraint in project-edit endpoint (\#689).
* Other updates to internal logic:
    * Drop `WorkflowTask.arguments` property and `WorkflowTask.assemble_args` method (\#742).
    * Add test for collection of tasks packages with tasks in a subpackage (\#743).
    * Expose `FRACTAL_CORS_ALLOW_ORIGIN` environment variable (\#688).
    * Expose `FRACTAL_DEFAULT_ADMIN_USERNAME` environment variable (\#751).
* Package and repository:
    * Remove `fastapi-users-db-sqlmodel` dependency (\#660).
    * Make coverage measure more accurate (\#676) and improve coverage (\#678).
    * Require pydantic version to be `>=1.10.8` (\#711, \#713).
    * Include multiple `fractal-common` updates (\#705, \#719).
    * Add test equivalent to `alembic check` (\#722).
    * Update `poetry.lock` to address security alerts (\#723).
    * Remove `sqlmodel` from `fractal-common`, and declare database models with multiple inheritance (\#710).
    * Make email generation more robust in `MockCurrentUser` (\#730).
    * Update `poetry.lock` to `cryptography=41`, to address security alert (\#739).
    * Add `greenlet` as a direct dependency (\#748).
    * Removed tests for `IntegrityError` (\#754).


# 1.2.5

* Fix bug in task collection when using sqlite (\#664, \#673).
* Fix bug in task collection from local package, where package extras were not considered (\#671).
* Improve error handling in workflow-apply endpoint (\#665).
* Fix a bug upon project removal in the presence of project-related jobs (\#666). Note: this removes the `ApplyWorkflow.Project` attribute.

# 1.2.4

* Review setup for database URLs, especially to allow using UNIX-socket connections for postgresql (\#657).

# 1.2.3

* Fix bug that was keeping multiple database conection open (\#649).

# 1.2.2

* Fix bug related to `user_local_exports` in SLURM-backend configuration (\#642).

# 1.2.1

* Fix bug upon creation of first user when using multiple workers (\#632).
* Allow both ports 5173 and 4173 as CORS origins (\#637).

# 1.2.0

* Drop `project.project_dir` and replace it with `user.cache_dir` (\#601).
* Update SLURM backend (\#582, \#612, \#614); this includes (1) combining several tasks in a single SLURM job, and (2) offering more granular sources for SLURM configuration options.
* Expose local user exports in SLURM configuration file (\#625).
* Make local backend rely on custom `FractalThreadPoolExecutor`, where `parallel_tasks_per_job` can affect parallelism (\#626).
* Review logging configuration (\#619, \#623).
* Update to fastapi `0.95` (\#587).
* Minor improvements in dataset-edit endpoint (\#593) and tests (\#589).
* Include test of non-python task (\#594).
* Move dummy tasks from package to tests (\#601).
* Remove deprecated parsl backend (\#607).
* Improve error handling in workflow-import endpoint (\#595).
* Also show logs for successful workflow execution (\#635).

# 1.1.1

* Include `reordered_workflowtask_ids` in workflow-edit endpoint payload, to reorder the task list of a workflow (\#585).

# 1.1.0

* Align with new tasks interface in `fractal-tasks-core>=0.8.0`, and remove `glob_pattern` column from `resource` database table (\#544).
* Drop python 3.8 support (\#527).
* Improve validation of API request payloads (\#545).
* Improve request validation in project-creation endpoint (\#537).
* Update the endpoint to patch a `Task` (\#526).
* Add new project-update endpoint, and relax constraints on `project_dir` in new-project endpoint (\#563).
* Update `DatasetUpdate` schema (\#558 and \#565).
* Fix redundant task-error logs in slurm backend (\#552).
* Improve handling of task-collection errors (\#559).
* If `FRACTAL_BACKEND_RUNNER=slurm`, include some configuration checks at server startup (\#529).
* Fail if `FRACTAL_SLURM_WORKER_PYTHON` has different versions of `fractal-server` or `cloudpickle` (\#533).

# 1.0.8

* Fix handling of parallel-tasks errors in `FractalSlurmExecutor` (\#497).
* Add test for custom tasks (\#500).
* Improve formatting of job logs (\#503).
* Improve error handling in workflow-execution server endpoint (\#515).
* Update `_TaskBase` schema from fractal-common (\#517).

# 1.0.7

* Update endpoints to import/export a workflow (\#495).

# 1.0.6

* Add new endpoints to import/export a workflow (\#490).

# 1.0.5

* Separate workflow-execution folder into two (server- and user-owned) folders, to avoid permission issues (\#475).
* Explicitly pin sqlalchemy to v1 (\#480).

# 1.0.4

* Add new POST endpoint to create new Task (\#486).

# 1.0.3

Missing due to releasing error.

# 1.0.2

* Add `FRACTAL_RUNNER_MAX_TASKS_PER_WORKFLOW` configuration variable (\#469).

# 1.0.1

* Fix bug with environment variable names (\#468).

# 1.0.0

* First release listed in CHANGELOG.<|MERGE_RESOLUTION|>--- conflicted
+++ resolved
@@ -2,13 +2,10 @@
 
 # 2.14.2 (Unreleased)
 
-<<<<<<< HEAD
 * API:
     * Handle unaccessible `python_interpreter` or `package_root` in custom task collection  (\#2536).
-=======
 * Runner:
     * Handle exceptions in post-task-execution runner code (\#2543).
->>>>>>> 22f040ac
 
 # 2.14.1
 
