--- conflicted
+++ resolved
@@ -3,12 +3,9 @@
 # 1.4.4 (unreleased)
 
 * API:
-<<<<<<< HEAD
+    * Add rate limiting to `POST /{project_id}/workflow/{workflow_id}/apply/` (\#1199).
     * Allow users to read the logs of ongoing jobs with `GET /project/{project_id}/job/{job_id}/`, using `show_tmp_logs` query parameter (\#1216).
-=======
-    *  Add rate limiting to `POST /{project_id}/workflow/{workflow_id}/apply/` (\#1199).
-
->>>>>>> 1fbc6f7a
+
 
 # 1.4.3
 
