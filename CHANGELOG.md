**Note**: Numbers like (\#1234) point to closed Pull Requests on the fractal-server repository.


# 2.7.0 (unreleased)

This is a placeholder for the 2.7.0 changelog, which is provisionally split
into pre-release sections below.

> WARNING: This release requires running `fractalctl update-db-data` (after
> `fractalctl set-db`).

> WARNING: when running `fractalctl update-db-data`, the environment variable
> `FRACTAL_V27_DEFAULT_USER_EMAIL` must be set, e.g. as in
> ```
> FRACTAL_V27_DEFAULT_USER_EMAIL=admin@fractal.yx fractalctl update-db-data
> ```
> This user must exist, and they will own all previously-common
> tasks/task-groups.

# 2.7.0a4 (unreleased)

* API:
    * Enforce non-duplication constraints on `TaskGroupV2` (\#1865).
    * Add cascade operations to `DELETE /api/v2/task-group/{task_group_id}/` and to `DELETE /admin/v2/task-group/{task_group_id}/` (\#1867).
    * Respond with 422 error when any task-creating endpoint would break a non-duplication constraint (\#1861).
    * Automatically discover PyPI package version if missing (\#1861).
    * Improve preliminary checks in task-collection endpoints (\#1861).
    * Create `TaskGroupV2` object within task-collection endpoints (\#1861).
    * Do not process task sources in task/task-group CRUD operations (\#1861).
    * Do not process task owners in task/task-group CRUD operations (\#1861).
    * Expand use and validators for `TaskGroupCreateV2` schema (\#1861).
<<<<<<< HEAD
    * Add `DELETE /auth/group/{id}` endpoint (\#1885).
=======
    * Forbid extras in `TaskCollectPipV2` (\#1891).
>>>>>>> 993df2f0
* Database:
    * Add `taskgroupv2_id` foreign key to `CollectionStateV2` (\#1867).
    * Make `TaskV2.source` nullable and drop its uniqueness constraint (\#1861).
    * Add `TaskGroupV2` columns `wheel_path`, `pinned_package_versions` (\#1861).
* Task collection:
    * Refactor split between task-collection endpoints and background tasks (\#1861).
    * Deprecate internal `TaskCollectPip` schema in favor of `TaskGroupV2` (\#1861).

# Up to 2.7.0a3

* API:
    * User groups
        * Replace `UserRead.group_names` and `UserRead.group_ids` with `UserRead.group_ids_names` ordered list (\#1844, \#1850).
        * Deprecate `GET /auth/group-names/` (\#1844).
    * Task groups:
        * Introduce `/api/v2/task-group/` routes (\#1817, \#1847, \#1852, \#1856).
    * Task collection:
        * Add auxiliary function `get_package_version_from_pypi` (\#1858).
    * Tasks
        * Revamp access-control for `/api/v2/task/` endpoints, based on task-group attributes (\#1817).
        * Update `/api/v2/task/` endpoints and schemas with new task attributes (\#1856).
        * Add task `authors` to manifest schema (\#1856).
    * Workflows
        * Introduce additional checks in POST-workflowtask endpoint, concerning non-active or non-accessible tasks (\#1817).
        * Introduce additional intormation in GET-workflow endpoint, concerning non-active or non-accessible tasks (\#1817).
        * Introduce additional intormation in PATCH-workflow endpoint, concerning non-active or non-accessible tasks (\#1868, \#1869).
    * Jobs
        * Prevent job submission if includes non-active or non-accessible tasks (\#1817).
* Database:
    * Introduce `TaskGroupV2` table (\#1817, \#1856).
    * Add  `timestamp_created` column to `LinkUserGroup` table (\#1850).
    * Add `TaskV2` attributes `authors`, `tags`, `category` and `modality` (\#1856).
    * Add `update-db-data` script (\#1820, \#1888).


# 2.6.4

* Database
    * Fix use of naming convention for database schema-migration scripts (\#1819).
* Testing:
    * Test `alembic downgrade base` (\#1819).
    * Add `GET /api/v2/task/` to benchmarks (\#1825).

# 2.6.3

* API:
    * Introduce `GET /auth/current-user/viewer-paths/` endpoint (\#1816).
    * Add `viewer_paths` attribute to `UserGroup` endpoints (\#1816).
* Database:
    * Add  `viewer_paths` column to `UserGroup` table (\#1816).
* Runner:
    * Anticipate `wait_thread.shutdown_callback` assignment in `FractalSlurmExecutor`, to avoid an uncaught exception (\#1815).

# 2.6.2

* Allow setting `UserSettings` attributes to `None` in standard/strict PATCH endpoints (\#1814).

# 2.6.1

* App (internal):
    * Remove `FRACTAL_SLURM_SSH_HOST`, `FRACTAL_SLURM_SSH_USER`, `FRACTAL_SLURM_SSH_PRIVATE_KEY_PATH` and `FRACTAL_SLURM_SSH_WORKING_BASE_DIR` from `Settings`  (\#1804).
* Database:
    * Drop `slurm_user`, `slurm_accounts` and `cache_dir` columns from `UserOAuth` (\#1804)

# 2.6.0

> WARNING: This release requires running `fractalctl update-db-data` (after `fractalctl set-db`).

* API:
    * Introduce user-settings API, in `/auth/users/{user_id}/settings/` and `/auth/current-user/settings/` (\#1778, \#1807).
    * Add the creation of empty settings to `UserManager.on_after_register` hook (\#1778).
    * Remove deprecated user's attributes (`slurm_user`, `cache_dir`, `slurm_accounts`) from API, in favor of new `UserSetting` ones (\#1778).
    * Validate user settings in endpoints that rely on them (\#1778).
    * Propagate user settings to background tasks when needed (\#1778).
* Database:
    * Introduce new `user_settings` table, and link it to `user_oauth` (\#1778).
* Internal:
   * Remove redundant string validation in `FractalSSH.remove_folder` and `TaskCollectCustomV2` (\#1810).
   * Make `validate_cmd` more strict about non-string arguments (\#1810).


# 2.5.2

* App:
    * Replace `fractal_ssh` attribute with `fractal_ssh_list`, in `app.state` (\#1790).
    * Move creation of SSH connections from app startup to endpoints (\#1790).
* Internal
    * Introduce `FractalSSHList`, in view of support for multiple SSH/Slurm service users (\#1790).
    * Make `FractalSSH.close()` more aggressively close `Transport` attribute (\#1790).
    * Set `look_for_keys=False` for paramiko/fabric connection (\#1790).
* Testing:
    * Add fixture to always test that threads do not accumulate during tests (\#1790).

# 2.5.1

* API:
    * Make `WorkflowTaskDumpV2` attributes `task_id` and `task` optional (\#1784).
    * Add validation for user-provided strings that execute commands with subprocess or remote-shell (\#1767).
* Runner and task collection:
    * Validate commands before running them via `subprocess` or `fabric` (\#1767).

# 2.5.0

> WARNING: This release has a minor API bug when displaying a V2 dataset with a history that contains legacy tasks. It's recommended to update to 2.5.1.

This release removes support for including V1 tasks in V2 workflows. This comes
with changes to the database (data and metadata), to the API, and to the V2
runner.

* Runner:
    * Deprecate running v1 tasks within v2 workflows (\#1721).
* Database:
    * Remove `Task.is_v2_compatible` column (\#1721).
    * For table `WorkflowTaskV2`, drop `is_legacy_task` and `task_legacy_id` columns, remove `task_legacy` ORM attribute, make `task_id` required, make `task` required (\#1721).
* API:
    * Drop v1-v2-task-compatibility admin endpoint (\#1721).
    * Drop `/task-legacy/` endpoint (\#1721).
    * Remove legacy task code branches from `WorkflowTaskV2` CRUD endpoints (\#1721).
    * Add OAuth accounts info to `UserRead` at `.oauth_accounts` (\#1765).
* Testing:
    * Improve OAuth Github Action to test OAuth account flow (\#1765).

# 2.4.2

* App:
    * Improve logging in `fractalctl set-db` (\#1764).
* Runner:
    * Add `--set-home` to `sudo -u` impersonation command, to fix Ubuntu18 behavior (\#1762).
* Testing:
    * Start tests of migrations from valid v2.4.0 database (\#1764).

# 2.4.1

This is mainly a bugfix release, re-implementing a check that was removed in 2.4.0.

* API:
    * Re-introduce check for existing-user-email in `PATCH /auth/users/{id}/` (\#1760).

# 2.4.0

This release introduces support for user groups, but without linking it to any
access-control rules (which will be introduced later).

> NOTE: This release requires running the `fractalctl update-db-data` script.

* App:
    * Move creation of first user from application startup into `fractalctl set-db` command (\#1738, \#1748).
    * Add creation of default user group into `fractalctl set-db` command (\#1738).
    * Create `update-db-script` for current version, that adds all users to default group (\#1738).
* API:
    * Added `/auth/group/` and `/auth/group-names/` routers (\#1738, \#1752).
    * Implement `/auth/users/{id}/` POST/PATCH routes in `fractal-server` (\#1738, \#1747, \#1752).
    * Introduce `UserUpdateWithNewGroupIds` schema for `PATCH /auth/users/{id}/` (\#1747, \#1752).
    * Add `UserManager.on_after_register` hook to add new users to default user group (\#1738).
* Database:
    * Added new `usergroup` and `linkusergroup` tables (\#1738).
* Internal
    * Refactored `fractal_server.app.auth` and `fractal_server.app.security` (\#1738)/
    * Export all relevant modules in `app.models`, since it matters e.g. for `autogenerate`-ing migration scripts (\#1738).
* Testing
    * Add `UserGroup` validation to `scripts/validate_db_data_with_read_schemas.py` (\#1746).


# 2.3.11

* SSH runner:
    * Move remote-folder creation from `submit_workflow` to more specific `_process_workflow` (\#1728).
* Benchmarks:
    * Add `GET /auth/token/login/` to tested endpoints (\#1720).
* Testing:
    * Update GitHub actions `upload-artifact` and `download-artifact` to `v4` (\#1725).

# 2.3.10

* Fix minor bug in zipping-job logging (\#1716).

# 2.3.9

* Add logging for zipping-job-folder operations (\#1714).

# 2.3.8

> NOTE: `FRACTAL_API_V1_MODE="include_without_submission"` is now transformed
> into `FRACTAL_API_V1_MODE="include_read_only"`.

* API:
    * Support read-only mode for V1 (\#1701).
    * Improve handling of zipped job-folder in download-logs endpoints (\#1702).
* Runner:
    * Improve database-error handling in V2 job execution (\#1702).
    * Zip job folder after job execution (\#1702).
* App:
    * `UvicornWorker` is now imported from `uvicorn-worker` (\#1690).
* Testing:
    * Remove `HAS_LOCAL_SBATCH` variable and related if-branches (\#1699).
* Benchmarks:
    * Add `GET /auth/current-user/` to tested endpoints (\#1700).
* Dependencies:
    * Update `mkdocstrings` to `^0.25.2` (\#1707).
    * Update `fastapi` to `^0.112.0` (\#1705).

# 2.3.7

* SSH SLURM executor:
    * Handle early shutdown in SSH executor (\#1696).
* Task collection:
    * Introduce a new configuration variable `FRACTAL_MAX_PIP_VERSION` to pin task-collection pip (\#1675).

# 2.3.6

* API:
    * When creating a WorkflowTask, do not pre-populate its top-level arguments based on JSON Schema default values (\#1688).
* Dependencies:
    * Update `sqlmodel` to `^0.0.21` (\#1674).
    * Add `uvicorn-worker` (\#1690).

# 2.3.5

> WARNING: The `pre_submission_commands` SLURM configuration is included as an
> experimental feature, since it is still not useful for its main intended
> goal (calling `module load` before running `sbatch`).

* SLURM runners:
    * Expose `gpus` SLURM parameter (\#1678).
    * For SSH executor, add `pre_submission_commands` (\#1678).
    * Removed obsolete arguments from `get_slurm_config` function (\#1678).
* SSH features:
    * Add `FractalSSH.write_remote_file` method (\#1678).


# 2.3.4

* SSH SLURM runner:
    * Refactor `compress_folder` and `extract_archive` modules, and stop using `tarfile` library (\#1641).
* API:
    * Introduce `FRACTAL_API_V1_MODE=include_without_submission` to include V1 API but forbid job submission (\#1664).
* Testing:
    * Do not test V1 API with `DB_ENGINE="postgres-psycopg"` (\#1667).
    * Use new Fractal SLURM containers in CI (\#1663).
    * Adapt tests so that they always refer to the current Python version (the one running `pytest`), when needed; this means that we don't require the presence of any additional Python version in the development environment, apart from the current one (\#1633).
    * Include Python3.11 in some tests (\#1669).
    * Simplify CI SLURM Dockerfile after base-image updates (\#1670).
    * Cache `ubuntu22-slurm-multipy` Docker image in CI (\#1671).
    * Add `oauth.yaml` GitHub action to test OIDC authentication (\#1665).

# 2.3.3

This release fixes a SSH-task-collection bug introduced in version 2.3.1.

* API:
    * Expose new superuser-restricted endpoint `GET /api/settings/` (\#1662).
* SLURM runner:
    * Make `FRACTAL_SLURM_SBATCH_SLEEP` configuration variable `float` (\#1658).
* SSH features:
    * Fix wrong removal of task-package folder upon task-collection failure (\#1649).
    * Remove `FractalSSH.rename_folder` method (\#1654).
* Testing:
    * Refactor task-collection fixtures (\#1637).

# 2.3.2

> **WARNING**: The remove-remote-venv-folder in the SSH task collection is broken (see issue 1633). Do not deploy this version in an SSH-based `fractal-server` instance.

* API:
    * Fix incorrect zipping of structured job-log folders (\#1648).

# 2.3.1

This release includes a bugfix for task names with special characters.

> **WARNING**: The remove-remote-venv-folder in the SSH task collection is broken (see issue 1633). Do not deploy this version in an SSH-based `fractal-server` instance.

* Runner:
    * Improve sanitization of subfolder names (commits from 3d89d6ba104d1c6f11812bc9de5cbdff25f81aa2 to 426fa3522cf2eef90d8bd2da3b2b8a5b646b9bf4).
* API:
    * Improve error message when task-collection Python is not defined (\#1640).
    * Use a single endpoint for standard and SSH task collection (\#1640).
* SSH features:
    * Remove remote venv folder upon failed task collection in SSH mode (\#1634, \#1640).
    * Refactor `FractalSSH` (\#1635).
    * Set `fabric.Connection.forward_agent=False` (\#1639).
* Testing:
    * Improved testing of SSH task-collection API (\#1640).
    * Improved testing of `FractalSSH` methods (\#1635).
    * Stop testing SQLite database for V1 in CI (\#1630).

# 2.3.0

This release includes two important updates:
1. An Update update to task-collection configuration variables and logic.
2. The first released version of the **experimental** SSH features.

Re: task-collection configuration, we now support two main use cases:

1. When running a production instance (including on a SLURM cluster), you
   should set e.g. `FRACTAL_TASKS_PYTHON_DEFAULT_VERSION=3.10`, and make sure
   that `FRACTAL_TASKS_PYTHON_3_10=/some/python` is an absolute path. Optionally,
   you can define other variables like `FRACTAL_TASKS_PYTHON_3_9`,
   `FRACTAL_TASKS_PYTHON_3_11` or `FRACTAL_TASKS_PYTHON_3_12`.

2. If you leave `FRACTAL_TASKS_PYTHON_DEFAULT_VERSION` unset, then only the
   Python interpreter that is currently running `fractal-server` can be used
   for task collection.

> WARNING: If you don't set `FRACTAL_TASKS_PYTHON_DEFAULT_VERSION`, then you
> will only have a single Python interpreter available for tasks (namely the
> one running `fractal-server`).

* API:
    * Introduce `api/v2/task/collect/custom/` endpoint (\#1607, \#1613, \#1617, \#1629).
* Task collection:
    * Introduce task-collection Python-related configuration variables (\#1587).
    * Always set Python version for task collection, and only use `FRACTAL_TASKS_PYTHON_X_Y` variables (\#1587).
    * Refactor task-collection functions and schemas (\#1587, \#1617).
    * Remove `TaskCollectStatusV2` and `get_collection_data` internal schema/function (\#1598).
    * Introduce `CollectionStatusV2` enum for task-collection status (\#1598).
    * Reject task-collection request if it includes a wheel file and a version (\#1608).
SSH features:
    * Introduce `fractal_server/ssh` subpackage (\#1545, \#1599, \#1611).
    * Introduce SSH executor and runner (\#1545).
    * Introduce SSH task collection (\#1545, \#1599, \#1626).
    * Introduce SSH-related configuration variables (\#1545).
    * Modify app lifespan to handle SSH connection (\#1545).
    * Split `app/runner/executor/slurm` into `sudo` and `ssh` subfolders (\#1545).
    * Introduce FractalSSH object which is a wrapper class around fabric.Connection object.
It provides a `lock` to avoid loss of ssh instructions and a custom timeout (\#1618)
* Dependencies:
    * Update `sqlmodel` to `^0.0.19` (\#1584).
    * Update `pytest-asyncio` to `^0.23` (\#1558).
* Testing:
    * Test the way `FractalProcessPoolExecutor` spawns processes and threads (\#1579).
    * Remove `event_loop` fixture: every test will run on its own event loop (\#1558).
    * Test task collection with non-canonical package name (\#1602).

# 2.2.0

This release streamlines options for the Gunicorn startup command, and includes
two new experimental features.

> NOTE 1: you can now enable custom Gunicorn worker/logger by adding the following
> options to the `gunicorn` startup command:
> - `--worker-class fractal_server.gunicorn_fractal.FractalWorker`
> - `--logger-class fractal_server.gunicorn_fractal.FractalGunicornLogger`

> NOTE 2: A new experimental local runner is available, which uses processes
> instead of threads and support shutdown. You can try it out with the
> configuration variable `FRACTAL_BACKEND_RUNNER=local_experimental`

> NOTE 3: A new PostgreSQL database adapter is available, fully based on
> `psycopg3` (rather than `pyscopg2`+`asyncpg`). You can try it out with the
> configuration variable `DB_ENGINE=postgres-psycopg` (note that this requires
> the `pip install` extra `postgres-psycopg-binary`).


* API:
    * Add extensive logs to `DELETE /api/v2/project/{project_id}` (\#1532).
    * Remove catch of `IntegrityError` in `POST /api/v1/project` (\#1530).
* App and deployment:
    * Move `FractalGunicornLogger` and `FractalWorker` into `fractal_server/gunicorn_fractal.py` (\#1535).
    * Add custom gunicorn/uvicorn worker to handle SIGABRT signal (\#1526).
    * Store list of submitted jobs in app state (\#1538).
    * Add logic for graceful shutdown for job slurm executors (\#1547).
* Runner:
    * Change structure of job folders, introducing per-task subfolders (\#1523).
    * Rename internal `workflow_dir` and `workflow_dir_user` variables to local/remote (\#1534).
    * Improve handling of errors in `submit_workflow` background task (\#1556, \#1566).
    * Add new `local_experimental` runner, based on `ProcessPoolExecutor` (\#1544, \#1566).
* Database:
    * Add new Postgres adapter `psycopg` (\#1562).
* Dependencies
    * Add `fabric` to `dev` dependencies (\#1518).
    * Add new `postgres-psycopg-binary` extra (\#1562).
* Testing:
    * Extract `pytest-docker` fixtures into a dedicated module (\#1516).
    * Rename SLURM containers in CI (\#1516).
    * Install and run SSH daemon in CI containers (\#1518).
    * Add unit test of SSH connection via fabric/paramiko (\#1518).
    * Remove obsolete folders from `tests/data` (\#1517).

# 2.1.0

This release fixes a severe bug where SLURM-executor auxiliary threads are
not joined when a Fractal job ends.

* App:
    * Add missing join for `wait_thread` upon `FractalSlurmExecutor` exit (\#1511).
    * Replace `startup`/`shutdown` events with `lifespan` event (\#1501).
* API:
    * Remove `Path.resolve` from the submit-job endpoints and add validator for `Settings.FRACTAL_RUNNER_WORKING_BASE_DIR` (\#1497).
* Testing:
    * Improve dockerfiles for SLURM (\#1495, \#1496).
    * Set short timeout for `docker compose down` (\#1500).

# 2.0.6

> NOTE: This version changes log formats.
> For `uvicorn` logs, this change requires no action.
> For `gunicorn`, logs formats are only changed by adding the following
> command-line option:
> `gunicorn ... --logger-class fractal_server.logger.gunicorn_logger.FractalGunicornLogger`.

* API:
    * Add `FRACTAL_API_V1_MODE` environment variable to include/exclude V1 API (\#1480).
    * Change format of uvicorn loggers (\#1491).
    * Introduce `FractalGunicornLogger` class (\#1491).
* Runner:
    * Fix missing `.log` files in server folder for SLURM jobs (\#1479).
* Database:
    * Remove `UserOAuth.project_list` and `UserOAuth.project_list_v2` relationships (\#1482).
* Dev dependencies:
    * Bump `pytest` to `8.1.*` (#1486).
    * Bump `coverage` to `7.5.*` (#1486).
    * Bump `pytest-docker` to `3.1.*` (#1486).
    * Bump `pytest-subprocess` to `^1.5` (#1486).
* Benchmarks:
    * Move `populate_db` scripts into `benchmark` folder (\#1489).


# 2.0.5

* API:
    * Add `GET /admin/v2/task/` (\#1465).
    * Improve error message in DELETE-task endpoint (\#1471).
* Set `JobV2` folder attributes from within the submit-job endpoint (\#1464).
* Tests:
    * Make SLURM CI work on MacOS (\#1476).

# 2.0.4

* Add `FRACTAL_SLURM_SBATCH_SLEEP` configuration variable (\#1467).

# 2.0.3

> WARNING: This update requires running a fix-db script, via `fractalctl update-db-data`.

* Database:
    * Create fix-db script to remove `images` and `history` from dataset dumps in V1/V2 jobs (\#1456).
* Tests:
    * Split `test_full_workflow_v2.py` into local/slurm files (\#1454).


# 2.0.2

> WARNING: Running this version on a pre-existing database (where the `jobsv2`
> table has some entries) is broken. Running this version on a freshly-created
> database works as expected.

* API:
    * Fix bug in status endpoint (\#1449).
    * Improve handling of out-of-scope scenario in status endpoint (\#1449).
    * Do not include dataset `history` in `JobV2.dataset_dump` (\#1445).
    * Forbid extra arguments in `DumpV2` schemas (\#1445).
* API V1:
    * Do not include dataset `history` in `ApplyWorkflow.{input,output}_dataset_dump` (\#1453).
* Move settings logs to `check_settings` and use fractal-server `set_logger` (\#1452).
* Benchmarks:
    * Handle some more errors in benchmark flow (\#1445).
* Tests:
    * Update testing database to version 2.0.1 (\#1445).

# 2.0.1

* Database/API:
    * Do not include `dataset_dump.images` in `JobV2` table (\#1441).
* Internal functions:
    * Introduce more robust `reset_logger_handlers` function (\#1425).
* Benchmarks:
    * Add `POST /api/v2/project/project_id/dataset/dataset_id/images/query/` in bechmarks  to evaluate the impact of the number of images during the query (\#1441).
* Development:
    * Use `poetry` 1.8.2 in GitHub actions and documentation.

# 2.0.0

Major update.

# 1.4.10

> WARNING: Starting from this version, the dependencies for the `slurm` extra
> are required; commands like `pip install fractal-server[slurm,postgres]` must
> be replaced by `pip install fractal-server[postgres]`.

* Dependencies:
    * Make `clusterfutures` and `cloudpickle` required dependencies (\#1255).
    * Remove `slurm` extra from package (\#1255).
* API:
    * Handle invalid history file in `GET /project/{project_id}/dataset/{dataset_id}/status/` (\#1259).
* Runner:
    * Add custom `_jobs_finished` function to check the job status and to avoid squeue errors (\#1266)

# 1.4.9

This release is a follow-up of 1.4.7 and 1.4.8, to mitigate the risk of
job folders becoming very large.

* Runner:
    * Exclude `history` from `TaskParameters` object for parallel tasks, so that it does not end up in input pickle files (\#1247).

# 1.4.8

This release is a follow-up of 1.4.7, to mitigate the risk of job folders
becoming very large.

* Runner:
    * Exclude `metadata["image"]` from `TaskParameters` object for parallel tasks, so that it does not end up in input pickle files (\#1245).
    * Exclude components list from `workflow.log` logs (\#1245).
* Database:
    * Remove spurious logging of `fractal_server.app.db` string (\#1245).

# 1.4.7

This release provides a bugfix (PR 1239) and a workaround (PR 1238) for the
SLURM runner, which became relevant for the use case of processing a large
dataset (300 wells with 25 cycles each).

* Runner:
    * Do not include `metadata["image"]` in JSON file with task arguments (\#1238).
    * Add `FRACTAL_RUNNER_TASKS_INCLUDE_IMAGE` configuration variable, to define exceptions where tasks still require `metadata["image"]` (\#1238).
    * Fix bug in globbing patterns, when copying files from user-side to server-side job folder in SLURM executor (\#1239).
* API:
    * Fix error message for rate limits in apply-workflow endpoint (\#1231).
* Benchmarks:
    * Add more scenarios, as per issue \#1184 (\#1232).

# 1.4.6

* API:
    * Add `GET /admin/job/{job_id}` (\#1230).
    * Handle `FileNotFound` in `GET /project/{project_id}/job/{job_id}/` (\#1230).

# 1.4.5

* Remove CORS middleware (\#1228).
* Testing:
    *  Fix `migrations.yml` GitHub action (\#1225).

# 1.4.4

* API:
    * Add rate limiting to `POST /{project_id}/workflow/{workflow_id}/apply/` (\#1199).
    * Allow users to read the logs of ongoing jobs with `GET /project/{project_id}/job/{job_id}/`, using `show_tmp_logs` query parameter (\#1216).
    * Add `log` query parameter in `GET {/api/v1/job/,/api/v1/{project.id}/job/,/admin/job/}`, to trim response body (\#1218).
    * Add `args_schema` query parameter in `GET /api/v1/task/` to trim response body (\#1218).
    * Add `history` query parameter in `GET {/api/v1/dataset/,/api/v1/project/{project.id}/dataset/}` to trim response body (\#1219).
    * Remove `task_list` from `job.workflow_dump` creation in `/api/v1/{project_id}/workflow/{workflow_id}/apply/`(\#1219)
    * Remove `task_list` from `WorkflowDump` Pydantic schema (\#1219)
* Dependencies:
    * Update fastapi to `^0.109.0` (\#1222).
    * Update gunicorn to `^21.2.0` (\#1222).
    * Update aiosqlite to `^0.19.0` (\#1222).
    * Update uvicorn to `^0.27.0` (\#1222).

# 1.4.3

> **WARNING**:
>
> This update requires running a fix-db script, via `fractalctl update-db-data`.

* API:
    * Improve validation of `UserCreate.slurm_accounts` (\#1162).
    * Add `timestamp_created` to `WorkflowRead`, `WorkflowDump`, `DatasetRead` and `DatasetDump` (\#1152).
    * Make all dumps in `ApplyWorkflowRead` non optional (\#1175).
    * Ensure that timestamps in `Read` schemas are timezone-aware, regardless of `DB_ENGINE` (\#1186).
    * Add timezone-aware timestamp query parameters to all `/admin` endpoints (\#1186).
* API (internal):
    * Change the class method `Workflow.insert_task` into the auxiliary function `_workflow_insert_task` (\#1149).
* Database:
    * Make `WorkflowTask.workflow_id` and `WorfklowTask.task_id` not nullable (\#1137).
    * Add `Workflow.timestamp_created` and `Dataset.timestamp_created` columns (\#1152).
    * Start a new `current.py` fix-db script (\#1152, \#1195).
    * Add to `migrations.yml` a new script (`validate_db_data_with_read_schemas.py`) that validates test-DB data with Read schemas (\#1187).
    * Expose `fix-db` scripts via command-line option `fractalctl update-db-data` (\#1197).
* App (internal):
    * Check in `Settings` that `psycopg2`, `asyngpg` and `cfut`, if required, are installed (\#1167).
    * Split `DB.set_db` into sync/async methods (\#1165).
    * Rename `DB.get_db` into `DB.get_async_db` (\#1183).
    * Normalize names of task packages (\#1188).
* Testing:
    * Update `clean_db_fractal_1.4.1.sql` to `clean_db_fractal_1.4.2.sql`, and change `migrations.yml` target version (\#1152).
    * Reorganise the test directory into subdirectories, named according to the order in which we want the CI to execute them (\#1166).
    * Split the CI into two independent jobs, `Core` and `Runner`, to save time through parallelisation (\#1204).
* Dependencies:
    * Update `python-dotenv` to version 0.21.0 (\#1172).
* Runner:
    * Remove `JobStatusType.RUNNING`, incorporating it into `JobStatusType.SUBMITTED` (\#1179).
* Benchmarks:
    * Add `fractal_client.py` and `populate_script_v2.py` for creating different database status scenarios (\#1178).
    * Add a custom benchmark suite in `api_bench.py`.
    * Remove locust.
* Documentation:
    * Add the minimum set of environment variables required to set the database and start the server (\#1198).

# 1.4.2

> **WARNINGs**:
>
> 1. This update requires running a fix-db script, available at https://raw.githubusercontent.com/fractal-analytics-platform/fractal-server/1.4.2/scripts/fix_db/current.py.
> 2. Starting from this version, non-verified users have limited access to `/api/v1/` endpoints. Before the upgrade, all existing users must be manually set to verified.

* API:
    * Prevent access to `GET/PATCH` task endpoints for non-verified users (\#1114).
    * Prevent access to task-collection and workflow-apply endpoints for non-verified users (\#1099).
    * Make first-admin-user verified (\#1110).
    * Add the automatic setting of `ApplyWorkflow.end_timestamp` when patching `ApplyWorkflow.status` via `PATCH /admin/job/{job_id}` (\#1121).
    * Change `ProjectDump.timestamp_created` type from `datetime` to `str` (\#1120).
    * Change `_DatasetHistoryItem.workflowtask` type into `WorkflowTaskDump` (\#1139).
    * Change status code of stop-job endpoints to 202 (\#1151).
* API (internal):
    * Implement cascade operations explicitly, in `DELETE` endpoints for datasets, workflows and projects (\#1130).
    * Update `GET /project/{project_id}/workflow/{workflow_id}/job/` to avoid using `Workflow.job_list` (\#1130).
    * Remove obsolete sync-database dependency from apply-workflow endpoint (\#1144).
* Database:
    * Add `ApplyWorkflow.project_dump` column (\#1070).
    * Provide more meaningful names to fix-db scripts (\#1107).
    * Add `Project.timestamp_created` column, with timezone-aware default (\#1102, \#1131).
    * Remove `Dataset.list_jobs_input` and `Dataset.list_jobs_output` relationships (\#1130).
    * Remove `Workflow.job_list` (\#1130).
* Runner:
    * In SLURM backend, use `slurm_account` (as received from apply-workflow endpoint) with top priority (\#1145).
    * Forbid setting of SLURM account from `WorkflowTask.meta` or as part of `worker_init` variable (\#1145).
    * Include more info in error message upon `sbatch` failure (\#1142).
    * Replace `sbatch` `--chdir` option with `-D`, to support also slurm versions before 17.11 (\#1159).
* Testing:
    * Extended systematic testing of database models (\#1078).
    * Review `MockCurrentUser` fixture, to handle different kinds of users (\#1099).
    * Remove `persist` from `MockCurrentUser` (\#1098).
    * Update `migrations.yml` GitHub Action to use up-to-date database and also test fix-db script (\#1101).
    * Add more schema-based validation to fix-db current script (\#1107).
    * Update `.dict()` to `.model_dump()` for `SQLModel` objects, to fix some `DeprecationWarnings`(\##1133).
    * Small improvement in schema coverage (\#1125).
    * Add unit test for `security` module (\#1036).
* Dependencies:
    * Update `sqlmodel` to version 0.0.14 (\#1124).
* Benchmarks:
    * Add automatic benchmark system for API's performances (\#1123)
* App (internal):
    * Move `_create_first_user` from `main` to `security` module, and allow it to create multiple regular users (\#1036).

# 1.4.1

* API:
    * Add `GET /admin/job/{job_id}/stop/` and `GET /admin/job/{job_id}/download/` endpoints (\#1059).
    * Use `DatasetDump` and `WorkflowDump` models for "dump" attributes of `ApplyWorkflowRead` (\#1049, \#1082).
    * Add `slurm_accounts` to `User` schemas and add `slurm_account` to `ApplyWorkflow` schemas (\#1067).
    * Prevent providing a `package_version` for task collection from a `.whl` local package (\#1069).
    * Add `DatasetRead.project` and `WorkflowRead.project` attributes (\#1082).
* Database:
    * Make `ApplyWorkflow.workflow_dump` column non-nullable (\#1049).
    * Add `UserOAuth.slurm_accounts` and `ApplyWorkflow.slurm_account` columns (\#1067).
    * Add script for adding `ApplyWorkflow.user_email` (\#1058).
    * Add `Dataset.project` and `Workflow.project` relationships (\#1082).
    * Avoid using `Project` relationships `dataset_list` or `workflow_list` within some `GET` endpoints (\#1082).
    * Fully remove `Project` relationships `dataset_list`, `workflow_list` and `job_list` (\#1091).
* Testing:
    * Only use ubuntu-22.04 in GitHub actions (\#1061).
    * Improve unit testing of database models (\#1082).
* Dependencies:
    * Pin `bcrypt` to 4.0.1 to avoid warning in passlib (\#1060).
* Runner:
    *  Set SLURM-job working directory to `job.working_dir_user` through `--chdir` option (\#1064).

# 1.4.0

* API:
    * Major endpoint changes:
        * Add trailing slash to _all_ endpoints' paths (\#1003).
        * Add new admin-area endpoints restricted to superusers at `/admin` (\#947, \#1009, \#1032).
        * Add new `GET` endpoints `api/v1/job/` and `api/v1/project/{project_id}/workflow/{workflow_id}/job/` (\#969, \#1003).
        * Add new `GET` endpoints `api/v1/dataset/` and `api/v1/workflow/` (\#988, \#1003).
        * Add new `GET` endpoint `api/v1/project/{project_id}/dataset/` (\#993).
        * Add `PATCH /admin/job/{job_id}/` endpoint (\#1030, \#1053).
        * Move `GET /auth/whoami/` to `GET /auth/current-user/` (\#1013).
        * Move `PATCH /auth/users/me/` to `PATCH /auth/current-user/` (\#1013, \#1035).
        * Remove `DELETE /auth/users/{id}/` endpoint (\#994).
        * Remove `GET /auth/users/me/` (\#1013).
        * Remove `POST` `/auth/forgot-password/`, `/auth/reset-password/`, `/auth/request-verify-token/`, `/auth/verify/` (\#1033).
        * Move `GET /auth/userlist/` to `GET /auth/users/` (\#1033).
    * New behaviors or responses of existing endpoints:
        * Change response of `/api/v1/project/{project_id}/job/{job_id}/stop/` endpoint to 204 no-content (\#967).
        * Remove `dataset_list` attribute from `ProjectRead`, which affects all `GET` endpoints that return some project (\#993).
        * Make it possible to delete a `Dataset`, `Workflow` or `Project`, even when it is in relationship to an `ApplyWorkflow` - provided that the `ApplyWorkflow` is not pending or running (\#927, \#973).
        * Align `ApplyWorkflowRead` with new `ApplyWorkflow`, which has optional foreign keys `project_id`, `workflow_id`, `input_dataset_id`, and `output_dataset_id` (\#984).
        * Define types for `ApplyWorkflowRead` "dump" attributes (\#990). **WARNING**: reverted with \#999.
    * Internal changes:
        * Move all routes definitions into `fractal_server/app/routes` (\#976).
        * Fix construction of `ApplyWorkflow.workflow_dump`, within apply endpoint (\#968).
        * Fix construction of `ApplyWorkflow` attributes `input_dataset_dump` and `output_dataset_dump`, within apply endpoint (\#990).
        * Remove `asyncio.gather`, in view of SQLAlchemy2 update (\#1004).
* Database:
    * Make foreign-keys of `ApplyWorkflow` (`project_id`, `workflow_id`, `input_dataset_id`, `output_dataset_id`) optional (\#927).
    * Add columns `input_dataset_dump`, `output_dataset_dump` and `user_email` to `ApplyWorkflow` (\#927).
    * Add relations `Dataset.list_jobs_input` and `Dataset.list_jobs_output` (\#927).
    * Make `ApplyWorkflow.start_timestamp` non-nullable (\#927).
    * Remove `"cascade": "all, delete-orphan"` from `Project.job_list` (\#927).
    * Add `Workflow.job_list` relation (\#927).
    * Do not use `Enum`s as column types (e.g. for `ApplyWorkflow.status`), but only for (de-)serialization (\#974).
    * Set `pool_pre_ping` option to `True`, for asyncpg driver (\#1037).
    * Add script for updating DB from 1.4.0 to 1.4.1 (\#1010)
    * Fix missing try/except in sync session (\#1020).
* App:
    * Skip creation of first-superuser when one superuser already exists (\#1006).
* Dependencies:
    * Update sqlalchemy to version `>=2.0.23,<2.1` (\#1044).
    * Update sqlmodel to version 0.0.12 (\#1044).
    * Upgrade asyncpg to version 0.29.0 (\#1036).
* Runner:
    * Refresh DB objects within `submit_workflow` (\#927).
* Testing:
    * Add `await db_engine.dispose()` in `db_create_tables` fixture (\#1047).
    * Set `debug=False` in `event_loop` fixture (\#1044).
    * Improve `test_full_workflow.py` (\#971).
    * Update `pytest-asyncio` to v0.21 (\#1008).
    * Fix CI issue related to event loop and asyncpg (\#1012).
    * Add GitHub Action testing database migrations (\#1010).
    * Use greenlet v3 in `poetry.lock` (\#1044).
* Documentation:
    * Add OAuth2 example endpoints to Web API page (\#1034, \#1038).
* Development:
    * Use poetry 1.7.1 (\#1043).

# 1.3.14 (do not use!)

> **WARNING**: This version introduces a change that is then reverted in 1.4.0,
> namely it sets the `ApplyWorkflow.status` type to `Enum`, when used with
> PostgreSQL. It is recommended to **not** use it, and upgrade to 1.4.0
> directly.

* Make `Dataset.resource_list` an `ordering_list`, ordered by `Resource.id` (\#951).
* Expose `redirect_url` for OAuth clients (\#953).
* Expose JSON Schema for the `ManifestV1` Pydantic model (\#942).
* Improve delete-resource endpoint (\#943).
* Dependencies:
    * Upgrade sqlmodel to 0.0.11 (\#949).
* Testing:
    * Fix bug in local tests with Docker/SLURM (\#948).

# 1.3.13

* Configure sqlite WAL to avoid "database is locked" errors (\#860).
* Dependencies:
    * Add `sqlalchemy[asyncio]` extra, and do not directly require `greenlet` (\#895).
    * Fix `cloudpickle`-version definition in `pyproject.toml` (\#937).
    * Remove obsolete `sqlalchemy_utils` dependency (\#939).
* Testing:
    * Use ubuntu-22 for GitHub CI (\#909).
    * Run GitHub CI both with SQLite and Postgres (\#915).
    * Disable `postgres` service in GitHub action when running tests with SQLite (\#931).
    * Make `test_commands.py` tests stateless, also when running with Postgres (\#917).
* Documentation:
    * Add information about minimal supported SQLite version (\#916).

# 1.3.12

* Project creation:
    * Do not automatically create a dataset upon project creation (\#897).
    * Remove `ProjectCreate.default_dataset_name` attribute (\#897).
* Dataset history:
    * Create a new (**non-nullable**) history column in `Dataset` table (\#898, \#901).
    * Deprecate history handling in `/project/{project_id}/job/{job_id}` endpoint (\#898).
    * Deprecate `HISTORY_LEGACY` (\#898).
* Testing:
    * Remove obsolete fixture `slurm_config` (\#903).

# 1.3.11

This is mainly a bugfix release for the `PermissionError` issue.

* Fix `PermissionError`s in parallel-task metadata aggregation for the SLURM backend (\#893).
* Documentation:
    * Bump `mkdocs-render-swagger-plugin` to 0.1.0 (\#889).
* Testing:
    * Fix `poetry install` command and `poetry` version in GitHub CI (\#889).

# 1.3.10

Warning: updating to this version requires changes to the configuration variable

* Updates to SLURM interface:
    * Remove `sudo`-requiring `ls` calls from `FractalFileWaitThread.check` (\#885);
    * Change default of `FRACTAL_SLURM_POLL_INTERVAL` to 5 seconds (\#885);
    * Rename `FRACTAL_SLURM_OUTPUT_FILE_GRACE_TIME` configuration variables into `FRACTAL_SLURM_ERROR_HANDLING_INTERVAL` (\#885);
    * Remove `FRACTAL_SLURM_KILLWAIT_INTERVAL` variable and corresponding logic (\#885);
    * Remove `_multiple_paths_exist_as_user` helper function (\#885);
    * Review type hints and default values of SLURM-related configuration variables (\#885).
* Dependencies:
    * Update `fastapi` to version `^0.103.0` (\#877);
    * Update `fastapi-users` to version `^12.1.0` (\#877).

# 1.3.9

* Make updated-metadata collection robust for metadiff files consisting of a single `null` value (\#879).
* Automate procedure for publishing package to PyPI (\#881).

# 1.3.8

* Backend runner:
    * Add aggregation logic for parallel-task updated metadata (\#852);
    * Make updated-metadata collection robust for missing files (\#852, \#863).
* Database interface:
* API:
    * Prevent user from bypassing workflow-name constraint via the PATCH endpoint (\#867).
    * Handle error upon task collection, when tasks exist in the database but not on-disk (\#874).
    * Add `_check_project_exists` helper function (\#872).
* Configuration variables:
    * Remove `DEPLOYMENT_TYPE` variable and update `alive` endpoint (\#875);
    * Introduce `Settings.check_db` method, and call it during inline/offline migrations (\#855);
    * Introduce `Settings.check_runner` method (\#875);
    * Fail if `FRACTAL_BACKEND_RUNNER` is `"local"` and `FRACTAL_LOCAL_CONFIG_FILE` is set but missing on-disk (\#875);
    * Clean up `Settings.check` method and improve its coverage (\#875);
* Package, repository, documentation:
    * Change `fractal_server.common` from being a git-submodule to being a regular folder (\#859).
    * Pin documentation dependencies (\#865).
    * Split `app/models/project.py` into two modules for dataset and project (\#871).
    * Revamp documentation on database interface and on the corresponding configuration variables (\#855).


# 1.3.7

* Oauth2-related updates (\#822):
    * Update configuration of OAuth2 clients, to support OIDC/GitHub/Google;
    * Merge `SQLModelBaseOAuthAccount` and `OAuthAccount` models;
    * Update `UserOAuth.oauth_accounts` relationship and fix `list_users` endpoint accordingly;
    * Introduce dummy `UserManager.on_after_login` method;
    * Rename `OAuthClient` into `OAuthClientConfig`;
    * Revamp users-related parts of documentation.

# 1.3.6

* Update `output_dataset.meta` also when workflow execution fails (\#843).
* Improve error message for unknown errors in job execution (\#843).
* Fix log message incorrectly marked as "error" (\#846).

# 1.3.5

* Review structure of dataset history (\#803):
    * Re-define structure for `history` property of `Dataset.meta`;
    * Introduce `"api/v1/project/{project_id}/dataset/{dataset_id}/status/"` endpoint;
    * Introduce `"api/v1/project/{project_id}/dataset/{dataset_id}/export_history/"` endpoint;
    * Move legacy history to `Dataset.meta["HISTORY_LEGACY"]`.
* Make `first_task_index` and `last_task_index` properties of `ApplyWorkflow` required (\#803).
* Add `docs_info` and `docs_link` to Task model (\#814)
* Accept `TaskUpdate.version=None` in task-patch endpoint (\#818).
* Store a copy of the `Workflow` into the optional column `ApplyWorkflow.workflow_dump` at the time of submission (\#804, \#834).
* Prevent execution of multiple jobs with the same output dataset (\#801).
* Transform non-absolute `FRACTAL_TASKS_DIR` into absolute paths, relative to the current working directory (\#825).
* Error handling:
    * Raise an appropriate error if a task command is not executable (\#800).
    * Improve handling of errors raised in `get_slurm_config` (\#800).
* Documentation:
    * Clarify documentation about `SlurmConfig` (\#798).
    * Update documentation configuration and GitHub actions (\#811).
* Tests:
    * Move `tests/test_common.py` into `fractal-common` repository (\#808).
    * Switch to `docker compose` v2 and unpin `pyyaml` version (\#816).

# 1.3.4

* Support execution of a workflow subset (\#784).
* Fix internal server error for invalid `task_id` in `create_workflowtask` endpoint (\#782).
* Improve logging in background task collection (\#776).
* Handle failures in `submit_workflow` without raising errors (\#787).
* Simplify internal function for execution of a list of task (\#780).
* Exclude `common/tests` and other git-related files from build (\#795).
* Remove development dependencies `Pillow` and `pytest-mock` (\#795).
* Remove obsolete folders from `tests/data` folder (\#795).

# 1.3.3

* Pin Pydantic to v1 (\#779).

# 1.3.2

* Add sqlalchemy naming convention for DB constraints, and add `render_as_batch=True` to `do_run_migrations` (\#757).
* Fix bug in job-stop endpoint, due to missing default for `FractalSlurmExecutor.wait_thread.shutdown_file` (\#768, \#769).
* Fix bug upon inserting a task with `meta=None` into a Workflow (\#772).

# 1.3.1

* Fix return value of stop-job endpoint (\#764).
* Expose new GET `WorkflowTask` endpoint (\#762).
* Clean up API modules (\#762):
    * Split workflow/workflowtask modules;
    * Split tasks/task-collection modules.

# 1.3.0

* Refactor user model:
    * Switch from UUID4 to int for IDs (\#660, \#684).
    * Fix many-to-many relationship between users and project (\#660).
    * Rename `Project.user_member_list` into `Project.user_list` (\#660).
    * Add `username` column (\#704).
* Update endpoints (see also [1.2->1.3 upgrade info](../internals/version_upgrades/upgrade_1_2_5_to_1_3_0/) in the documentation):
    * Review endpoint URLs (\#669).
    * Remove foreign keys from payloads (\#669).
* Update `Task` models, task collection and task-related endpoints:
    * Add `version` and `owner` columns to `Task` model (\#704).
    * Set `Task.version` during task collection (\#719).
    * Set `Task.owner` as part of create-task endpoint (\#704).
    * For custom tasks, prepend `owner` to user-provided `source` (\#725).
    * Remove `default_args` from `Tasks` model and from manifest tasks (\#707).
    * Add `args_schema` and `args_schema_version` to `Task` model (\#707).
    * Expose `args_schema` and `args_schema_version` in task POST/PATCH endpoints (\#749).
    * Make `Task.source` task-specific rather than package-specific (\#719).
    * Make `Task.source` unique (\#725).
    * Update `_TaskCollectPip` methods, attributes and properties (\#719).
    * Remove private/public options for task collection (\#704).
    * Improve error message for missing package manifest (\#704).
    * Improve behavior when task-collection folder already exists (\#704).
    * Expose `pinned_package_version` for tasks collection (\#744).
    * Restrict Task editing to superusers and task owners (\#733).
    * Implement `delete_task` endpoint (\#745).
* Update `Workflow` and `WorkflowTask` endpoints:
    * Always merge new `WorkflowTask.args` with defaults from `Task.args_schema`, in `update_workflowtask` endpoint (\#759).
    * Remove `WorkflowTask.overridden_meta` property and on-the-fly overriding of `meta` (\#752).
    * Add warning when exporting workflows which include custom tasks (\#728).
    * When importing a workflow, only use tasks' `source` values, instead of `(source,name)` pairs (\#719).
* Job execution:
    * Add `FractalSlurmExecutor.shutdown` and corresponding endpoint (\#631, \#691, \#696).
    * In `FractalSlurmExecutor`, make `working_dir*` attributes required (\#679).
    * Remove `ApplyWorkflow.overwrite_input` column (\#684, \#694).
    * Make `output_dataset_id` a required argument of apply-workflow endpoint (\#681).
    * Improve error message related to out-of-space disk (\#699).
    * Include timestamp in job working directory, to avoid name clashes (\#756).
* Other updates to endpoints and database:
    * Add `ApplyWorkflow.end_timestamp` column (\#687, \#684).
    * Prevent deletion of a `Workflow`/`Dataset` in relationship with existing `ApplyWorkflow` (\#703).
    * Add project-name uniqueness constraint in project-edit endpoint (\#689).
* Other updates to internal logic:
    * Drop `WorkflowTask.arguments` property and `WorkflowTask.assemble_args` method (\#742).
    * Add test for collection of tasks packages with tasks in a subpackage (\#743).
    * Expose `FRACTAL_CORS_ALLOW_ORIGIN` environment variable (\#688).
    * Expose `FRACTAL_DEFAULT_ADMIN_USERNAME` environment variable (\#751).
* Package and repository:
    * Remove `fastapi-users-db-sqlmodel` dependency (\#660).
    * Make coverage measure more accurate (\#676) and improve coverage (\#678).
    * Require pydantic version to be `>=1.10.8` (\#711, \#713).
    * Include multiple `fractal-common` updates (\#705, \#719).
    * Add test equivalent to `alembic check` (\#722).
    * Update `poetry.lock` to address security alerts (\#723).
    * Remove `sqlmodel` from `fractal-common`, and declare database models with multiple inheritance (\#710).
    * Make email generation more robust in `MockCurrentUser` (\#730).
    * Update `poetry.lock` to `cryptography=41`, to address security alert (\#739).
    * Add `greenlet` as a direct dependency (\#748).
    * Removed tests for `IntegrityError` (\#754).


# 1.2.5

* Fix bug in task collection when using sqlite (\#664, \#673).
* Fix bug in task collection from local package, where package extras were not considered (\#671).
* Improve error handling in workflow-apply endpoint (\#665).
* Fix a bug upon project removal in the presence of project-related jobs (\#666). Note: this removes the `ApplyWorkflow.Project` attribute.

# 1.2.4

* Review setup for database URLs, especially to allow using UNIX-socket connections for postgresl (\#657).

# 1.2.3

* Fix bug that was keeping multiple database conection open (\#649).

# 1.2.2

* Fix bug related to `user_local_exports` in SLURM-backend configuration (\#642).

# 1.2.1

* Fix bug upon creation of first user when using multiple workers (\#632).
* Allow both ports 5173 and 4173 as CORS origins (\#637).

# 1.2.0

* Drop `project.project_dir` and replace it with `user.cache_dir` (\#601).
* Update SLURM backend (\#582, \#612, \#614); this includes (1) combining several tasks in a single SLURM job, and (2) offering more granular sources for SLURM configuration options.
* Expose local user exports in SLURM configuration file (\#625).
* Make local backend rely on custom `FractalThreadPoolExecutor`, where `parallel_tasks_per_job` can affect parallelism (\#626).
* Review logging configuration (\#619, \#623).
* Update to fastapi `0.95` (\#587).
* Minor improvements in dataset-edit endpoint (\#593) and tests (\#589).
* Include test of non-python task (\#594).
* Move dummy tasks from package to tests (\#601).
* Remove deprecated parsl backend (\#607).
* Improve error handling in workflow-import endpoint (\#595).
* Also show logs for successful workflow execution (\#635).

# 1.1.1

* Include `reordered_workflowtask_ids` in workflow-edit endpoint payload, to reorder the task list of a workflow (\#585).

# 1.1.0

* Align with new tasks interface in `fractal-tasks-core>=0.8.0`, and remove `glob_pattern` column from `resource` database table (\#544).
* Drop python 3.8 support (\#527).
* Improve validation of API request payloads (\#545).
* Improve request validation in project-creation endpoint (\#537).
* Update the endpoint to patch a `Task` (\#526).
* Add new project-update endpoint, and relax constraints on `project_dir` in new-project endpoint (\#563).
* Update `DatasetUpdate` schema (\#558 and \#565).
* Fix redundant task-error logs in slurm backend (\#552).
* Improve handling of task-collection errors (\#559).
* If `FRACTAL_BACKEND_RUNNER=slurm`, include some configuration checks at server startup (\#529).
* Fail if `FRACTAL_SLURM_WORKER_PYTHON` has different versions of `fractal-server` or `cloudpickle` (\#533).

# 1.0.8

* Fix handling of parallel-tasks errors in `FractalSlurmExecutor` (\#497).
* Add test for custom tasks (\#500).
* Improve formatting of job logs (\#503).
* Improve error handling in workflow-execution server endpoint (\#515).
* Update `_TaskBase` schema from fractal-common (\#517).

# 1.0.7

* Update endpoints to import/export a workflow (\#495).

# 1.0.6

* Add new endpoints to import/export a workflow (\#490).

# 1.0.5

* Separate workflow-execution folder into two (server- and user-owned) folders, to avoid permission issues (\#475).
* Explicitly pin sqlalchemy to v1 (\#480).

# 1.0.4

* Add new POST endpoint to create new Task (\#486).

# 1.0.3

Missing due to releasing error.

# 1.0.2

* Add `FRACTAL_RUNNER_MAX_TASKS_PER_WORKFLOW` configuration variable (\#469).

# 1.0.1

* Fix bug with environment variable names (\#468).

# 1.0.0

* First release listed in CHANGELOG.<|MERGE_RESOLUTION|>--- conflicted
+++ resolved
@@ -29,11 +29,8 @@
     * Do not process task sources in task/task-group CRUD operations (\#1861).
     * Do not process task owners in task/task-group CRUD operations (\#1861).
     * Expand use and validators for `TaskGroupCreateV2` schema (\#1861).
-<<<<<<< HEAD
     * Add `DELETE /auth/group/{id}` endpoint (\#1885).
-=======
     * Forbid extras in `TaskCollectPipV2` (\#1891).
->>>>>>> 993df2f0
 * Database:
     * Add `taskgroupv2_id` foreign key to `CollectionStateV2` (\#1867).
     * Make `TaskV2.source` nullable and drop its uniqueness constraint (\#1861).
