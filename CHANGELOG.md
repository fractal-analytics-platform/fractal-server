**Note**: Numbers like (\#1234) point to closed Pull Requests on the fractal-server repository.

<<<<<<< HEAD
# Unreleased

* API:
    * Trim whitespaces in `DatasetCreateV2.zarr_dir` (\#2138).
=======
# 2.10.2

>>>>>>> 827da9c8
* App:
    * Add `FRACTAL_PIP_CACHE_DIR` configuration variable (\#2141).
* Tasks life cycle:
    * Prevent deactivation of task groups with `"github.com"` in pip-freeze information (\#2144).
* Runner:
    * Handle early shutdown for sudo SLURM executor (\#2132).
    * Fix repeated setting of `timestamp_ended` in task-group reactivation (\#2140).

# 2.10.1

* API:
    * Add `POST /api/v2/project/{p_id}/workflow/{w_id}/wftask/replace-task/` endpoint (\#2129).
* Testing:
    * Use system postgresql in GitHub actions, rather than independent container (\#2199).

# 2.10.0

* API:
    * Major update of `POST /api/v2/task/collect/pip/`, to support wheel-file upload (\#2113).
* Testing:
    * Add test of private task collection (\#2126).

# 2.9.2

* API
    * Remove `cache_dir` and use `project_dir/.fractal_cache` (\#2121).
* Docs
    * Improve docstrings and reduce mkdocs warnings (\#2122).

# 2.9.1

* Task collection:
    * Fix bug in wheel-based SSH task-collection (\#2119).
* Testing:
    * Re-include a specific test previously skipped for Python 3.12 (\#2114).
    * Add metadata to `fractal-tasks-mock` package (\#2117).
* Docs:
    * Add info about working versions.

# 2.9.0

> WARNING 1: This version drops support for sqlite, and removes the
> configuration variables `DB_ENGINE` and `SQLITE_PATH`.

> WARNING 2: This version removes the `CollectionStateV2` database table.
> Make sure you have a database dump before running `fractalctl set-db`, since this operation cannot be undone.

* API
    * Remove `GET /api/v2/task/collect/{state_id}/` endpoint (\#2010).
    * Remove `active` property from `PATCH /api/v2/task-group/{task_group_id}/` (\#2033).
    * Add `GET /api/v2/task-group/activity/` endpoint (\#2005, \#2027).
    * Add `GET /api/v2/task-group/activity/{task_group_activity_id}/` endpoint (\#2005).
    * Add `GET /admin/v2/task-group/activity/` endpoint (\#2005, \#2027).
    * Add `POST /api/v2/task-group/{task_group_id}/{deactivate|reactivate}` endpoints (\#2033, \#2066, \#2078).
    * Add `POST /admin/v2/task-group/{task_group_id}/{deactivate|reactivate}` endpoints (\#2062, \#2078).
    * Remove `GET /auth/current-user/viewer-paths/` (\#2096).
    * Add `GET /auth/current-user/allowed-viewer-paths/`, with logic for `fractal-vizarr-viewer` authorization (\#2096).
    * Add `category`, `modality` and `author` query parameters to `GET /admin/v2/task/` (\#2102).
    * Add `POST /auth/group/{group_id}/add-user/{user_id}/` (\#2101).
    * Add `POST /auth/group/{group_id}/remove-user/{user_id}/` (\#2101, \#2111).
    * Add `POST /auth/users/{user_id}/set-groups/` (\#2106).
    * Remove `new_user_ids` property from `PATCH /auth/group/{group_id}/` (\#2101).
    * Remove `new_group_ids` property from `PATCH /auth/users/{user_id}/` (\#2106).
    * Internals:
      * Fix bug in `_get_collection_task_group_activity_status_message` (\#2047).
      * Remove `valutc` validator for timestamps from API schemas, since it does not match with `psycopg3` behavior (\#2064).
      * Add query parameters `timestamp_last_used_{min|max}` to `GET /admin/v2/task-group/` (\#2061).
      * Remove `_convert_to_db_timestamp` and add `_raise_if_naive_datetime`: now API only accepts timezone-aware datetimes as query parameters (\#2068).
      * Remove `_encode_as_utc`: now timestamps are serialized in JSONs with their own timezone (\#2081).
* Database
    * Drop support for sqlite, and remove the `DB_ENGINE` and `SQLITE_PATH` configuration variables (\#2052).
    * Add `TaskGroupActivityV2` table (\#2005).
    * Drop `CollectionStateV2` table (\#2010).
    * Add `TaskGroupV2.pip_freeze` nullable column (\#2017).
    * Add  `venv_size_in_kB` and `venv_file_number` to `TaskGroupV2` (\#2034).
    * Add `TaskGroupV2.timestamp_last_used` column, updated on job submission (\#2049, \#2061, \#2086).
* Task-lifecycle internals:
    * Refactor task collection and database-session management in background tasks (\#2030).
    * Update `TaskGroupActivityV2` objects (\#2005).
    * Update filename and path for task-collection scripts (\#2008).
    * Copy wheel file into `task_group.path` and update `task_group.wheel_path`, for local task collection (\#2020).
    * Set `TaskGroupActivityV2.timestamp_ended` when collections terminate (\#2026).
    * Refactor bash templates and add `install_from_freeze.sh` (\#2029).
    * Introduce background operations for _local_ reactivate/deactivate (\#2033).
    * Introduce background operations for _SSH_ reactivate/deactivate (\#2066).
    * Fix escaping of newlines within f-strings, in logs (\#2028).
    * Improve handling of task groups created before 2.9.0 (\#2050).
    * Add `TaskGroupCreateV2Strict` for task collections (\#2080).
    * Always create `script_dir_remote` in SSH lifecycle background tasks (\#2089).
    * Postpone setting `active=False` in task-group deactivation to after all preliminary checks (\#2100).
* Runner:
    * Improve error handling in `_zip_folder_to_file_and_remove` (\#2057).
    * Improve error handling in `FractalSlurmSSHExecutor` `handshake` method (\#2083).
    * Use the "spawn" start method for the multiprocessing context, for the `ProcessPoolExecutor`-based runner (\#2084).
    * Extract common functionalities from SLURM/sudo and SLURM/SSH executors (\#2107).
* SSH internals:
    * Add `FractalSSH.remote_exists` method (\#2008).
    * Drop `FractalSSH.{_get,_put}` wrappers of `SFTPClient` methods (\#2077).
    * Try re-opening the connection in `FractalSSH.check_connection` when an error occurs (\#2035).
    * Move `NoValidConnectionError` exception handling into `FractalSSH.log_and_raise` method (\#2070).
    * Improve closed-socket testing (\#2076).
* App:
   * Add `FRACTAL_VIEWER_AUTHORIZATION_SCHEME` and `FRACTAL_VIEWER_BASE_FOLDER` configuration variables (\#2096).
* Testing:
    * Drop `fetch-depth` from `checkout` in GitHub actions (\#2039).
* Scripts:
    * Introduce `scripts/export_v1_workflows.py` (\#2043).
* Dependencies:
    * Remove `passlib` dependency (\#2112).
    * Bump `fastapi-users` to v14, which includes switch to `pwdlib` (\#2112).

# 2.8.1

* API:
    * Validate all user-provided strings that end up in pip-install commands (\#2003).

# 2.8.0

* Task collection
    * Now both the local and SSH versions of the task collection use the bash templates (\#1980).
    * Update task-collections database logs incrementally (\#1980).
    * Add `TaskGroupV2.pinned_package_versions_string` property (\#1980).
    * Support pinned-package versions for SSH task collection (\#1980).
    * Now `pip install` uses `--no-cache` (\#1980).
* API
    * Deprecate the `verbose` query parameter in `GET /api/v2/task/collect/{state_id}/` (\#1980).
    * Add `project_dir` attribute to `UserSettings` (\#1990).
    * Set a default for `DatasetV2.zarr_dir` (\#1990).
    * Combine the `args_schema_parallel` and `args_schema_non_parallel` query parameters in `GET /api/v2/task/` into a single parameter `args_schema` (\#1998).

# 2.7.1

> WARNING: As of this version, all extras for `pip install` are deprecated and
> the corresponding dependencies become required.

* Database:
    * Drop `TaskV2.owner` column (\#1977).
    * Make `TaskV2.taskgroupv2_id` column required (\#1977).
* Dependencies:
    * Make `psycopg[binary]` dependency required, and drop `postgres-pyscopg-binary` extra (\#1970).
    * Make `gunicorn` dependency required, and drop `gunicorn` extra (\#1970).
* Testing:
    * Switch from SQLite to Postgres in the OAuth Github action (\#1981).

# 2.7.0

> WARNING: This release comes with several specific notes:
>
> 1. It requires running `fractalctl update-db-data` (after `fractalctl set-db`).
> 2. When running `fractalctl update-db-data`, the environment variable
>    `FRACTAL_V27_DEFAULT_USER_EMAIL` must be set, e.g. as in
>    `FRACTAL_V27_DEFAULT_USER_EMAIL=admin@fractal.yx fractalctl
>    update-db-data`. This user must exist, and they will own all
>    previously-common tasks/task-groups.
> 3. The pip extra `postgres` is deprecated, in favor of `postgres-psycopg-binary`.
> 4. The configuration variable `DB_ENGINE="postgres"` is deprecated, in favor of `DB_ENGINE="postgres-psycopg"`.
> 5. Python3.9 is deprecated.

* API:
    * Users and user groups:
        * Replace `UserRead.group_names` and `UserRead.group_ids` with `UserRead.group_ids_names` ordered list (\#1844, \#1850).
        * Deprecate `GET /auth/group-names/` (\#1844).
        * Add `DELETE /auth/group/{id}/` endpoint (\#1885).
        * Add `PATCH auth/group/{group_id}/user-settings/` bulk endpoint (\#1936).
    * Task groups:
        * Introduce `/api/v2/task-group/` routes (\#1817, \#1847, \#1852, \#1856, \#1943).
        * Respond with 422 error when any task-creating endpoint would break a non-duplication constraint (\#1861).
        * Enforce non-duplication constraints on `TaskGroupV2` (\#1865).
        * Fix non-duplication check in `PATCH /api/v2/task-group/{id}/` (\#1911).
        * Add cascade operations to `DELETE /api/v2/task-group/{task_group_id}/` and to `DELETE /admin/v2/task-group/{task_group_id}/` (\#1867).
        * Expand use and validators for `TaskGroupCreateV2` schema (\#1861).
        * Do not process task `source`s in task/task-group CRUD operations (\#1861).
        * Do not process task `owner`s in task/task-group CRUD operations (\#1861).
    * Tasks:
        * Drop `TaskCreateV2.source` (\#1909).
        * Drop `TaskUpdateV2.version` (\#1905).
        * Revamp access-control for `/api/v2/task/` endpoints, based on task-group attributes (\#1817).
        * Update `/api/v2/task/` endpoints and schemas with new task attributes (\#1856).
        * Forbid changing `TaskV2.name` (\#1925).
    * Task collection:
        * Improve preliminary checks in task-collection endpoints (\#1861).
        * Refactor split between task-collection endpoints and background tasks (\#1861).
        * Create `TaskGroupV2` object within task-collection endpoints (\#1861).
        * Fix response of task-collection endpoint (\#1902).
        * Automatically discover PyPI package version if missing or invalid (\#1858, \#1861, \#1902).
        * Use appropriate log-file path in collection-status endpoint (\#1902).
        * Add task `authors` to manifest schema (\#1856).
        * Do not use `source` for custom task collection (\#1893).
        * Rename custom-task-collection request-body field from `source` to `label` (\#1896).
        * Improve error messages from task collection (\#1913).
        * Forbid non-unique task names in `ManifestV2` (\#1925).
    * Workflows and workflow tasks:
        * Introduce additional checks in POST-workflowtask endpoint, concerning non-active or non-accessible tasks (\#1817).
        * Introduce additional intormation in GET-workflow endpoint, concerning non-active or non-accessible tasks (\#1817).
        * Introduce additional intormation in PATCH-workflow endpoint, concerning non-active or non-accessible tasks (\#1868, \#1869).
        * Stop logging warnings for non-common tasks in workflow export (\#1893).
        * Drop `WorkflowTaskCreateV2.order` (\#1906).
        * Update endpoints for workflow import/export  (\#1925, \#1939, \#1960).
    * Datasets:
        * Remove `TaskDumpV2.owner` attribute (\#1909).
    * Jobs:
        * Prevent job submission if includes non-active or non-accessible tasks (\#1817).
        * Remove rate limit for `POST /project/{project_id}/job/submit/` (\#1944).
    * Admin:
        * Remove `owner` from `GET admin/v2/task/` (\#1909).
        * Deprecate `kind` query parameter for `/admin/v2/task/` (\#1893).
        * Add `origin` and `pkg_name` query parameters to `GET /admin/v2/task-group/` (\#1979).
    * Schemas:
        * Forbid extras in `TaskCollectPipV2` (\#1891).
        * Forbid extras in all Create/Update/Import schemas (\#1895).
        * Deprecate internal `TaskCollectPip` schema in favor of `TaskGroupV2` (\#1861).
* Database:
    * Introduce `TaskGroupV2` table (\#1817, \#1856).
    * Add  `timestamp_created` column to `LinkUserGroup` table (\#1850).
    * Add `TaskV2` attributes `authors`, `tags`, `category` and `modality` (\#1856).
    * Add `update-db-data` script (\#1820, \#1888).
    * Add `taskgroupv2_id` foreign key to `CollectionStateV2` (\#1867).
    * Make `TaskV2.source` nullable and drop its uniqueness constraint (\#1861).
    * Add `TaskGroupV2` columns `wheel_path`, `pinned_package_versions` (\#1861).
    * Clean up `alembic` migration scripts (\#1894).
    * Verify task-group non-duplication constraint in `2.7.0` data-migration script (\#1927).
    * Normalize `pkg_name` in `2.7.0` data-migration script (\#1930).
    * Deprecate `DB_ENGINE="postgres"` configuration variable (\#1946).
* Runner:
    * Do not create local folders with 755 permissions unless `FRACTAL_BACKEND_RUNNER="slurm"` (\#1923).
    * Fix bug of SSH/SFTP commands not acquiring lock (\#1949).
    * Fix bug of unhandled exception in SSH/SLURM executor (\#1963).
    * Always remove task-subfolder compressed archive (\#1949).
* Task collection:
    * Create base directory (in SSH mode), if missing (\#1949).
    * Fix bug of SSH/SFTP commands not acquiring lock (\#1949).
* SSH:
    * Improve logging for SSH-connection-locking flow (\#1949).
    * Introduce `FractalSSH.fetch_file` and `FractalSSH.read_remote_json_file` (\#1949).
    * Use `paramiko.sftp_client.SFTPClient` methods directly rathen than `fabric` wrappers (\#1949).
    * Disable prefetching for `SFTPClient.get` (\#1949).
* Internal:
    * Update `_create_first_group` so that it only searches for `UserGroups` with a given name (\#1964).
* Dependencies:
    * Bump fastapi to `0.115` (\#1942).
    * Remove pip extra `postgres`, corresponding to `psycopg2+asyncpg` (\#1946).
    * Deprecate python3.9 (\#1946).
* Testing:
    * Benchmark `GET /api/v2/task-group/` (\#1922).
    * Use new `ubuntu22-slurm-multipy` image, with Python3.12 and with Python-version specific venvs (\#1946, #1969).
    * Get `DB_ENGINE` variable from `os.environ` rather than from installed packages (\#1968).

# 2.6.4

* Database
    * Fix use of naming convention for database schema-migration scripts (\#1819).
* Testing:
    * Test `alembic downgrade base` (\#1819).
    * Add `GET /api/v2/task/` to benchmarks (\#1825).

# 2.6.3

* API:
    * Introduce `GET /auth/current-user/viewer-paths/` endpoint (\#1816).
    * Add `viewer_paths` attribute to `UserGroup` endpoints (\#1816).
* Database:
    * Add  `viewer_paths` column to `UserGroup` table (\#1816).
* Runner:
    * Anticipate `wait_thread.shutdown_callback` assignment in `FractalSlurmExecutor`, to avoid an uncaught exception (\#1815).

# 2.6.2

* Allow setting `UserSettings` attributes to `None` in standard/strict PATCH endpoints (\#1814).

# 2.6.1

* App (internal):
    * Remove `FRACTAL_SLURM_SSH_HOST`, `FRACTAL_SLURM_SSH_USER`, `FRACTAL_SLURM_SSH_PRIVATE_KEY_PATH` and `FRACTAL_SLURM_SSH_WORKING_BASE_DIR` from `Settings`  (\#1804).
* Database:
    * Drop `slurm_user`, `slurm_accounts` and `cache_dir` columns from `UserOAuth` (\#1804)

# 2.6.0

> WARNING: This release requires running `fractalctl update-db-data` (after `fractalctl set-db`).

* API:
    * Introduce user-settings API, in `/auth/users/{user_id}/settings/` and `/auth/current-user/settings/` (\#1778, \#1807).
    * Add the creation of empty settings to `UserManager.on_after_register` hook (\#1778).
    * Remove deprecated user's attributes (`slurm_user`, `cache_dir`, `slurm_accounts`) from API, in favor of new `UserSetting` ones (\#1778).
    * Validate user settings in endpoints that rely on them (\#1778).
    * Propagate user settings to background tasks when needed (\#1778).
* Database:
    * Introduce new `user_settings` table, and link it to `user_oauth` (\#1778).
* Internal:
   * Remove redundant string validation in `FractalSSH.remove_folder` and `TaskCollectCustomV2` (\#1810).
   * Make `validate_cmd` more strict about non-string arguments (\#1810).


# 2.5.2

* App:
    * Replace `fractal_ssh` attribute with `fractal_ssh_list`, in `app.state` (\#1790).
    * Move creation of SSH connections from app startup to endpoints (\#1790).
* Internal
    * Introduce `FractalSSHList`, in view of support for multiple SSH/Slurm service users (\#1790).
    * Make `FractalSSH.close()` more aggressively close `Transport` attribute (\#1790).
    * Set `look_for_keys=False` for paramiko/fabric connection (\#1790).
* Testing:
    * Add fixture to always test that threads do not accumulate during tests (\#1790).

# 2.5.1

* API:
    * Make `WorkflowTaskDumpV2` attributes `task_id` and `task` optional (\#1784).
    * Add validation for user-provided strings that execute commands with subprocess or remote-shell (\#1767).
* Runner and task collection:
    * Validate commands before running them via `subprocess` or `fabric` (\#1767).

# 2.5.0

> WARNING: This release has a minor API bug when displaying a V2 dataset with a history that contains legacy tasks. It's recommended to update to 2.5.1.

This release removes support for including V1 tasks in V2 workflows. This comes
with changes to the database (data and metadata), to the API, and to the V2
runner.

* Runner:
    * Deprecate running v1 tasks within v2 workflows (\#1721).
* Database:
    * Remove `Task.is_v2_compatible` column (\#1721).
    * For table `WorkflowTaskV2`, drop `is_legacy_task` and `task_legacy_id` columns, remove `task_legacy` ORM attribute, make `task_id` required, make `task` required (\#1721).
* API:
    * Drop v1-v2-task-compatibility admin endpoint (\#1721).
    * Drop `/task-legacy/` endpoint (\#1721).
    * Remove legacy task code branches from `WorkflowTaskV2` CRUD endpoints (\#1721).
    * Add OAuth accounts info to `UserRead` at `.oauth_accounts` (\#1765).
* Testing:
    * Improve OAuth Github Action to test OAuth account flow (\#1765).

# 2.4.2

* App:
    * Improve logging in `fractalctl set-db` (\#1764).
* Runner:
    * Add `--set-home` to `sudo -u` impersonation command, to fix Ubuntu18 behavior (\#1762).
* Testing:
    * Start tests of migrations from valid v2.4.0 database (\#1764).

# 2.4.1

This is mainly a bugfix release, re-implementing a check that was removed in 2.4.0.

* API:
    * Re-introduce check for existing-user-email in `PATCH /auth/users/{id}/` (\#1760).

# 2.4.0

This release introduces support for user groups, but without linking it to any
access-control rules (which will be introduced later).

> NOTE: This release requires running the `fractalctl update-db-data` script.

* App:
    * Move creation of first user from application startup into `fractalctl set-db` command (\#1738, \#1748).
    * Add creation of default user group into `fractalctl set-db` command (\#1738).
    * Create `update-db-script` for current version, that adds all users to default group (\#1738).
* API:
    * Added `/auth/group/` and `/auth/group-names/` routers (\#1738, \#1752).
    * Implement `/auth/users/{id}/` POST/PATCH routes in `fractal-server` (\#1738, \#1747, \#1752).
    * Introduce `UserUpdateWithNewGroupIds` schema for `PATCH /auth/users/{id}/` (\#1747, \#1752).
    * Add `UserManager.on_after_register` hook to add new users to default user group (\#1738).
* Database:
    * Added new `usergroup` and `linkusergroup` tables (\#1738).
* Internal
    * Refactored `fractal_server.app.auth` and `fractal_server.app.security` (\#1738)/
    * Export all relevant modules in `app.models`, since it matters e.g. for `autogenerate`-ing migration scripts (\#1738).
* Testing
    * Add `UserGroup` validation to `scripts/validate_db_data_with_read_schemas.py` (\#1746).


# 2.3.11

* SSH runner:
    * Move remote-folder creation from `submit_workflow` to more specific `_process_workflow` (\#1728).
* Benchmarks:
    * Add `GET /auth/token/login/` to tested endpoints (\#1720).
* Testing:
    * Update GitHub actions `upload-artifact` and `download-artifact` to `v4` (\#1725).

# 2.3.10

* Fix minor bug in zipping-job logging (\#1716).

# 2.3.9

* Add logging for zipping-job-folder operations (\#1714).

# 2.3.8

> NOTE: `FRACTAL_API_V1_MODE="include_without_submission"` is now transformed
> into `FRACTAL_API_V1_MODE="include_read_only"`.

* API:
    * Support read-only mode for V1 (\#1701).
    * Improve handling of zipped job-folder in download-logs endpoints (\#1702).
* Runner:
    * Improve database-error handling in V2 job execution (\#1702).
    * Zip job folder after job execution (\#1702).
* App:
    * `UvicornWorker` is now imported from `uvicorn-worker` (\#1690).
* Testing:
    * Remove `HAS_LOCAL_SBATCH` variable and related if-branches (\#1699).
* Benchmarks:
    * Add `GET /auth/current-user/` to tested endpoints (\#1700).
* Dependencies:
    * Update `mkdocstrings` to `^0.25.2` (\#1707).
    * Update `fastapi` to `^0.112.0` (\#1705).

# 2.3.7

* SSH SLURM executor:
    * Handle early shutdown in SSH executor (\#1696).
* Task collection:
    * Introduce a new configuration variable `FRACTAL_MAX_PIP_VERSION` to pin task-collection pip (\#1675).

# 2.3.6

* API:
    * When creating a WorkflowTask, do not pre-populate its top-level arguments based on JSON Schema default values (\#1688).
* Dependencies:
    * Update `sqlmodel` to `^0.0.21` (\#1674).
    * Add `uvicorn-worker` (\#1690).

# 2.3.5

> WARNING: The `pre_submission_commands` SLURM configuration is included as an
> experimental feature, since it is still not useful for its main intended
> goal (calling `module load` before running `sbatch`).

* SLURM runners:
    * Expose `gpus` SLURM parameter (\#1678).
    * For SSH executor, add `pre_submission_commands` (\#1678).
    * Removed obsolete arguments from `get_slurm_config` function (\#1678).
* SSH features:
    * Add `FractalSSH.write_remote_file` method (\#1678).


# 2.3.4

* SSH SLURM runner:
    * Refactor `compress_folder` and `extract_archive` modules, and stop using `tarfile` library (\#1641).
* API:
    * Introduce `FRACTAL_API_V1_MODE=include_without_submission` to include V1 API but forbid job submission (\#1664).
* Testing:
    * Do not test V1 API with `DB_ENGINE="postgres-psycopg"` (\#1667).
    * Use new Fractal SLURM containers in CI (\#1663).
    * Adapt tests so that they always refer to the current Python version (the one running `pytest`), when needed; this means that we don't require the presence of any additional Python version in the development environment, apart from the current one (\#1633).
    * Include Python3.11 in some tests (\#1669).
    * Simplify CI SLURM Dockerfile after base-image updates (\#1670).
    * Cache `ubuntu22-slurm-multipy` Docker image in CI (\#1671).
    * Add `oauth.yaml` GitHub action to test OIDC authentication (\#1665).

# 2.3.3

This release fixes a SSH-task-collection bug introduced in version 2.3.1.

* API:
    * Expose new superuser-restricted endpoint `GET /api/settings/` (\#1662).
* SLURM runner:
    * Make `FRACTAL_SLURM_SBATCH_SLEEP` configuration variable `float` (\#1658).
* SSH features:
    * Fix wrong removal of task-package folder upon task-collection failure (\#1649).
    * Remove `FractalSSH.rename_folder` method (\#1654).
* Testing:
    * Refactor task-collection fixtures (\#1637).

# 2.3.2

> **WARNING**: The remove-remote-venv-folder in the SSH task collection is broken (see issue 1633). Do not deploy this version in an SSH-based `fractal-server` instance.

* API:
    * Fix incorrect zipping of structured job-log folders (\#1648).

# 2.3.1

This release includes a bugfix for task names with special characters.

> **WARNING**: The remove-remote-venv-folder in the SSH task collection is broken (see issue 1633). Do not deploy this version in an SSH-based `fractal-server` instance.

* Runner:
    * Improve sanitization of subfolder names (commits from 3d89d6ba104d1c6f11812bc9de5cbdff25f81aa2 to 426fa3522cf2eef90d8bd2da3b2b8a5b646b9bf4).
* API:
    * Improve error message when task-collection Python is not defined (\#1640).
    * Use a single endpoint for standard and SSH task collection (\#1640).
* SSH features:
    * Remove remote venv folder upon failed task collection in SSH mode (\#1634, \#1640).
    * Refactor `FractalSSH` (\#1635).
    * Set `fabric.Connection.forward_agent=False` (\#1639).
* Testing:
    * Improved testing of SSH task-collection API (\#1640).
    * Improved testing of `FractalSSH` methods (\#1635).
    * Stop testing SQLite database for V1 in CI (\#1630).

# 2.3.0

This release includes two important updates:
1. An Update update to task-collection configuration variables and logic.
2. The first released version of the **experimental** SSH features.

Re: task-collection configuration, we now support two main use cases:

1. When running a production instance (including on a SLURM cluster), you
   should set e.g. `FRACTAL_TASKS_PYTHON_DEFAULT_VERSION=3.10`, and make sure
   that `FRACTAL_TASKS_PYTHON_3_10=/some/python` is an absolute path. Optionally,
   you can define other variables like `FRACTAL_TASKS_PYTHON_3_9`,
   `FRACTAL_TASKS_PYTHON_3_11` or `FRACTAL_TASKS_PYTHON_3_12`.

2. If you leave `FRACTAL_TASKS_PYTHON_DEFAULT_VERSION` unset, then only the
   Python interpreter that is currently running `fractal-server` can be used
   for task collection.

> WARNING: If you don't set `FRACTAL_TASKS_PYTHON_DEFAULT_VERSION`, then you
> will only have a single Python interpreter available for tasks (namely the
> one running `fractal-server`).

* API:
    * Introduce `api/v2/task/collect/custom/` endpoint (\#1607, \#1613, \#1617, \#1629).
* Task collection:
    * Introduce task-collection Python-related configuration variables (\#1587).
    * Always set Python version for task collection, and only use `FRACTAL_TASKS_PYTHON_X_Y` variables (\#1587).
    * Refactor task-collection functions and schemas (\#1587, \#1617).
    * Remove `TaskCollectStatusV2` and `get_collection_data` internal schema/function (\#1598).
    * Introduce `CollectionStatusV2` enum for task-collection status (\#1598).
    * Reject task-collection request if it includes a wheel file and a version (\#1608).
SSH features:
    * Introduce `fractal_server/ssh` subpackage (\#1545, \#1599, \#1611).
    * Introduce SSH executor and runner (\#1545).
    * Introduce SSH task collection (\#1545, \#1599, \#1626).
    * Introduce SSH-related configuration variables (\#1545).
    * Modify app lifespan to handle SSH connection (\#1545).
    * Split `app/runner/executor/slurm` into `sudo` and `ssh` subfolders (\#1545).
    * Introduce FractalSSH object which is a wrapper class around fabric.Connection object.
It provides a `lock` to avoid loss of ssh instructions and a custom timeout (\#1618)
* Dependencies:
    * Update `sqlmodel` to `^0.0.19` (\#1584).
    * Update `pytest-asyncio` to `^0.23` (\#1558).
* Testing:
    * Test the way `FractalProcessPoolExecutor` spawns processes and threads (\#1579).
    * Remove `event_loop` fixture: every test will run on its own event loop (\#1558).
    * Test task collection with non-canonical package name (\#1602).

# 2.2.0

This release streamlines options for the Gunicorn startup command, and includes
two new experimental features.

> NOTE 1: you can now enable custom Gunicorn worker/logger by adding the following
> options to the `gunicorn` startup command:
> - `--worker-class fractal_server.gunicorn_fractal.FractalWorker`
> - `--logger-class fractal_server.gunicorn_fractal.FractalGunicornLogger`

> NOTE 2: A new experimental local runner is available, which uses processes
> instead of threads and support shutdown. You can try it out with the
> configuration variable `FRACTAL_BACKEND_RUNNER=local_experimental`

> NOTE 3: A new PostgreSQL database adapter is available, fully based on
> `psycopg3` (rather than `pyscopg2`+`asyncpg`). You can try it out with the
> configuration variable `DB_ENGINE=postgres-psycopg` (note that this requires
> the `pip install` extra `postgres-psycopg-binary`).


* API:
    * Add extensive logs to `DELETE /api/v2/project/{project_id}` (\#1532).
    * Remove catch of `IntegrityError` in `POST /api/v1/project` (\#1530).
* App and deployment:
    * Move `FractalGunicornLogger` and `FractalWorker` into `fractal_server/gunicorn_fractal.py` (\#1535).
    * Add custom gunicorn/uvicorn worker to handle SIGABRT signal (\#1526).
    * Store list of submitted jobs in app state (\#1538).
    * Add logic for graceful shutdown for job slurm executors (\#1547).
* Runner:
    * Change structure of job folders, introducing per-task subfolders (\#1523).
    * Rename internal `workflow_dir` and `workflow_dir_user` variables to local/remote (\#1534).
    * Improve handling of errors in `submit_workflow` background task (\#1556, \#1566).
    * Add new `local_experimental` runner, based on `ProcessPoolExecutor` (\#1544, \#1566).
* Database:
    * Add new Postgres adapter `psycopg` (\#1562).
* Dependencies
    * Add `fabric` to `dev` dependencies (\#1518).
    * Add new `postgres-psycopg-binary` extra (\#1562).
* Testing:
    * Extract `pytest-docker` fixtures into a dedicated module (\#1516).
    * Rename SLURM containers in CI (\#1516).
    * Install and run SSH daemon in CI containers (\#1518).
    * Add unit test of SSH connection via fabric/paramiko (\#1518).
    * Remove obsolete folders from `tests/data` (\#1517).

# 2.1.0

This release fixes a severe bug where SLURM-executor auxiliary threads are
not joined when a Fractal job ends.

* App:
    * Add missing join for `wait_thread` upon `FractalSlurmExecutor` exit (\#1511).
    * Replace `startup`/`shutdown` events with `lifespan` event (\#1501).
* API:
    * Remove `Path.resolve` from the submit-job endpoints and add validator for `Settings.FRACTAL_RUNNER_WORKING_BASE_DIR` (\#1497).
* Testing:
    * Improve dockerfiles for SLURM (\#1495, \#1496).
    * Set short timeout for `docker compose down` (\#1500).

# 2.0.6

> NOTE: This version changes log formats.
> For `uvicorn` logs, this change requires no action.
> For `gunicorn`, logs formats are only changed by adding the following
> command-line option:
> `gunicorn ... --logger-class fractal_server.logger.gunicorn_logger.FractalGunicornLogger`.

* API:
    * Add `FRACTAL_API_V1_MODE` environment variable to include/exclude V1 API (\#1480).
    * Change format of uvicorn loggers (\#1491).
    * Introduce `FractalGunicornLogger` class (\#1491).
* Runner:
    * Fix missing `.log` files in server folder for SLURM jobs (\#1479).
* Database:
    * Remove `UserOAuth.project_list` and `UserOAuth.project_list_v2` relationships (\#1482).
* Dev dependencies:
    * Bump `pytest` to `8.1.*` (#1486).
    * Bump `coverage` to `7.5.*` (#1486).
    * Bump `pytest-docker` to `3.1.*` (#1486).
    * Bump `pytest-subprocess` to `^1.5` (#1486).
* Benchmarks:
    * Move `populate_db` scripts into `benchmark` folder (\#1489).


# 2.0.5

* API:
    * Add `GET /admin/v2/task/` (\#1465).
    * Improve error message in DELETE-task endpoint (\#1471).
* Set `JobV2` folder attributes from within the submit-job endpoint (\#1464).
* Tests:
    * Make SLURM CI work on MacOS (\#1476).

# 2.0.4

* Add `FRACTAL_SLURM_SBATCH_SLEEP` configuration variable (\#1467).

# 2.0.3

> WARNING: This update requires running a fix-db script, via `fractalctl update-db-data`.

* Database:
    * Create fix-db script to remove `images` and `history` from dataset dumps in V1/V2 jobs (\#1456).
* Tests:
    * Split `test_full_workflow_v2.py` into local/slurm files (\#1454).


# 2.0.2

> WARNING: Running this version on a pre-existing database (where the `jobsv2`
> table has some entries) is broken. Running this version on a freshly-created
> database works as expected.

* API:
    * Fix bug in status endpoint (\#1449).
    * Improve handling of out-of-scope scenario in status endpoint (\#1449).
    * Do not include dataset `history` in `JobV2.dataset_dump` (\#1445).
    * Forbid extra arguments in `DumpV2` schemas (\#1445).
* API V1:
    * Do not include dataset `history` in `ApplyWorkflow.{input,output}_dataset_dump` (\#1453).
* Move settings logs to `check_settings` and use fractal-server `set_logger` (\#1452).
* Benchmarks:
    * Handle some more errors in benchmark flow (\#1445).
* Tests:
    * Update testing database to version 2.0.1 (\#1445).

# 2.0.1

* Database/API:
    * Do not include `dataset_dump.images` in `JobV2` table (\#1441).
* Internal functions:
    * Introduce more robust `reset_logger_handlers` function (\#1425).
* Benchmarks:
    * Add `POST /api/v2/project/project_id/dataset/dataset_id/images/query/` in bechmarks  to evaluate the impact of the number of images during the query (\#1441).
* Development:
    * Use `poetry` 1.8.2 in GitHub actions and documentation.

# 2.0.0

Major update.

# 1.4.10

> WARNING: Starting from this version, the dependencies for the `slurm` extra
> are required; commands like `pip install fractal-server[slurm,postgres]` must
> be replaced by `pip install fractal-server[postgres]`.

* Dependencies:
    * Make `clusterfutures` and `cloudpickle` required dependencies (\#1255).
    * Remove `slurm` extra from package (\#1255).
* API:
    * Handle invalid history file in `GET /project/{project_id}/dataset/{dataset_id}/status/` (\#1259).
* Runner:
    * Add custom `_jobs_finished` function to check the job status and to avoid squeue errors (\#1266)

# 1.4.9

This release is a follow-up of 1.4.7 and 1.4.8, to mitigate the risk of
job folders becoming very large.

* Runner:
    * Exclude `history` from `TaskParameters` object for parallel tasks, so that it does not end up in input pickle files (\#1247).

# 1.4.8

This release is a follow-up of 1.4.7, to mitigate the risk of job folders
becoming very large.

* Runner:
    * Exclude `metadata["image"]` from `TaskParameters` object for parallel tasks, so that it does not end up in input pickle files (\#1245).
    * Exclude components list from `workflow.log` logs (\#1245).
* Database:
    * Remove spurious logging of `fractal_server.app.db` string (\#1245).

# 1.4.7

This release provides a bugfix (PR 1239) and a workaround (PR 1238) for the
SLURM runner, which became relevant for the use case of processing a large
dataset (300 wells with 25 cycles each).

* Runner:
    * Do not include `metadata["image"]` in JSON file with task arguments (\#1238).
    * Add `FRACTAL_RUNNER_TASKS_INCLUDE_IMAGE` configuration variable, to define exceptions where tasks still require `metadata["image"]` (\#1238).
    * Fix bug in globbing patterns, when copying files from user-side to server-side job folder in SLURM executor (\#1239).
* API:
    * Fix error message for rate limits in apply-workflow endpoint (\#1231).
* Benchmarks:
    * Add more scenarios, as per issue \#1184 (\#1232).

# 1.4.6

* API:
    * Add `GET /admin/job/{job_id}` (\#1230).
    * Handle `FileNotFound` in `GET /project/{project_id}/job/{job_id}/` (\#1230).

# 1.4.5

* Remove CORS middleware (\#1228).
* Testing:
    *  Fix `migrations.yml` GitHub action (\#1225).

# 1.4.4

* API:
    * Add rate limiting to `POST /{project_id}/workflow/{workflow_id}/apply/` (\#1199).
    * Allow users to read the logs of ongoing jobs with `GET /project/{project_id}/job/{job_id}/`, using `show_tmp_logs` query parameter (\#1216).
    * Add `log` query parameter in `GET {/api/v1/job/,/api/v1/{project.id}/job/,/admin/job/}`, to trim response body (\#1218).
    * Add `args_schema` query parameter in `GET /api/v1/task/` to trim response body (\#1218).
    * Add `history` query parameter in `GET {/api/v1/dataset/,/api/v1/project/{project.id}/dataset/}` to trim response body (\#1219).
    * Remove `task_list` from `job.workflow_dump` creation in `/api/v1/{project_id}/workflow/{workflow_id}/apply/`(\#1219)
    * Remove `task_list` from `WorkflowDump` Pydantic schema (\#1219)
* Dependencies:
    * Update fastapi to `^0.109.0` (\#1222).
    * Update gunicorn to `^21.2.0` (\#1222).
    * Update aiosqlite to `^0.19.0` (\#1222).
    * Update uvicorn to `^0.27.0` (\#1222).

# 1.4.3

> **WARNING**:
>
> This update requires running a fix-db script, via `fractalctl update-db-data`.

* API:
    * Improve validation of `UserCreate.slurm_accounts` (\#1162).
    * Add `timestamp_created` to `WorkflowRead`, `WorkflowDump`, `DatasetRead` and `DatasetDump` (\#1152).
    * Make all dumps in `ApplyWorkflowRead` non optional (\#1175).
    * Ensure that timestamps in `Read` schemas are timezone-aware, regardless of `DB_ENGINE` (\#1186).
    * Add timezone-aware timestamp query parameters to all `/admin` endpoints (\#1186).
* API (internal):
    * Change the class method `Workflow.insert_task` into the auxiliary function `_workflow_insert_task` (\#1149).
* Database:
    * Make `WorkflowTask.workflow_id` and `WorfklowTask.task_id` not nullable (\#1137).
    * Add `Workflow.timestamp_created` and `Dataset.timestamp_created` columns (\#1152).
    * Start a new `current.py` fix-db script (\#1152, \#1195).
    * Add to `migrations.yml` a new script (`validate_db_data_with_read_schemas.py`) that validates test-DB data with Read schemas (\#1187).
    * Expose `fix-db` scripts via command-line option `fractalctl update-db-data` (\#1197).
* App (internal):
    * Check in `Settings` that `psycopg2`, `asyngpg` and `cfut`, if required, are installed (\#1167).
    * Split `DB.set_db` into sync/async methods (\#1165).
    * Rename `DB.get_db` into `DB.get_async_db` (\#1183).
    * Normalize names of task packages (\#1188).
* Testing:
    * Update `clean_db_fractal_1.4.1.sql` to `clean_db_fractal_1.4.2.sql`, and change `migrations.yml` target version (\#1152).
    * Reorganise the test directory into subdirectories, named according to the order in which we want the CI to execute them (\#1166).
    * Split the CI into two independent jobs, `Core` and `Runner`, to save time through parallelisation (\#1204).
* Dependencies:
    * Update `python-dotenv` to version 0.21.0 (\#1172).
* Runner:
    * Remove `JobStatusType.RUNNING`, incorporating it into `JobStatusType.SUBMITTED` (\#1179).
* Benchmarks:
    * Add `fractal_client.py` and `populate_script_v2.py` for creating different database status scenarios (\#1178).
    * Add a custom benchmark suite in `api_bench.py`.
    * Remove locust.
* Documentation:
    * Add the minimum set of environment variables required to set the database and start the server (\#1198).

# 1.4.2

> **WARNINGs**:
>
> 1. This update requires running a fix-db script, available at https://raw.githubusercontent.com/fractal-analytics-platform/fractal-server/1.4.2/scripts/fix_db/current.py.
> 2. Starting from this version, non-verified users have limited access to `/api/v1/` endpoints. Before the upgrade, all existing users must be manually set to verified.

* API:
    * Prevent access to `GET/PATCH` task endpoints for non-verified users (\#1114).
    * Prevent access to task-collection and workflow-apply endpoints for non-verified users (\#1099).
    * Make first-admin-user verified (\#1110).
    * Add the automatic setting of `ApplyWorkflow.end_timestamp` when patching `ApplyWorkflow.status` via `PATCH /admin/job/{job_id}` (\#1121).
    * Change `ProjectDump.timestamp_created` type from `datetime` to `str` (\#1120).
    * Change `_DatasetHistoryItem.workflowtask` type into `WorkflowTaskDump` (\#1139).
    * Change status code of stop-job endpoints to 202 (\#1151).
* API (internal):
    * Implement cascade operations explicitly, in `DELETE` endpoints for datasets, workflows and projects (\#1130).
    * Update `GET /project/{project_id}/workflow/{workflow_id}/job/` to avoid using `Workflow.job_list` (\#1130).
    * Remove obsolete sync-database dependency from apply-workflow endpoint (\#1144).
* Database:
    * Add `ApplyWorkflow.project_dump` column (\#1070).
    * Provide more meaningful names to fix-db scripts (\#1107).
    * Add `Project.timestamp_created` column, with timezone-aware default (\#1102, \#1131).
    * Remove `Dataset.list_jobs_input` and `Dataset.list_jobs_output` relationships (\#1130).
    * Remove `Workflow.job_list` (\#1130).
* Runner:
    * In SLURM backend, use `slurm_account` (as received from apply-workflow endpoint) with top priority (\#1145).
    * Forbid setting of SLURM account from `WorkflowTask.meta` or as part of `worker_init` variable (\#1145).
    * Include more info in error message upon `sbatch` failure (\#1142).
    * Replace `sbatch` `--chdir` option with `-D`, to support also slurm versions before 17.11 (\#1159).
* Testing:
    * Extended systematic testing of database models (\#1078).
    * Review `MockCurrentUser` fixture, to handle different kinds of users (\#1099).
    * Remove `persist` from `MockCurrentUser` (\#1098).
    * Update `migrations.yml` GitHub Action to use up-to-date database and also test fix-db script (\#1101).
    * Add more schema-based validation to fix-db current script (\#1107).
    * Update `.dict()` to `.model_dump()` for `SQLModel` objects, to fix some `DeprecationWarnings`(\##1133).
    * Small improvement in schema coverage (\#1125).
    * Add unit test for `security` module (\#1036).
* Dependencies:
    * Update `sqlmodel` to version 0.0.14 (\#1124).
* Benchmarks:
    * Add automatic benchmark system for API's performances (\#1123)
* App (internal):
    * Move `_create_first_user` from `main` to `security` module, and allow it to create multiple regular users (\#1036).

# 1.4.1

* API:
    * Add `GET /admin/job/{job_id}/stop/` and `GET /admin/job/{job_id}/download/` endpoints (\#1059).
    * Use `DatasetDump` and `WorkflowDump` models for "dump" attributes of `ApplyWorkflowRead` (\#1049, \#1082).
    * Add `slurm_accounts` to `User` schemas and add `slurm_account` to `ApplyWorkflow` schemas (\#1067).
    * Prevent providing a `package_version` for task collection from a `.whl` local package (\#1069).
    * Add `DatasetRead.project` and `WorkflowRead.project` attributes (\#1082).
* Database:
    * Make `ApplyWorkflow.workflow_dump` column non-nullable (\#1049).
    * Add `UserOAuth.slurm_accounts` and `ApplyWorkflow.slurm_account` columns (\#1067).
    * Add script for adding `ApplyWorkflow.user_email` (\#1058).
    * Add `Dataset.project` and `Workflow.project` relationships (\#1082).
    * Avoid using `Project` relationships `dataset_list` or `workflow_list` within some `GET` endpoints (\#1082).
    * Fully remove `Project` relationships `dataset_list`, `workflow_list` and `job_list` (\#1091).
* Testing:
    * Only use ubuntu-22.04 in GitHub actions (\#1061).
    * Improve unit testing of database models (\#1082).
* Dependencies:
    * Pin `bcrypt` to 4.0.1 to avoid warning in passlib (\#1060).
* Runner:
    *  Set SLURM-job working directory to `job.working_dir_user` through `--chdir` option (\#1064).

# 1.4.0

* API:
    * Major endpoint changes:
        * Add trailing slash to _all_ endpoints' paths (\#1003).
        * Add new admin-area endpoints restricted to superusers at `/admin` (\#947, \#1009, \#1032).
        * Add new `GET` endpoints `api/v1/job/` and `api/v1/project/{project_id}/workflow/{workflow_id}/job/` (\#969, \#1003).
        * Add new `GET` endpoints `api/v1/dataset/` and `api/v1/workflow/` (\#988, \#1003).
        * Add new `GET` endpoint `api/v1/project/{project_id}/dataset/` (\#993).
        * Add `PATCH /admin/job/{job_id}/` endpoint (\#1030, \#1053).
        * Move `GET /auth/whoami/` to `GET /auth/current-user/` (\#1013).
        * Move `PATCH /auth/users/me/` to `PATCH /auth/current-user/` (\#1013, \#1035).
        * Remove `DELETE /auth/users/{id}/` endpoint (\#994).
        * Remove `GET /auth/users/me/` (\#1013).
        * Remove `POST` `/auth/forgot-password/`, `/auth/reset-password/`, `/auth/request-verify-token/`, `/auth/verify/` (\#1033).
        * Move `GET /auth/userlist/` to `GET /auth/users/` (\#1033).
    * New behaviors or responses of existing endpoints:
        * Change response of `/api/v1/project/{project_id}/job/{job_id}/stop/` endpoint to 204 no-content (\#967).
        * Remove `dataset_list` attribute from `ProjectRead`, which affects all `GET` endpoints that return some project (\#993).
        * Make it possible to delete a `Dataset`, `Workflow` or `Project`, even when it is in relationship to an `ApplyWorkflow` - provided that the `ApplyWorkflow` is not pending or running (\#927, \#973).
        * Align `ApplyWorkflowRead` with new `ApplyWorkflow`, which has optional foreign keys `project_id`, `workflow_id`, `input_dataset_id`, and `output_dataset_id` (\#984).
        * Define types for `ApplyWorkflowRead` "dump" attributes (\#990). **WARNING**: reverted with \#999.
    * Internal changes:
        * Move all routes definitions into `fractal_server/app/routes` (\#976).
        * Fix construction of `ApplyWorkflow.workflow_dump`, within apply endpoint (\#968).
        * Fix construction of `ApplyWorkflow` attributes `input_dataset_dump` and `output_dataset_dump`, within apply endpoint (\#990).
        * Remove `asyncio.gather`, in view of SQLAlchemy2 update (\#1004).
* Database:
    * Make foreign-keys of `ApplyWorkflow` (`project_id`, `workflow_id`, `input_dataset_id`, `output_dataset_id`) optional (\#927).
    * Add columns `input_dataset_dump`, `output_dataset_dump` and `user_email` to `ApplyWorkflow` (\#927).
    * Add relations `Dataset.list_jobs_input` and `Dataset.list_jobs_output` (\#927).
    * Make `ApplyWorkflow.start_timestamp` non-nullable (\#927).
    * Remove `"cascade": "all, delete-orphan"` from `Project.job_list` (\#927).
    * Add `Workflow.job_list` relation (\#927).
    * Do not use `Enum`s as column types (e.g. for `ApplyWorkflow.status`), but only for (de-)serialization (\#974).
    * Set `pool_pre_ping` option to `True`, for asyncpg driver (\#1037).
    * Add script for updating DB from 1.4.0 to 1.4.1 (\#1010)
    * Fix missing try/except in sync session (\#1020).
* App:
    * Skip creation of first-superuser when one superuser already exists (\#1006).
* Dependencies:
    * Update sqlalchemy to version `>=2.0.23,<2.1` (\#1044).
    * Update sqlmodel to version 0.0.12 (\#1044).
    * Upgrade asyncpg to version 0.29.0 (\#1036).
* Runner:
    * Refresh DB objects within `submit_workflow` (\#927).
* Testing:
    * Add `await db_engine.dispose()` in `db_create_tables` fixture (\#1047).
    * Set `debug=False` in `event_loop` fixture (\#1044).
    * Improve `test_full_workflow.py` (\#971).
    * Update `pytest-asyncio` to v0.21 (\#1008).
    * Fix CI issue related to event loop and asyncpg (\#1012).
    * Add GitHub Action testing database migrations (\#1010).
    * Use greenlet v3 in `poetry.lock` (\#1044).
* Documentation:
    * Add OAuth2 example endpoints to Web API page (\#1034, \#1038).
* Development:
    * Use poetry 1.7.1 (\#1043).

# 1.3.14 (do not use!)

> **WARNING**: This version introduces a change that is then reverted in 1.4.0,
> namely it sets the `ApplyWorkflow.status` type to `Enum`, when used with
> PostgreSQL. It is recommended to **not** use it, and upgrade to 1.4.0
> directly.

* Make `Dataset.resource_list` an `ordering_list`, ordered by `Resource.id` (\#951).
* Expose `redirect_url` for OAuth clients (\#953).
* Expose JSON Schema for the `ManifestV1` Pydantic model (\#942).
* Improve delete-resource endpoint (\#943).
* Dependencies:
    * Upgrade sqlmodel to 0.0.11 (\#949).
* Testing:
    * Fix bug in local tests with Docker/SLURM (\#948).

# 1.3.13

* Configure sqlite WAL to avoid "database is locked" errors (\#860).
* Dependencies:
    * Add `sqlalchemy[asyncio]` extra, and do not directly require `greenlet` (\#895).
    * Fix `cloudpickle`-version definition in `pyproject.toml` (\#937).
    * Remove obsolete `sqlalchemy_utils` dependency (\#939).
* Testing:
    * Use ubuntu-22 for GitHub CI (\#909).
    * Run GitHub CI both with SQLite and Postgres (\#915).
    * Disable `postgres` service in GitHub action when running tests with SQLite (\#931).
    * Make `test_commands.py` tests stateless, also when running with Postgres (\#917).
* Documentation:
    * Add information about minimal supported SQLite version (\#916).

# 1.3.12

* Project creation:
    * Do not automatically create a dataset upon project creation (\#897).
    * Remove `ProjectCreate.default_dataset_name` attribute (\#897).
* Dataset history:
    * Create a new (**non-nullable**) history column in `Dataset` table (\#898, \#901).
    * Deprecate history handling in `/project/{project_id}/job/{job_id}` endpoint (\#898).
    * Deprecate `HISTORY_LEGACY` (\#898).
* Testing:
    * Remove obsolete fixture `slurm_config` (\#903).

# 1.3.11

This is mainly a bugfix release for the `PermissionError` issue.

* Fix `PermissionError`s in parallel-task metadata aggregation for the SLURM backend (\#893).
* Documentation:
    * Bump `mkdocs-render-swagger-plugin` to 0.1.0 (\#889).
* Testing:
    * Fix `poetry install` command and `poetry` version in GitHub CI (\#889).

# 1.3.10

Warning: updating to this version requires changes to the configuration variable

* Updates to SLURM interface:
    * Remove `sudo`-requiring `ls` calls from `FractalFileWaitThread.check` (\#885);
    * Change default of `FRACTAL_SLURM_POLL_INTERVAL` to 5 seconds (\#885);
    * Rename `FRACTAL_SLURM_OUTPUT_FILE_GRACE_TIME` configuration variables into `FRACTAL_SLURM_ERROR_HANDLING_INTERVAL` (\#885);
    * Remove `FRACTAL_SLURM_KILLWAIT_INTERVAL` variable and corresponding logic (\#885);
    * Remove `_multiple_paths_exist_as_user` helper function (\#885);
    * Review type hints and default values of SLURM-related configuration variables (\#885).
* Dependencies:
    * Update `fastapi` to version `^0.103.0` (\#877);
    * Update `fastapi-users` to version `^12.1.0` (\#877).

# 1.3.9

* Make updated-metadata collection robust for metadiff files consisting of a single `null` value (\#879).
* Automate procedure for publishing package to PyPI (\#881).

# 1.3.8

* Backend runner:
    * Add aggregation logic for parallel-task updated metadata (\#852);
    * Make updated-metadata collection robust for missing files (\#852, \#863).
* Database interface:
* API:
    * Prevent user from bypassing workflow-name constraint via the PATCH endpoint (\#867).
    * Handle error upon task collection, when tasks exist in the database but not on-disk (\#874).
    * Add `_check_project_exists` helper function (\#872).
* Configuration variables:
    * Remove `DEPLOYMENT_TYPE` variable and update `alive` endpoint (\#875);
    * Introduce `Settings.check_db` method, and call it during inline/offline migrations (\#855);
    * Introduce `Settings.check_runner` method (\#875);
    * Fail if `FRACTAL_BACKEND_RUNNER` is `"local"` and `FRACTAL_LOCAL_CONFIG_FILE` is set but missing on-disk (\#875);
    * Clean up `Settings.check` method and improve its coverage (\#875);
* Package, repository, documentation:
    * Change `fractal_server.common` from being a git-submodule to being a regular folder (\#859).
    * Pin documentation dependencies (\#865).
    * Split `app/models/project.py` into two modules for dataset and project (\#871).
    * Revamp documentation on database interface and on the corresponding configuration variables (\#855).


# 1.3.7

* Oauth2-related updates (\#822):
    * Update configuration of OAuth2 clients, to support OIDC/GitHub/Google;
    * Merge `SQLModelBaseOAuthAccount` and `OAuthAccount` models;
    * Update `UserOAuth.oauth_accounts` relationship and fix `list_users` endpoint accordingly;
    * Introduce dummy `UserManager.on_after_login` method;
    * Rename `OAuthClient` into `OAuthClientConfig`;
    * Revamp users-related parts of documentation.

# 1.3.6

* Update `output_dataset.meta` also when workflow execution fails (\#843).
* Improve error message for unknown errors in job execution (\#843).
* Fix log message incorrectly marked as "error" (\#846).

# 1.3.5

* Review structure of dataset history (\#803):
    * Re-define structure for `history` property of `Dataset.meta`;
    * Introduce `"api/v1/project/{project_id}/dataset/{dataset_id}/status/"` endpoint;
    * Introduce `"api/v1/project/{project_id}/dataset/{dataset_id}/export_history/"` endpoint;
    * Move legacy history to `Dataset.meta["HISTORY_LEGACY"]`.
* Make `first_task_index` and `last_task_index` properties of `ApplyWorkflow` required (\#803).
* Add `docs_info` and `docs_link` to Task model (\#814)
* Accept `TaskUpdate.version=None` in task-patch endpoint (\#818).
* Store a copy of the `Workflow` into the optional column `ApplyWorkflow.workflow_dump` at the time of submission (\#804, \#834).
* Prevent execution of multiple jobs with the same output dataset (\#801).
* Transform non-absolute `FRACTAL_TASKS_DIR` into absolute paths, relative to the current working directory (\#825).
* Error handling:
    * Raise an appropriate error if a task command is not executable (\#800).
    * Improve handling of errors raised in `get_slurm_config` (\#800).
* Documentation:
    * Clarify documentation about `SlurmConfig` (\#798).
    * Update documentation configuration and GitHub actions (\#811).
* Tests:
    * Move `tests/test_common.py` into `fractal-common` repository (\#808).
    * Switch to `docker compose` v2 and unpin `pyyaml` version (\#816).

# 1.3.4

* Support execution of a workflow subset (\#784).
* Fix internal server error for invalid `task_id` in `create_workflowtask` endpoint (\#782).
* Improve logging in background task collection (\#776).
* Handle failures in `submit_workflow` without raising errors (\#787).
* Simplify internal function for execution of a list of task (\#780).
* Exclude `common/tests` and other git-related files from build (\#795).
* Remove development dependencies `Pillow` and `pytest-mock` (\#795).
* Remove obsolete folders from `tests/data` folder (\#795).

# 1.3.3

* Pin Pydantic to v1 (\#779).

# 1.3.2

* Add sqlalchemy naming convention for DB constraints, and add `render_as_batch=True` to `do_run_migrations` (\#757).
* Fix bug in job-stop endpoint, due to missing default for `FractalSlurmExecutor.wait_thread.shutdown_file` (\#768, \#769).
* Fix bug upon inserting a task with `meta=None` into a Workflow (\#772).

# 1.3.1

* Fix return value of stop-job endpoint (\#764).
* Expose new GET `WorkflowTask` endpoint (\#762).
* Clean up API modules (\#762):
    * Split workflow/workflowtask modules;
    * Split tasks/task-collection modules.

# 1.3.0

* Refactor user model:
    * Switch from UUID4 to int for IDs (\#660, \#684).
    * Fix many-to-many relationship between users and project (\#660).
    * Rename `Project.user_member_list` into `Project.user_list` (\#660).
    * Add `username` column (\#704).
* Update endpoints (see also [1.2->1.3 upgrade info](../internals/version_upgrades/upgrade_1_2_5_to_1_3_0/) in the documentation):
    * Review endpoint URLs (\#669).
    * Remove foreign keys from payloads (\#669).
* Update `Task` models, task collection and task-related endpoints:
    * Add `version` and `owner` columns to `Task` model (\#704).
    * Set `Task.version` during task collection (\#719).
    * Set `Task.owner` as part of create-task endpoint (\#704).
    * For custom tasks, prepend `owner` to user-provided `source` (\#725).
    * Remove `default_args` from `Tasks` model and from manifest tasks (\#707).
    * Add `args_schema` and `args_schema_version` to `Task` model (\#707).
    * Expose `args_schema` and `args_schema_version` in task POST/PATCH endpoints (\#749).
    * Make `Task.source` task-specific rather than package-specific (\#719).
    * Make `Task.source` unique (\#725).
    * Update `_TaskCollectPip` methods, attributes and properties (\#719).
    * Remove private/public options for task collection (\#704).
    * Improve error message for missing package manifest (\#704).
    * Improve behavior when task-collection folder already exists (\#704).
    * Expose `pinned_package_version` for tasks collection (\#744).
    * Restrict Task editing to superusers and task owners (\#733).
    * Implement `delete_task` endpoint (\#745).
* Update `Workflow` and `WorkflowTask` endpoints:
    * Always merge new `WorkflowTask.args` with defaults from `Task.args_schema`, in `update_workflowtask` endpoint (\#759).
    * Remove `WorkflowTask.overridden_meta` property and on-the-fly overriding of `meta` (\#752).
    * Add warning when exporting workflows which include custom tasks (\#728).
    * When importing a workflow, only use tasks' `source` values, instead of `(source,name)` pairs (\#719).
* Job execution:
    * Add `FractalSlurmExecutor.shutdown` and corresponding endpoint (\#631, \#691, \#696).
    * In `FractalSlurmExecutor`, make `working_dir*` attributes required (\#679).
    * Remove `ApplyWorkflow.overwrite_input` column (\#684, \#694).
    * Make `output_dataset_id` a required argument of apply-workflow endpoint (\#681).
    * Improve error message related to out-of-space disk (\#699).
    * Include timestamp in job working directory, to avoid name clashes (\#756).
* Other updates to endpoints and database:
    * Add `ApplyWorkflow.end_timestamp` column (\#687, \#684).
    * Prevent deletion of a `Workflow`/`Dataset` in relationship with existing `ApplyWorkflow` (\#703).
    * Add project-name uniqueness constraint in project-edit endpoint (\#689).
* Other updates to internal logic:
    * Drop `WorkflowTask.arguments` property and `WorkflowTask.assemble_args` method (\#742).
    * Add test for collection of tasks packages with tasks in a subpackage (\#743).
    * Expose `FRACTAL_CORS_ALLOW_ORIGIN` environment variable (\#688).
    * Expose `FRACTAL_DEFAULT_ADMIN_USERNAME` environment variable (\#751).
* Package and repository:
    * Remove `fastapi-users-db-sqlmodel` dependency (\#660).
    * Make coverage measure more accurate (\#676) and improve coverage (\#678).
    * Require pydantic version to be `>=1.10.8` (\#711, \#713).
    * Include multiple `fractal-common` updates (\#705, \#719).
    * Add test equivalent to `alembic check` (\#722).
    * Update `poetry.lock` to address security alerts (\#723).
    * Remove `sqlmodel` from `fractal-common`, and declare database models with multiple inheritance (\#710).
    * Make email generation more robust in `MockCurrentUser` (\#730).
    * Update `poetry.lock` to `cryptography=41`, to address security alert (\#739).
    * Add `greenlet` as a direct dependency (\#748).
    * Removed tests for `IntegrityError` (\#754).


# 1.2.5

* Fix bug in task collection when using sqlite (\#664, \#673).
* Fix bug in task collection from local package, where package extras were not considered (\#671).
* Improve error handling in workflow-apply endpoint (\#665).
* Fix a bug upon project removal in the presence of project-related jobs (\#666). Note: this removes the `ApplyWorkflow.Project` attribute.

# 1.2.4

* Review setup for database URLs, especially to allow using UNIX-socket connections for postgresql (\#657).

# 1.2.3

* Fix bug that was keeping multiple database conection open (\#649).

# 1.2.2

* Fix bug related to `user_local_exports` in SLURM-backend configuration (\#642).

# 1.2.1

* Fix bug upon creation of first user when using multiple workers (\#632).
* Allow both ports 5173 and 4173 as CORS origins (\#637).

# 1.2.0

* Drop `project.project_dir` and replace it with `user.cache_dir` (\#601).
* Update SLURM backend (\#582, \#612, \#614); this includes (1) combining several tasks in a single SLURM job, and (2) offering more granular sources for SLURM configuration options.
* Expose local user exports in SLURM configuration file (\#625).
* Make local backend rely on custom `FractalThreadPoolExecutor`, where `parallel_tasks_per_job` can affect parallelism (\#626).
* Review logging configuration (\#619, \#623).
* Update to fastapi `0.95` (\#587).
* Minor improvements in dataset-edit endpoint (\#593) and tests (\#589).
* Include test of non-python task (\#594).
* Move dummy tasks from package to tests (\#601).
* Remove deprecated parsl backend (\#607).
* Improve error handling in workflow-import endpoint (\#595).
* Also show logs for successful workflow execution (\#635).

# 1.1.1

* Include `reordered_workflowtask_ids` in workflow-edit endpoint payload, to reorder the task list of a workflow (\#585).

# 1.1.0

* Align with new tasks interface in `fractal-tasks-core>=0.8.0`, and remove `glob_pattern` column from `resource` database table (\#544).
* Drop python 3.8 support (\#527).
* Improve validation of API request payloads (\#545).
* Improve request validation in project-creation endpoint (\#537).
* Update the endpoint to patch a `Task` (\#526).
* Add new project-update endpoint, and relax constraints on `project_dir` in new-project endpoint (\#563).
* Update `DatasetUpdate` schema (\#558 and \#565).
* Fix redundant task-error logs in slurm backend (\#552).
* Improve handling of task-collection errors (\#559).
* If `FRACTAL_BACKEND_RUNNER=slurm`, include some configuration checks at server startup (\#529).
* Fail if `FRACTAL_SLURM_WORKER_PYTHON` has different versions of `fractal-server` or `cloudpickle` (\#533).

# 1.0.8

* Fix handling of parallel-tasks errors in `FractalSlurmExecutor` (\#497).
* Add test for custom tasks (\#500).
* Improve formatting of job logs (\#503).
* Improve error handling in workflow-execution server endpoint (\#515).
* Update `_TaskBase` schema from fractal-common (\#517).

# 1.0.7

* Update endpoints to import/export a workflow (\#495).

# 1.0.6

* Add new endpoints to import/export a workflow (\#490).

# 1.0.5

* Separate workflow-execution folder into two (server- and user-owned) folders, to avoid permission issues (\#475).
* Explicitly pin sqlalchemy to v1 (\#480).

# 1.0.4

* Add new POST endpoint to create new Task (\#486).

# 1.0.3

Missing due to releasing error.

# 1.0.2

* Add `FRACTAL_RUNNER_MAX_TASKS_PER_WORKFLOW` configuration variable (\#469).

# 1.0.1

* Fix bug with environment variable names (\#468).

# 1.0.0

* First release listed in CHANGELOG.<|MERGE_RESOLUTION|>--- conflicted
+++ resolved
@@ -1,14 +1,12 @@
 **Note**: Numbers like (\#1234) point to closed Pull Requests on the fractal-server repository.
 
-<<<<<<< HEAD
 # Unreleased
 
 * API:
     * Trim whitespaces in `DatasetCreateV2.zarr_dir` (\#2138).
-=======
+
 # 2.10.2
 
->>>>>>> 827da9c8
 * App:
     * Add `FRACTAL_PIP_CACHE_DIR` configuration variable (\#2141).
 * Tasks life cycle:
