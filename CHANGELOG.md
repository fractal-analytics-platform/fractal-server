--- conflicted
+++ resolved
@@ -14,10 +14,8 @@
     * Change the class method `Workflow.insert_task` into the auxiliary function `_workflow_insert_task` (\#1149).
 * Database:
     * Make `WorkflowTask.workflow_id` and `WorfklowTask.task_id` not nullable (\#1137).
-<<<<<<< HEAD
 * App (internal):
     * Check in `Settings` that `psycopg2`, `asyngpg` and `cfut`, if required, are installed (\#1167).
-=======
     * Add `Workflow.timestamp_created` and `Dataset.timestamp_created` columns (\#1152).
     * Start a new `current.py` fix-db script (\#1152).
 * Testing:
@@ -25,7 +23,6 @@
     * Reorganise the test directory into subdirectories, named according to the order in which we want the CI to execute them (\#1166).
 * Dependencies:
     * Update `python-dotenv` to version 0.21.0 (\#1172).
->>>>>>> 7f8e6edc
 
 # 1.4.2
 
