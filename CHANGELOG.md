--- conflicted
+++ resolved
@@ -2,15 +2,11 @@
 
 # Unreleased
 
-<<<<<<< HEAD
 * Runner:
     * Deprecate `FRACTAL_BACKEND_RUNNER="local_experimental"` (\#2273).
 * Dependencies:
     * Drop `psutil` dependency (\#2273).
-=======
-* Dependencies
     * Bump `cryptography` version (\#2274).
->>>>>>> 6109df84
 
 # 2.12.1
 
