**Note**: Numbers like (\#123) point to closed Pull Requests on the fractal-server repository.

# 1.3.0

* Refactor user model:
    * Switch from UUID4 to int for IDs (\#660, \#684).
    * Fix many-to-many relationship between users and project (\#660).
    * Rename `Project.user_member_list` into `Project.user_list` (\#660).
    * Add `username` column (\#704).
* Update endpoints (see also [1.2->1.3 upgrade info](../internals/version_upgrades/upgrade_1_2_5_to_1_3_0/) in the documentation):
    * Review endpoint URLs (\#669).
    * Remove foreign keys from payloads (\#669).
* Update `Task` models, task collection and task-related endpoints (\#704):
    * Add `version` and `owner` columns to `Task` model (\#704).
    * Set `Task.owner` as part of create-task endpoint (\#704).
    * Improve error message for missing package manifest (\#704).
    * Remove private/public options for task collection (\#704).
    * Improve behavior when task-collection folder already exists (\#704).
    * Update `_TaskCollectPip` methods, attributes and properties (\#719).
    * Set `Task.version` during task collection (\#719).
    * Make `Task.source` task-specific rather than package-specific (\#719).
    * When importing a workflow, only use tasks' `source` values, instead of `(source,name)` pairs (\#719).
* Job execution:
    * Add `FractalSlurmExecutor.shutdown` and corresponding endpoint (\#631, \#691, \#696).
    * In `FractalSlurmExecutor`, make `working_dir*` attributes required (\#679).
    * Remove `ApplyWorkflow.overwrite_input` column (\#684, \#694).
    * Make `output_dataset_id` a required argument of apply-workflow endpoint (\#681).
    * Improve error message related to out-of-space disk (\#699).
* Database:
    * Add project-name uniqueness constraint in project-edit endpoint (\#689).
    * Add `ApplyWorkflow.end_timestamp` column (\#687, \#684).
    * Prevent deletion of a `Workflow`/`Dataset` in relationship with existing `ApplyWorkflow` (\#703).
* Expose `FRACTAL_CORS_ALLOW_ORIGIN` environment variable (\#688).
* Package and repository:
    * Remove `fastapi-users-db-sqlmodel` dependency (\#660).
    * Make coverage measure more accurate (\#676) and improve coverage (\#678).
    * Require pydantic version to be `>=1.10.8` (\#711, \#713).
    * Include multiple `fractal-common` updates (\#705, \#719).
<<<<<<< HEAD
    * Add test equivalent to `alembic check` (\#722).
=======
    * Update `poetry.lock` to address security alerts (\#723).
>>>>>>> 22207634

# 1.2.5

* Fix bug in task collection when using sqlite (\#664, \#673).
* Fix bug in task collection from local package, where package extras were not considered (\#671).
* Improve error handling in workflow-apply endpoint (\#665).
* Fix a bug upon project removal in the presence of project-related jobs (\#666). Note: this removes the `ApplyWorkflow.Project` attribute.

# 1.2.4

* Review setup for database URLs, especially to allow using UNIX-socket connections for postgresl (\#657).

# 1.2.3

* Fix bug that was keeping multiple database conection open (\#649).

# 1.2.2

* Fix bug related to `user_local_exports` in SLURM-backend configuration (\#642).

# 1.2.1

* Fix bug upon creation of first user when using multiple workers (\#632).
* Allow both ports 5173 and 4173 as CORS origins (\#637).

# 1.2.0

* Drop `project.project_dir` and replace it with `user.cache_dir` (\#601).
* Update SLURM backend (\#582, \#612, \#614); this includes (1) combining several tasks in a single SLURM job, and (2) offering more granular sources for SLURM configuration options.
* Expose local user exports in SLURM configuration file (\#625).
* Make local backend rely on custom `FractalThreadPoolExecutor`, where `parallel_tasks_per_job` can affect parallelism (\#626).
* Review logging configuration (\#619, \#623).
* Update to fastapi `0.95` (\#587).
* Minor improvements in dataset-edit endpoint (\#593) and tests (\#589).
* Include test of non-python task (\#594).
* Move dummy tasks from package to tests (\#601).
* Remove deprecated parsl backend (\#607).
* Improve error handling in workflow-import endpoint (\#595).
* Also show logs for successful workflow execution (\#635).

# 1.1.1

* Include `reordered_workflowtask_ids` in workflow-edit endpoint payload, to reorder the task list of a workflow (\#585).

# 1.1.0

* Align with new tasks interface in `fractal-tasks-core>=0.8.0`, and remove `glob_pattern` column from `resource` database table (\#544).
* Drop python 3.8 support (\#527).
* Improve validation of API request payloads (\#545).
* Improve request validation in project-creation endpoint (\#537).
* Update the endpoint to patch a `Task` (\#526).
* Add new project-update endpoint, and relax constraints on `project_dir` in new-project endpoint (\#563).
* Update `DatasetUpdate` schema (\#558 and \#565).
* Fix redundant task-error logs in slurm backend (\#552).
* Improve handling of task-collection errors (\#559).
* If `FRACTAL_BACKEND_RUNNER=slurm`, include some configuration checks at server startup (\#529).
* Fail if `FRACTAL_SLURM_WORKER_PYTHON` has different versions of `fractal-server` or `cloudpickle` (\#533).

# 1.0.8

* Fix handling of parallel-tasks errors in `FractalSlurmExecutor` (\#497).
* Add test for custom tasks (\#500).
* Improve formatting of job logs (\#503).
* Improve error handling in workflow-execution server endpoint (\#515).
* Update `_TaskBase` schema from fractal-common (\#517).

# 1.0.7

* Update endpoints to import/export a workflow (\#495).

# 1.0.6

* Add new endpoints to import/export a workflow (\#490).

# 1.0.5

* Separate workflow-execution folder into two (server- and user-owned) folders, to avoid permission issues (\#475).
* Explicitly pin sqlalchemy to v1 (\#480).

# 1.0.4

* Add new POST endpoint to create new Task (\#486).

# 1.0.3

Missing due to releasing error.

# 1.0.2

* Add `FRACTAL_RUNNER_MAX_TASKS_PER_WORKFLOW` configuration variable (\#469).

# 1.0.1

* Fix bug with environment variable names (\#468).

# 1.0.0

* First release listed in CHANGELOG.<|MERGE_RESOLUTION|>--- conflicted
+++ resolved
@@ -36,11 +36,8 @@
     * Make coverage measure more accurate (\#676) and improve coverage (\#678).
     * Require pydantic version to be `>=1.10.8` (\#711, \#713).
     * Include multiple `fractal-common` updates (\#705, \#719).
-<<<<<<< HEAD
     * Add test equivalent to `alembic check` (\#722).
-=======
     * Update `poetry.lock` to address security alerts (\#723).
->>>>>>> 22207634
 
 # 1.2.5
 
