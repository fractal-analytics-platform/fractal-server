**Note**: Numbers like (\#1234) point to closed Pull Requests on the fractal-server repository.


# 2.7.0 (unreleased)

This is a placeholder for the 2.7.0 changelog, which is provisionally split
into pre-release sections below.

> WARNING: This release requires running `fractalctl update-db-data` (after
> `fractalctl set-db`).

> WARNING: when running `fractalctl update-db-data`, the environment variable
> `FRACTAL_V27_DEFAULT_USER_EMAIL` must be set, e.g. as in
> ```
> FRACTAL_V27_DEFAULT_USER_EMAIL=admin@fractal.yx fractalctl update-db-data
> ```
> This user must exist, and they will own all previously-common
> tasks/task-groups.

# 2.7.0a4 (unreleased)

* API:
    * Enforce non-duplication constraints on `TaskGroupV2` (\#1865).
    * Add cascade operations to `DELETE /api/v2/task-group/{task_group_id}/` and to `DELETE /admin/v2/task-group/{task_group_id}/` (\#1867).
    * Respond with 422 error when any task-creating endpoint would break a non-duplication constraint (\#1861).
    * Automatically discover PyPI package version if missing (\#1861).
    * Improve preliminary checks in task-collection endpoints (\#1861).
    * Create `TaskGroupV2` object within task-collection endpoints (\#1861).
    * Do not process task sources in task/task-group CRUD operations (\#1861).
    * Do not process task owners in task/task-group CRUD operations (\#1861).
    * Expand use and validators for `TaskGroupCreateV2` schema (\#1861).
<<<<<<< HEAD
    * Task collection:
        * Do not use `source` for custom task collection (\#1893).
    * Workflows:
        * Stop logging warnings for non-common tasks in workflow export (\#1893).
    * Admin:
        * Deprecate `kind` query parameter for `/admin/v2/task/` (\#1893).
=======
    * Add `DELETE /auth/group/{id}` endpoint (\#1885).
    * Forbid extras in `TaskCollectPipV2` (\#1891).
>>>>>>> f6fe40cc
* Database:
    * Add `taskgroupv2_id` foreign key to `CollectionStateV2` (\#1867).
    * Make `TaskV2.source` nullable and drop its uniqueness constraint (\#1861).
    * Add `TaskGroupV2` columns `wheel_path`, `pinned_package_versions` (\#1861).
* Task collection:
    * Refactor split between task-collection endpoints and background tasks (\#1861).
    * Deprecate internal `TaskCollectPip` schema in favor of `TaskGroupV2` (\#1861).

# Up to 2.7.0a3

* API:
    * User groups
        * Replace `UserRead.group_names` and `UserRead.group_ids` with `UserRead.group_ids_names` ordered list (\#1844, \#1850).
        * Deprecate `GET /auth/group-names/` (\#1844).
    * Task groups:
        * Introduce `/api/v2/task-group/` routes (\#1817, \#1847, \#1852, \#1856).
    * Task collection:
        * Add auxiliary function `get_package_version_from_pypi` (\#1858).
    * Tasks
        * Revamp access-control for `/api/v2/task/` endpoints, based on task-group attributes (\#1817).
        * Update `/api/v2/task/` endpoints and schemas with new task attributes (\#1856).
        * Add task `authors` to manifest schema (\#1856).
    * Workflows
        * Introduce additional checks in POST-workflowtask endpoint, concerning non-active or non-accessible tasks (\#1817).
        * Introduce additional intormation in GET-workflow endpoint, concerning non-active or non-accessible tasks (\#1817).
        * Introduce additional intormation in PATCH-workflow endpoint, concerning non-active or non-accessible tasks (\#1868, \#1869).
    * Jobs
        * Prevent job submission if includes non-active or non-accessible tasks (\#1817).
* Database:
    * Introduce `TaskGroupV2` table (\#1817, \#1856).
    * Add  `timestamp_created` column to `LinkUserGroup` table (\#1850).
    * Add `TaskV2` attributes `authors`, `tags`, `category` and `modality` (\#1856).
    * Add `update-db-data` script (\#1820, \#1888).


# 2.6.4

* Database
    * Fix use of naming convention for database schema-migration scripts (\#1819).
* Testing:
    * Test `alembic downgrade base` (\#1819).
    * Add `GET /api/v2/task/` to benchmarks (\#1825).

# 2.6.3

* API:
    * Introduce `GET /auth/current-user/viewer-paths/` endpoint (\#1816).
    * Add `viewer_paths` attribute to `UserGroup` endpoints (\#1816).
* Database:
    * Add  `viewer_paths` column to `UserGroup` table (\#1816).
* Runner:
    * Anticipate `wait_thread.shutdown_callback` assignment in `FractalSlurmExecutor`, to avoid an uncaught exception (\#1815).

# 2.6.2

* Allow setting `UserSettings` attributes to `None` in standard/strict PATCH endpoints (\#1814).

# 2.6.1

* App (internal):
    * Remove `FRACTAL_SLURM_SSH_HOST`, `FRACTAL_SLURM_SSH_USER`, `FRACTAL_SLURM_SSH_PRIVATE_KEY_PATH` and `FRACTAL_SLURM_SSH_WORKING_BASE_DIR` from `Settings`  (\#1804).
* Database:
    * Drop `slurm_user`, `slurm_accounts` and `cache_dir` columns from `UserOAuth` (\#1804)

# 2.6.0

> WARNING: This release requires running `fractalctl update-db-data` (after `fractalctl set-db`).

* API:
    * Introduce user-settings API, in `/auth/users/{user_id}/settings/` and `/auth/current-user/settings/` (\#1778, \#1807).
    * Add the creation of empty settings to `UserManager.on_after_register` hook (\#1778).
    * Remove deprecated user's attributes (`slurm_user`, `cache_dir`, `slurm_accounts`) from API, in favor of new `UserSetting` ones (\#1778).
    * Validate user settings in endpoints that rely on them (\#1778).
    * Propagate user settings to background tasks when needed (\#1778).
* Database:
    * Introduce new `user_settings` table, and link it to `user_oauth` (\#1778).
* Internal:
   * Remove redundant string validation in `FractalSSH.remove_folder` and `TaskCollectCustomV2` (\#1810).
   * Make `validate_cmd` more strict about non-string arguments (\#1810).


# 2.5.2

* App:
    * Replace `fractal_ssh` attribute with `fractal_ssh_list`, in `app.state` (\#1790).
    * Move creation of SSH connections from app startup to endpoints (\#1790).
* Internal
    * Introduce `FractalSSHList`, in view of support for multiple SSH/Slurm service users (\#1790).
    * Make `FractalSSH.close()` more aggressively close `Transport` attribute (\#1790).
    * Set `look_for_keys=False` for paramiko/fabric connection (\#1790).
* Testing:
    * Add fixture to always test that threads do not accumulate during tests (\#1790).

# 2.5.1

* API:
    * Make `WorkflowTaskDumpV2` attributes `task_id` and `task` optional (\#1784).
    * Add validation for user-provided strings that execute commands with subprocess or remote-shell (\#1767).
* Runner and task collection:
    * Validate commands before running them via `subprocess` or `fabric` (\#1767).

# 2.5.0

> WARNING: This release has a minor API bug when displaying a V2 dataset with a history that contains legacy tasks. It's recommended to update to 2.5.1.

This release removes support for including V1 tasks in V2 workflows. This comes
with changes to the database (data and metadata), to the API, and to the V2
runner.

* Runner:
    * Deprecate running v1 tasks within v2 workflows (\#1721).
* Database:
    * Remove `Task.is_v2_compatible` column (\#1721).
    * For table `WorkflowTaskV2`, drop `is_legacy_task` and `task_legacy_id` columns, remove `task_legacy` ORM attribute, make `task_id` required, make `task` required (\#1721).
* API:
    * Drop v1-v2-task-compatibility admin endpoint (\#1721).
    * Drop `/task-legacy/` endpoint (\#1721).
    * Remove legacy task code branches from `WorkflowTaskV2` CRUD endpoints (\#1721).
    * Add OAuth accounts info to `UserRead` at `.oauth_accounts` (\#1765).
* Testing:
    * Improve OAuth Github Action to test OAuth account flow (\#1765).

# 2.4.2

* App:
    * Improve logging in `fractalctl set-db` (\#1764).
* Runner:
    * Add `--set-home` to `sudo -u` impersonation command, to fix Ubuntu18 behavior (\#1762).
* Testing:
    * Start tests of migrations from valid v2.4.0 database (\#1764).

# 2.4.1

This is mainly a bugfix release, re-implementing a check that was removed in 2.4.0.

* API:
    * Re-introduce check for existing-user-email in `PATCH /auth/users/{id}/` (\#1760).

# 2.4.0

This release introduces support for user groups, but without linking it to any
access-control rules (which will be introduced later).

> NOTE: This release requires running the `fractalctl update-db-data` script.

* App:
    * Move creation of first user from application startup into `fractalctl set-db` command (\#1738, \#1748).
    * Add creation of default user group into `fractalctl set-db` command (\#1738).
    * Create `update-db-script` for current version, that adds all users to default group (\#1738).
* API:
    * Added `/auth/group/` and `/auth/group-names/` routers (\#1738, \#1752).
    * Implement `/auth/users/{id}/` POST/PATCH routes in `fractal-server` (\#1738, \#1747, \#1752).
    * Introduce `UserUpdateWithNewGroupIds` schema for `PATCH /auth/users/{id}/` (\#1747, \#1752).
    * Add `UserManager.on_after_register` hook to add new users to default user group (\#1738).
* Database:
    * Added new `usergroup` and `linkusergroup` tables (\#1738).
* Internal
    * Refactored `fractal_server.app.auth` and `fractal_server.app.security` (\#1738)/
    * Export all relevant modules in `app.models`, since it matters e.g. for `autogenerate`-ing migration scripts (\#1738).
* Testing
    * Add `UserGroup` validation to `scripts/validate_db_data_with_read_schemas.py` (\#1746).


# 2.3.11

* SSH runner:
    * Move remote-folder creation from `submit_workflow` to more specific `_process_workflow` (\#1728).
* Benchmarks:
    * Add `GET /auth/token/login/` to tested endpoints (\#1720).
* Testing:
    * Update GitHub actions `upload-artifact` and `download-artifact` to `v4` (\#1725).

# 2.3.10

* Fix minor bug in zipping-job logging (\#1716).

# 2.3.9

* Add logging for zipping-job-folder operations (\#1714).

# 2.3.8

> NOTE: `FRACTAL_API_V1_MODE="include_without_submission"` is now transformed
> into `FRACTAL_API_V1_MODE="include_read_only"`.

* API:
    * Support read-only mode for V1 (\#1701).
    * Improve handling of zipped job-folder in download-logs endpoints (\#1702).
* Runner:
    * Improve database-error handling in V2 job execution (\#1702).
    * Zip job folder after job execution (\#1702).
* App:
    * `UvicornWorker` is now imported from `uvicorn-worker` (\#1690).
* Testing:
    * Remove `HAS_LOCAL_SBATCH` variable and related if-branches (\#1699).
* Benchmarks:
    * Add `GET /auth/current-user/` to tested endpoints (\#1700).
* Dependencies:
    * Update `mkdocstrings` to `^0.25.2` (\#1707).
    * Update `fastapi` to `^0.112.0` (\#1705).

# 2.3.7

* SSH SLURM executor:
    * Handle early shutdown in SSH executor (\#1696).
* Task collection:
    * Introduce a new configuration variable `FRACTAL_MAX_PIP_VERSION` to pin task-collection pip (\#1675).

# 2.3.6

* API:
    * When creating a WorkflowTask, do not pre-populate its top-level arguments based on JSON Schema default values (\#1688).
* Dependencies:
    * Update `sqlmodel` to `^0.0.21` (\#1674).
    * Add `uvicorn-worker` (\#1690).

# 2.3.5

> WARNING: The `pre_submission_commands` SLURM configuration is included as an
> experimental feature, since it is still not useful for its main intended
> goal (calling `module load` before running `sbatch`).

* SLURM runners:
    * Expose `gpus` SLURM parameter (\#1678).
    * For SSH executor, add `pre_submission_commands` (\#1678).
    * Removed obsolete arguments from `get_slurm_config` function (\#1678).
* SSH features:
    * Add `FractalSSH.write_remote_file` method (\#1678).


# 2.3.4

* SSH SLURM runner:
    * Refactor `compress_folder` and `extract_archive` modules, and stop using `tarfile` library (\#1641).
* API:
    * Introduce `FRACTAL_API_V1_MODE=include_without_submission` to include V1 API but forbid job submission (\#1664).
* Testing:
    * Do not test V1 API with `DB_ENGINE="postgres-psycopg"` (\#1667).
    * Use new Fractal SLURM containers in CI (\#1663).
    * Adapt tests so that they always refer to the current Python version (the one running `pytest`), when needed; this means that we don't require the presence of any additional Python version in the development environment, apart from the current one (\#1633).
    * Include Python3.11 in some tests (\#1669).
    * Simplify CI SLURM Dockerfile after base-image updates (\#1670).
    * Cache `ubuntu22-slurm-multipy` Docker image in CI (\#1671).
    * Add `oauth.yaml` GitHub action to test OIDC authentication (\#1665).

# 2.3.3

This release fixes a SSH-task-collection bug introduced in version 2.3.1.

* API:
    * Expose new superuser-restricted endpoint `GET /api/settings/` (\#1662).
* SLURM runner:
    * Make `FRACTAL_SLURM_SBATCH_SLEEP` configuration variable `float` (\#1658).
* SSH features:
    * Fix wrong removal of task-package folder upon task-collection failure (\#1649).
    * Remove `FractalSSH.rename_folder` method (\#1654).
* Testing:
    * Refactor task-collection fixtures (\#1637).

# 2.3.2

> **WARNING**: The remove-remote-venv-folder in the SSH task collection is broken (see issue 1633). Do not deploy this version in an SSH-based `fractal-server` instance.

* API:
    * Fix incorrect zipping of structured job-log folders (\#1648).

# 2.3.1

This release includes a bugfix for task names with special characters.

> **WARNING**: The remove-remote-venv-folder in the SSH task collection is broken (see issue 1633). Do not deploy this version in an SSH-based `fractal-server` instance.

* Runner:
    * Improve sanitization of subfolder names (commits from 3d89d6ba104d1c6f11812bc9de5cbdff25f81aa2 to 426fa3522cf2eef90d8bd2da3b2b8a5b646b9bf4).
* API:
    * Improve error message when task-collection Python is not defined (\#1640).
    * Use a single endpoint for standard and SSH task collection (\#1640).
* SSH features:
    * Remove remote venv folder upon failed task collection in SSH mode (\#1634, \#1640).
    * Refactor `FractalSSH` (\#1635).
    * Set `fabric.Connection.forward_agent=False` (\#1639).
* Testing:
    * Improved testing of SSH task-collection API (\#1640).
    * Improved testing of `FractalSSH` methods (\#1635).
    * Stop testing SQLite database for V1 in CI (\#1630).

# 2.3.0

This release includes two important updates:
1. An Update update to task-collection configuration variables and logic.
2. The first released version of the **experimental** SSH features.

Re: task-collection configuration, we now support two main use cases:

1. When running a production instance (including on a SLURM cluster), you
   should set e.g. `FRACTAL_TASKS_PYTHON_DEFAULT_VERSION=3.10`, and make sure
   that `FRACTAL_TASKS_PYTHON_3_10=/some/python` is an absolute path. Optionally,
   you can define other variables like `FRACTAL_TASKS_PYTHON_3_9`,
   `FRACTAL_TASKS_PYTHON_3_11` or `FRACTAL_TASKS_PYTHON_3_12`.

2. If you leave `FRACTAL_TASKS_PYTHON_DEFAULT_VERSION` unset, then only the
   Python interpreter that is currently running `fractal-server` can be used
   for task collection.

> WARNING: If you don't set `FRACTAL_TASKS_PYTHON_DEFAULT_VERSION`, then you
> will only have a single Python interpreter available for tasks (namely the
> one running `fractal-server`).

* API:
    * Introduce `api/v2/task/collect/custom/` endpoint (\#1607, \#1613, \#1617, \#1629).
* Task collection:
    * Introduce task-collection Python-related configuration variables (\#1587).
    * Always set Python version for task collection, and only use `FRACTAL_TASKS_PYTHON_X_Y` variables (\#1587).
    * Refactor task-collection functions and schemas (\#1587, \#1617).
    * Remove `TaskCollectStatusV2` and `get_collection_data` internal schema/function (\#1598).
    * Introduce `CollectionStatusV2` enum for task-collection status (\#1598).
    * Reject task-collection request if it includes a wheel file and a version (\#1608).
SSH features:
    * Introduce `fractal_server/ssh` subpackage (\#1545, \#1599, \#1611).
    * Introduce SSH executor and runner (\#1545).
    * Introduce SSH task collection (\#1545, \#1599, \#1626).
    * Introduce SSH-related configuration variables (\#1545).
    * Modify app lifespan to handle SSH connection (\#1545).
    * Split `app/runner/executor/slurm` into `sudo` and `ssh` subfolders (\#1545).
    * Introduce FractalSSH object which is a wrapper class around fabric.Connection object.
It provides a `lock` to avoid loss of ssh instructions and a custom timeout (\#1618)
* Dependencies:
    * Update `sqlmodel` to `^0.0.19` (\#1584).
    * Update `pytest-asyncio` to `^0.23` (\#1558).
* Testing:
    * Test the way `FractalProcessPoolExecutor` spawns processes and threads (\#1579).
    * Remove `event_loop` fixture: every test will run on its own event loop (\#1558).
    * Test task collection with non-canonical package name (\#1602).

# 2.2.0

This release streamlines options for the Gunicorn startup command, and includes
two new experimental features.

> NOTE 1: you can now enable custom Gunicorn worker/logger by adding the following
> options to the `gunicorn` startup command:
> - `--worker-class fractal_server.gunicorn_fractal.FractalWorker`
> - `--logger-class fractal_server.gunicorn_fractal.FractalGunicornLogger`

> NOTE 2: A new experimental local runner is available, which uses processes
> instead of threads and support shutdown. You can try it out with the
> configuration variable `FRACTAL_BACKEND_RUNNER=local_experimental`

> NOTE 3: A new PostgreSQL database adapter is available, fully based on
> `psycopg3` (rather than `pyscopg2`+`asyncpg`). You can try it out with the
> configuration variable `DB_ENGINE=postgres-psycopg` (note that this requires
> the `pip install` extra `postgres-psycopg-binary`).


* API:
    * Add extensive logs to `DELETE /api/v2/project/{project_id}` (\#1532).
    * Remove catch of `IntegrityError` in `POST /api/v1/project` (\#1530).
* App and deployment:
    * Move `FractalGunicornLogger` and `FractalWorker` into `fractal_server/gunicorn_fractal.py` (\#1535).
    * Add custom gunicorn/uvicorn worker to handle SIGABRT signal (\#1526).
    * Store list of submitted jobs in app state (\#1538).
    * Add logic for graceful shutdown for job slurm executors (\#1547).
* Runner:
    * Change structure of job folders, introducing per-task subfolders (\#1523).
    * Rename internal `workflow_dir` and `workflow_dir_user` variables to local/remote (\#1534).
    * Improve handling of errors in `submit_workflow` background task (\#1556, \#1566).
    * Add new `local_experimental` runner, based on `ProcessPoolExecutor` (\#1544, \#1566).
* Database:
    * Add new Postgres adapter `psycopg` (\#1562).
* Dependencies
    * Add `fabric` to `dev` dependencies (\#1518).
    * Add new `postgres-psycopg-binary` extra (\#1562).
* Testing:
    * Extract `pytest-docker` fixtures into a dedicated module (\#1516).
    * Rename SLURM containers in CI (\#1516).
    * Install and run SSH daemon in CI containers (\#1518).
    * Add unit test of SSH connection via fabric/paramiko (\#1518).
    * Remove obsolete folders from `tests/data` (\#1517).

# 2.1.0

This release fixes a severe bug where SLURM-executor auxiliary threads are
not joined when a Fractal job ends.

* App:
    * Add missing join for `wait_thread` upon `FractalSlurmExecutor` exit (\#1511).
    * Replace `startup`/`shutdown` events with `lifespan` event (\#1501).
* API:
    * Remove `Path.resolve` from the submit-job endpoints and add validator for `Settings.FRACTAL_RUNNER_WORKING_BASE_DIR` (\#1497).
* Testing:
    * Improve dockerfiles for SLURM (\#1495, \#1496).
    * Set short timeout for `docker compose down` (\#1500).

# 2.0.6

> NOTE: This version changes log formats.
> For `uvicorn` logs, this change requires no action.
> For `gunicorn`, logs formats are only changed by adding the following
> command-line option:
> `gunicorn ... --logger-class fractal_server.logger.gunicorn_logger.FractalGunicornLogger`.

* API:
    * Add `FRACTAL_API_V1_MODE` environment variable to include/exclude V1 API (\#1480).
    * Change format of uvicorn loggers (\#1491).
    * Introduce `FractalGunicornLogger` class (\#1491).
* Runner:
    * Fix missing `.log` files in server folder for SLURM jobs (\#1479).
* Database:
    * Remove `UserOAuth.project_list` and `UserOAuth.project_list_v2` relationships (\#1482).
* Dev dependencies:
    * Bump `pytest` to `8.1.*` (#1486).
    * Bump `coverage` to `7.5.*` (#1486).
    * Bump `pytest-docker` to `3.1.*` (#1486).
    * Bump `pytest-subprocess` to `^1.5` (#1486).
* Benchmarks:
    * Move `populate_db` scripts into `benchmark` folder (\#1489).


# 2.0.5

* API:
    * Add `GET /admin/v2/task/` (\#1465).
    * Improve error message in DELETE-task endpoint (\#1471).
* Set `JobV2` folder attributes from within the submit-job endpoint (\#1464).
* Tests:
    * Make SLURM CI work on MacOS (\#1476).

# 2.0.4

* Add `FRACTAL_SLURM_SBATCH_SLEEP` configuration variable (\#1467).

# 2.0.3

> WARNING: This update requires running a fix-db script, via `fractalctl update-db-data`.

* Database:
    * Create fix-db script to remove `images` and `history` from dataset dumps in V1/V2 jobs (\#1456).
* Tests:
    * Split `test_full_workflow_v2.py` into local/slurm files (\#1454).


# 2.0.2

> WARNING: Running this version on a pre-existing database (where the `jobsv2`
> table has some entries) is broken. Running this version on a freshly-created
> database works as expected.

* API:
    * Fix bug in status endpoint (\#1449).
    * Improve handling of out-of-scope scenario in status endpoint (\#1449).
    * Do not include dataset `history` in `JobV2.dataset_dump` (\#1445).
    * Forbid extra arguments in `DumpV2` schemas (\#1445).
* API V1:
    * Do not include dataset `history` in `ApplyWorkflow.{input,output}_dataset_dump` (\#1453).
* Move settings logs to `check_settings` and use fractal-server `set_logger` (\#1452).
* Benchmarks:
    * Handle some more errors in benchmark flow (\#1445).
* Tests:
    * Update testing database to version 2.0.1 (\#1445).

# 2.0.1

* Database/API:
    * Do not include `dataset_dump.images` in `JobV2` table (\#1441).
* Internal functions:
    * Introduce more robust `reset_logger_handlers` function (\#1425).
* Benchmarks:
    * Add `POST /api/v2/project/project_id/dataset/dataset_id/images/query/` in bechmarks  to evaluate the impact of the number of images during the query (\#1441).
* Development:
    * Use `poetry` 1.8.2 in GitHub actions and documentation.

# 2.0.0

Major update.

# 1.4.10

> WARNING: Starting from this version, the dependencies for the `slurm` extra
> are required; commands like `pip install fractal-server[slurm,postgres]` must
> be replaced by `pip install fractal-server[postgres]`.

* Dependencies:
    * Make `clusterfutures` and `cloudpickle` required dependencies (\#1255).
    * Remove `slurm` extra from package (\#1255).
* API:
    * Handle invalid history file in `GET /project/{project_id}/dataset/{dataset_id}/status/` (\#1259).
* Runner:
    * Add custom `_jobs_finished` function to check the job status and to avoid squeue errors (\#1266)

# 1.4.9

This release is a follow-up of 1.4.7 and 1.4.8, to mitigate the risk of
job folders becoming very large.

* Runner:
    * Exclude `history` from `TaskParameters` object for parallel tasks, so that it does not end up in input pickle files (\#1247).

# 1.4.8

This release is a follow-up of 1.4.7, to mitigate the risk of job folders
becoming very large.

* Runner:
    * Exclude `metadata["image"]` from `TaskParameters` object for parallel tasks, so that it does not end up in input pickle files (\#1245).
    * Exclude components list from `workflow.log` logs (\#1245).
* Database:
    * Remove spurious logging of `fractal_server.app.db` string (\#1245).

# 1.4.7

This release provides a bugfix (PR 1239) and a workaround (PR 1238) for the
SLURM runner, which became relevant for the use case of processing a large
dataset (300 wells with 25 cycles each).

* Runner:
    * Do not include `metadata["image"]` in JSON file with task arguments (\#1238).
    * Add `FRACTAL_RUNNER_TASKS_INCLUDE_IMAGE` configuration variable, to define exceptions where tasks still require `metadata["image"]` (\#1238).
    * Fix bug in globbing patterns, when copying files from user-side to server-side job folder in SLURM executor (\#1239).
* API:
    * Fix error message for rate limits in apply-workflow endpoint (\#1231).
* Benchmarks:
    * Add more scenarios, as per issue \#1184 (\#1232).

# 1.4.6

* API:
    * Add `GET /admin/job/{job_id}` (\#1230).
    * Handle `FileNotFound` in `GET /project/{project_id}/job/{job_id}/` (\#1230).

# 1.4.5

* Remove CORS middleware (\#1228).
* Testing:
    *  Fix `migrations.yml` GitHub action (\#1225).

# 1.4.4

* API:
    * Add rate limiting to `POST /{project_id}/workflow/{workflow_id}/apply/` (\#1199).
    * Allow users to read the logs of ongoing jobs with `GET /project/{project_id}/job/{job_id}/`, using `show_tmp_logs` query parameter (\#1216).
    * Add `log` query parameter in `GET {/api/v1/job/,/api/v1/{project.id}/job/,/admin/job/}`, to trim response body (\#1218).
    * Add `args_schema` query parameter in `GET /api/v1/task/` to trim response body (\#1218).
    * Add `history` query parameter in `GET {/api/v1/dataset/,/api/v1/project/{project.id}/dataset/}` to trim response body (\#1219).
    * Remove `task_list` from `job.workflow_dump` creation in `/api/v1/{project_id}/workflow/{workflow_id}/apply/`(\#1219)
    * Remove `task_list` from `WorkflowDump` Pydantic schema (\#1219)
* Dependencies:
    * Update fastapi to `^0.109.0` (\#1222).
    * Update gunicorn to `^21.2.0` (\#1222).
    * Update aiosqlite to `^0.19.0` (\#1222).
    * Update uvicorn to `^0.27.0` (\#1222).

# 1.4.3

> **WARNING**:
>
> This update requires running a fix-db script, via `fractalctl update-db-data`.

* API:
    * Improve validation of `UserCreate.slurm_accounts` (\#1162).
    * Add `timestamp_created` to `WorkflowRead`, `WorkflowDump`, `DatasetRead` and `DatasetDump` (\#1152).
    * Make all dumps in `ApplyWorkflowRead` non optional (\#1175).
    * Ensure that timestamps in `Read` schemas are timezone-aware, regardless of `DB_ENGINE` (\#1186).
    * Add timezone-aware timestamp query parameters to all `/admin` endpoints (\#1186).
* API (internal):
    * Change the class method `Workflow.insert_task` into the auxiliary function `_workflow_insert_task` (\#1149).
* Database:
    * Make `WorkflowTask.workflow_id` and `WorfklowTask.task_id` not nullable (\#1137).
    * Add `Workflow.timestamp_created` and `Dataset.timestamp_created` columns (\#1152).
    * Start a new `current.py` fix-db script (\#1152, \#1195).
    * Add to `migrations.yml` a new script (`validate_db_data_with_read_schemas.py`) that validates test-DB data with Read schemas (\#1187).
    * Expose `fix-db` scripts via command-line option `fractalctl update-db-data` (\#1197).
* App (internal):
    * Check in `Settings` that `psycopg2`, `asyngpg` and `cfut`, if required, are installed (\#1167).
    * Split `DB.set_db` into sync/async methods (\#1165).
    * Rename `DB.get_db` into `DB.get_async_db` (\#1183).
    * Normalize names of task packages (\#1188).
* Testing:
    * Update `clean_db_fractal_1.4.1.sql` to `clean_db_fractal_1.4.2.sql`, and change `migrations.yml` target version (\#1152).
    * Reorganise the test directory into subdirectories, named according to the order in which we want the CI to execute them (\#1166).
    * Split the CI into two independent jobs, `Core` and `Runner`, to save time through parallelisation (\#1204).
* Dependencies:
    * Update `python-dotenv` to version 0.21.0 (\#1172).
* Runner:
    * Remove `JobStatusType.RUNNING`, incorporating it into `JobStatusType.SUBMITTED` (\#1179).
* Benchmarks:
    * Add `fractal_client.py` and `populate_script_v2.py` for creating different database status scenarios (\#1178).
    * Add a custom benchmark suite in `api_bench.py`.
    * Remove locust.
* Documentation:
    * Add the minimum set of environment variables required to set the database and start the server (\#1198).

# 1.4.2

> **WARNINGs**:
>
> 1. This update requires running a fix-db script, available at https://raw.githubusercontent.com/fractal-analytics-platform/fractal-server/1.4.2/scripts/fix_db/current.py.
> 2. Starting from this version, non-verified users have limited access to `/api/v1/` endpoints. Before the upgrade, all existing users must be manually set to verified.

* API:
    * Prevent access to `GET/PATCH` task endpoints for non-verified users (\#1114).
    * Prevent access to task-collection and workflow-apply endpoints for non-verified users (\#1099).
    * Make first-admin-user verified (\#1110).
    * Add the automatic setting of `ApplyWorkflow.end_timestamp` when patching `ApplyWorkflow.status` via `PATCH /admin/job/{job_id}` (\#1121).
    * Change `ProjectDump.timestamp_created` type from `datetime` to `str` (\#1120).
    * Change `_DatasetHistoryItem.workflowtask` type into `WorkflowTaskDump` (\#1139).
    * Change status code of stop-job endpoints to 202 (\#1151).
* API (internal):
    * Implement cascade operations explicitly, in `DELETE` endpoints for datasets, workflows and projects (\#1130).
    * Update `GET /project/{project_id}/workflow/{workflow_id}/job/` to avoid using `Workflow.job_list` (\#1130).
    * Remove obsolete sync-database dependency from apply-workflow endpoint (\#1144).
* Database:
    * Add `ApplyWorkflow.project_dump` column (\#1070).
    * Provide more meaningful names to fix-db scripts (\#1107).
    * Add `Project.timestamp_created` column, with timezone-aware default (\#1102, \#1131).
    * Remove `Dataset.list_jobs_input` and `Dataset.list_jobs_output` relationships (\#1130).
    * Remove `Workflow.job_list` (\#1130).
* Runner:
    * In SLURM backend, use `slurm_account` (as received from apply-workflow endpoint) with top priority (\#1145).
    * Forbid setting of SLURM account from `WorkflowTask.meta` or as part of `worker_init` variable (\#1145).
    * Include more info in error message upon `sbatch` failure (\#1142).
    * Replace `sbatch` `--chdir` option with `-D`, to support also slurm versions before 17.11 (\#1159).
* Testing:
    * Extended systematic testing of database models (\#1078).
    * Review `MockCurrentUser` fixture, to handle different kinds of users (\#1099).
    * Remove `persist` from `MockCurrentUser` (\#1098).
    * Update `migrations.yml` GitHub Action to use up-to-date database and also test fix-db script (\#1101).
    * Add more schema-based validation to fix-db current script (\#1107).
    * Update `.dict()` to `.model_dump()` for `SQLModel` objects, to fix some `DeprecationWarnings`(\##1133).
    * Small improvement in schema coverage (\#1125).
    * Add unit test for `security` module (\#1036).
* Dependencies:
    * Update `sqlmodel` to version 0.0.14 (\#1124).
* Benchmarks:
    * Add automatic benchmark system for API's performances (\#1123)
* App (internal):
    * Move `_create_first_user` from `main` to `security` module, and allow it to create multiple regular users (\#1036).

# 1.4.1

* API:
    * Add `GET /admin/job/{job_id}/stop/` and `GET /admin/job/{job_id}/download/` endpoints (\#1059).
    * Use `DatasetDump` and `WorkflowDump` models for "dump" attributes of `ApplyWorkflowRead` (\#1049, \#1082).
    * Add `slurm_accounts` to `User` schemas and add `slurm_account` to `ApplyWorkflow` schemas (\#1067).
    * Prevent providing a `package_version` for task collection from a `.whl` local package (\#1069).
    * Add `DatasetRead.project` and `WorkflowRead.project` attributes (\#1082).
* Database:
    * Make `ApplyWorkflow.workflow_dump` column non-nullable (\#1049).
    * Add `UserOAuth.slurm_accounts` and `ApplyWorkflow.slurm_account` columns (\#1067).
    * Add script for adding `ApplyWorkflow.user_email` (\#1058).
    * Add `Dataset.project` and `Workflow.project` relationships (\#1082).
    * Avoid using `Project` relationships `dataset_list` or `workflow_list` within some `GET` endpoints (\#1082).
    * Fully remove `Project` relationships `dataset_list`, `workflow_list` and `job_list` (\#1091).
* Testing:
    * Only use ubuntu-22.04 in GitHub actions (\#1061).
    * Improve unit testing of database models (\#1082).
* Dependencies:
    * Pin `bcrypt` to 4.0.1 to avoid warning in passlib (\#1060).
* Runner:
    *  Set SLURM-job working directory to `job.working_dir_user` through `--chdir` option (\#1064).

# 1.4.0

* API:
    * Major endpoint changes:
        * Add trailing slash to _all_ endpoints' paths (\#1003).
        * Add new admin-area endpoints restricted to superusers at `/admin` (\#947, \#1009, \#1032).
        * Add new `GET` endpoints `api/v1/job/` and `api/v1/project/{project_id}/workflow/{workflow_id}/job/` (\#969, \#1003).
        * Add new `GET` endpoints `api/v1/dataset/` and `api/v1/workflow/` (\#988, \#1003).
        * Add new `GET` endpoint `api/v1/project/{project_id}/dataset/` (\#993).
        * Add `PATCH /admin/job/{job_id}/` endpoint (\#1030, \#1053).
        * Move `GET /auth/whoami/` to `GET /auth/current-user/` (\#1013).
        * Move `PATCH /auth/users/me/` to `PATCH /auth/current-user/` (\#1013, \#1035).
        * Remove `DELETE /auth/users/{id}/` endpoint (\#994).
        * Remove `GET /auth/users/me/` (\#1013).
        * Remove `POST` `/auth/forgot-password/`, `/auth/reset-password/`, `/auth/request-verify-token/`, `/auth/verify/` (\#1033).
        * Move `GET /auth/userlist/` to `GET /auth/users/` (\#1033).
    * New behaviors or responses of existing endpoints:
        * Change response of `/api/v1/project/{project_id}/job/{job_id}/stop/` endpoint to 204 no-content (\#967).
        * Remove `dataset_list` attribute from `ProjectRead`, which affects all `GET` endpoints that return some project (\#993).
        * Make it possible to delete a `Dataset`, `Workflow` or `Project`, even when it is in relationship to an `ApplyWorkflow` - provided that the `ApplyWorkflow` is not pending or running (\#927, \#973).
        * Align `ApplyWorkflowRead` with new `ApplyWorkflow`, which has optional foreign keys `project_id`, `workflow_id`, `input_dataset_id`, and `output_dataset_id` (\#984).
        * Define types for `ApplyWorkflowRead` "dump" attributes (\#990). **WARNING**: reverted with \#999.
    * Internal changes:
        * Move all routes definitions into `fractal_server/app/routes` (\#976).
        * Fix construction of `ApplyWorkflow.workflow_dump`, within apply endpoint (\#968).
        * Fix construction of `ApplyWorkflow` attributes `input_dataset_dump` and `output_dataset_dump`, within apply endpoint (\#990).
        * Remove `asyncio.gather`, in view of SQLAlchemy2 update (\#1004).
* Database:
    * Make foreign-keys of `ApplyWorkflow` (`project_id`, `workflow_id`, `input_dataset_id`, `output_dataset_id`) optional (\#927).
    * Add columns `input_dataset_dump`, `output_dataset_dump` and `user_email` to `ApplyWorkflow` (\#927).
    * Add relations `Dataset.list_jobs_input` and `Dataset.list_jobs_output` (\#927).
    * Make `ApplyWorkflow.start_timestamp` non-nullable (\#927).
    * Remove `"cascade": "all, delete-orphan"` from `Project.job_list` (\#927).
    * Add `Workflow.job_list` relation (\#927).
    * Do not use `Enum`s as column types (e.g. for `ApplyWorkflow.status`), but only for (de-)serialization (\#974).
    * Set `pool_pre_ping` option to `True`, for asyncpg driver (\#1037).
    * Add script for updating DB from 1.4.0 to 1.4.1 (\#1010)
    * Fix missing try/except in sync session (\#1020).
* App:
    * Skip creation of first-superuser when one superuser already exists (\#1006).
* Dependencies:
    * Update sqlalchemy to version `>=2.0.23,<2.1` (\#1044).
    * Update sqlmodel to version 0.0.12 (\#1044).
    * Upgrade asyncpg to version 0.29.0 (\#1036).
* Runner:
    * Refresh DB objects within `submit_workflow` (\#927).
* Testing:
    * Add `await db_engine.dispose()` in `db_create_tables` fixture (\#1047).
    * Set `debug=False` in `event_loop` fixture (\#1044).
    * Improve `test_full_workflow.py` (\#971).
    * Update `pytest-asyncio` to v0.21 (\#1008).
    * Fix CI issue related to event loop and asyncpg (\#1012).
    * Add GitHub Action testing database migrations (\#1010).
    * Use greenlet v3 in `poetry.lock` (\#1044).
* Documentation:
    * Add OAuth2 example endpoints to Web API page (\#1034, \#1038).
* Development:
    * Use poetry 1.7.1 (\#1043).

# 1.3.14 (do not use!)

> **WARNING**: This version introduces a change that is then reverted in 1.4.0,
> namely it sets the `ApplyWorkflow.status` type to `Enum`, when used with
> PostgreSQL. It is recommended to **not** use it, and upgrade to 1.4.0
> directly.

* Make `Dataset.resource_list` an `ordering_list`, ordered by `Resource.id` (\#951).
* Expose `redirect_url` for OAuth clients (\#953).
* Expose JSON Schema for the `ManifestV1` Pydantic model (\#942).
* Improve delete-resource endpoint (\#943).
* Dependencies:
    * Upgrade sqlmodel to 0.0.11 (\#949).
* Testing:
    * Fix bug in local tests with Docker/SLURM (\#948).

# 1.3.13

* Configure sqlite WAL to avoid "database is locked" errors (\#860).
* Dependencies:
    * Add `sqlalchemy[asyncio]` extra, and do not directly require `greenlet` (\#895).
    * Fix `cloudpickle`-version definition in `pyproject.toml` (\#937).
    * Remove obsolete `sqlalchemy_utils` dependency (\#939).
* Testing:
    * Use ubuntu-22 for GitHub CI (\#909).
    * Run GitHub CI both with SQLite and Postgres (\#915).
    * Disable `postgres` service in GitHub action when running tests with SQLite (\#931).
    * Make `test_commands.py` tests stateless, also when running with Postgres (\#917).
* Documentation:
    * Add information about minimal supported SQLite version (\#916).

# 1.3.12

* Project creation:
    * Do not automatically create a dataset upon project creation (\#897).
    * Remove `ProjectCreate.default_dataset_name` attribute (\#897).
* Dataset history:
    * Create a new (**non-nullable**) history column in `Dataset` table (\#898, \#901).
    * Deprecate history handling in `/project/{project_id}/job/{job_id}` endpoint (\#898).
    * Deprecate `HISTORY_LEGACY` (\#898).
* Testing:
    * Remove obsolete fixture `slurm_config` (\#903).

# 1.3.11

This is mainly a bugfix release for the `PermissionError` issue.

* Fix `PermissionError`s in parallel-task metadata aggregation for the SLURM backend (\#893).
* Documentation:
    * Bump `mkdocs-render-swagger-plugin` to 0.1.0 (\#889).
* Testing:
    * Fix `poetry install` command and `poetry` version in GitHub CI (\#889).

# 1.3.10

Warning: updating to this version requires changes to the configuration variable

* Updates to SLURM interface:
    * Remove `sudo`-requiring `ls` calls from `FractalFileWaitThread.check` (\#885);
    * Change default of `FRACTAL_SLURM_POLL_INTERVAL` to 5 seconds (\#885);
    * Rename `FRACTAL_SLURM_OUTPUT_FILE_GRACE_TIME` configuration variables into `FRACTAL_SLURM_ERROR_HANDLING_INTERVAL` (\#885);
    * Remove `FRACTAL_SLURM_KILLWAIT_INTERVAL` variable and corresponding logic (\#885);
    * Remove `_multiple_paths_exist_as_user` helper function (\#885);
    * Review type hints and default values of SLURM-related configuration variables (\#885).
* Dependencies:
    * Update `fastapi` to version `^0.103.0` (\#877);
    * Update `fastapi-users` to version `^12.1.0` (\#877).

# 1.3.9

* Make updated-metadata collection robust for metadiff files consisting of a single `null` value (\#879).
* Automate procedure for publishing package to PyPI (\#881).

# 1.3.8

* Backend runner:
    * Add aggregation logic for parallel-task updated metadata (\#852);
    * Make updated-metadata collection robust for missing files (\#852, \#863).
* Database interface:
* API:
    * Prevent user from bypassing workflow-name constraint via the PATCH endpoint (\#867).
    * Handle error upon task collection, when tasks exist in the database but not on-disk (\#874).
    * Add `_check_project_exists` helper function (\#872).
* Configuration variables:
    * Remove `DEPLOYMENT_TYPE` variable and update `alive` endpoint (\#875);
    * Introduce `Settings.check_db` method, and call it during inline/offline migrations (\#855);
    * Introduce `Settings.check_runner` method (\#875);
    * Fail if `FRACTAL_BACKEND_RUNNER` is `"local"` and `FRACTAL_LOCAL_CONFIG_FILE` is set but missing on-disk (\#875);
    * Clean up `Settings.check` method and improve its coverage (\#875);
* Package, repository, documentation:
    * Change `fractal_server.common` from being a git-submodule to being a regular folder (\#859).
    * Pin documentation dependencies (\#865).
    * Split `app/models/project.py` into two modules for dataset and project (\#871).
    * Revamp documentation on database interface and on the corresponding configuration variables (\#855).


# 1.3.7

* Oauth2-related updates (\#822):
    * Update configuration of OAuth2 clients, to support OIDC/GitHub/Google;
    * Merge `SQLModelBaseOAuthAccount` and `OAuthAccount` models;
    * Update `UserOAuth.oauth_accounts` relationship and fix `list_users` endpoint accordingly;
    * Introduce dummy `UserManager.on_after_login` method;
    * Rename `OAuthClient` into `OAuthClientConfig`;
    * Revamp users-related parts of documentation.

# 1.3.6

* Update `output_dataset.meta` also when workflow execution fails (\#843).
* Improve error message for unknown errors in job execution (\#843).
* Fix log message incorrectly marked as "error" (\#846).

# 1.3.5

* Review structure of dataset history (\#803):
    * Re-define structure for `history` property of `Dataset.meta`;
    * Introduce `"api/v1/project/{project_id}/dataset/{dataset_id}/status/"` endpoint;
    * Introduce `"api/v1/project/{project_id}/dataset/{dataset_id}/export_history/"` endpoint;
    * Move legacy history to `Dataset.meta["HISTORY_LEGACY"]`.
* Make `first_task_index` and `last_task_index` properties of `ApplyWorkflow` required (\#803).
* Add `docs_info` and `docs_link` to Task model (\#814)
* Accept `TaskUpdate.version=None` in task-patch endpoint (\#818).
* Store a copy of the `Workflow` into the optional column `ApplyWorkflow.workflow_dump` at the time of submission (\#804, \#834).
* Prevent execution of multiple jobs with the same output dataset (\#801).
* Transform non-absolute `FRACTAL_TASKS_DIR` into absolute paths, relative to the current working directory (\#825).
* Error handling:
    * Raise an appropriate error if a task command is not executable (\#800).
    * Improve handling of errors raised in `get_slurm_config` (\#800).
* Documentation:
    * Clarify documentation about `SlurmConfig` (\#798).
    * Update documentation configuration and GitHub actions (\#811).
* Tests:
    * Move `tests/test_common.py` into `fractal-common` repository (\#808).
    * Switch to `docker compose` v2 and unpin `pyyaml` version (\#816).

# 1.3.4

* Support execution of a workflow subset (\#784).
* Fix internal server error for invalid `task_id` in `create_workflowtask` endpoint (\#782).
* Improve logging in background task collection (\#776).
* Handle failures in `submit_workflow` without raising errors (\#787).
* Simplify internal function for execution of a list of task (\#780).
* Exclude `common/tests` and other git-related files from build (\#795).
* Remove development dependencies `Pillow` and `pytest-mock` (\#795).
* Remove obsolete folders from `tests/data` folder (\#795).

# 1.3.3

* Pin Pydantic to v1 (\#779).

# 1.3.2

* Add sqlalchemy naming convention for DB constraints, and add `render_as_batch=True` to `do_run_migrations` (\#757).
* Fix bug in job-stop endpoint, due to missing default for `FractalSlurmExecutor.wait_thread.shutdown_file` (\#768, \#769).
* Fix bug upon inserting a task with `meta=None` into a Workflow (\#772).

# 1.3.1

* Fix return value of stop-job endpoint (\#764).
* Expose new GET `WorkflowTask` endpoint (\#762).
* Clean up API modules (\#762):
    * Split workflow/workflowtask modules;
    * Split tasks/task-collection modules.

# 1.3.0

* Refactor user model:
    * Switch from UUID4 to int for IDs (\#660, \#684).
    * Fix many-to-many relationship between users and project (\#660).
    * Rename `Project.user_member_list` into `Project.user_list` (\#660).
    * Add `username` column (\#704).
* Update endpoints (see also [1.2->1.3 upgrade info](../internals/version_upgrades/upgrade_1_2_5_to_1_3_0/) in the documentation):
    * Review endpoint URLs (\#669).
    * Remove foreign keys from payloads (\#669).
* Update `Task` models, task collection and task-related endpoints:
    * Add `version` and `owner` columns to `Task` model (\#704).
    * Set `Task.version` during task collection (\#719).
    * Set `Task.owner` as part of create-task endpoint (\#704).
    * For custom tasks, prepend `owner` to user-provided `source` (\#725).
    * Remove `default_args` from `Tasks` model and from manifest tasks (\#707).
    * Add `args_schema` and `args_schema_version` to `Task` model (\#707).
    * Expose `args_schema` and `args_schema_version` in task POST/PATCH endpoints (\#749).
    * Make `Task.source` task-specific rather than package-specific (\#719).
    * Make `Task.source` unique (\#725).
    * Update `_TaskCollectPip` methods, attributes and properties (\#719).
    * Remove private/public options for task collection (\#704).
    * Improve error message for missing package manifest (\#704).
    * Improve behavior when task-collection folder already exists (\#704).
    * Expose `pinned_package_version` for tasks collection (\#744).
    * Restrict Task editing to superusers and task owners (\#733).
    * Implement `delete_task` endpoint (\#745).
* Update `Workflow` and `WorkflowTask` endpoints:
    * Always merge new `WorkflowTask.args` with defaults from `Task.args_schema`, in `update_workflowtask` endpoint (\#759).
    * Remove `WorkflowTask.overridden_meta` property and on-the-fly overriding of `meta` (\#752).
    * Add warning when exporting workflows which include custom tasks (\#728).
    * When importing a workflow, only use tasks' `source` values, instead of `(source,name)` pairs (\#719).
* Job execution:
    * Add `FractalSlurmExecutor.shutdown` and corresponding endpoint (\#631, \#691, \#696).
    * In `FractalSlurmExecutor`, make `working_dir*` attributes required (\#679).
    * Remove `ApplyWorkflow.overwrite_input` column (\#684, \#694).
    * Make `output_dataset_id` a required argument of apply-workflow endpoint (\#681).
    * Improve error message related to out-of-space disk (\#699).
    * Include timestamp in job working directory, to avoid name clashes (\#756).
* Other updates to endpoints and database:
    * Add `ApplyWorkflow.end_timestamp` column (\#687, \#684).
    * Prevent deletion of a `Workflow`/`Dataset` in relationship with existing `ApplyWorkflow` (\#703).
    * Add project-name uniqueness constraint in project-edit endpoint (\#689).
* Other updates to internal logic:
    * Drop `WorkflowTask.arguments` property and `WorkflowTask.assemble_args` method (\#742).
    * Add test for collection of tasks packages with tasks in a subpackage (\#743).
    * Expose `FRACTAL_CORS_ALLOW_ORIGIN` environment variable (\#688).
    * Expose `FRACTAL_DEFAULT_ADMIN_USERNAME` environment variable (\#751).
* Package and repository:
    * Remove `fastapi-users-db-sqlmodel` dependency (\#660).
    * Make coverage measure more accurate (\#676) and improve coverage (\#678).
    * Require pydantic version to be `>=1.10.8` (\#711, \#713).
    * Include multiple `fractal-common` updates (\#705, \#719).
    * Add test equivalent to `alembic check` (\#722).
    * Update `poetry.lock` to address security alerts (\#723).
    * Remove `sqlmodel` from `fractal-common`, and declare database models with multiple inheritance (\#710).
    * Make email generation more robust in `MockCurrentUser` (\#730).
    * Update `poetry.lock` to `cryptography=41`, to address security alert (\#739).
    * Add `greenlet` as a direct dependency (\#748).
    * Removed tests for `IntegrityError` (\#754).


# 1.2.5

* Fix bug in task collection when using sqlite (\#664, \#673).
* Fix bug in task collection from local package, where package extras were not considered (\#671).
* Improve error handling in workflow-apply endpoint (\#665).
* Fix a bug upon project removal in the presence of project-related jobs (\#666). Note: this removes the `ApplyWorkflow.Project` attribute.

# 1.2.4

* Review setup for database URLs, especially to allow using UNIX-socket connections for postgresl (\#657).

# 1.2.3

* Fix bug that was keeping multiple database conection open (\#649).

# 1.2.2

* Fix bug related to `user_local_exports` in SLURM-backend configuration (\#642).

# 1.2.1

* Fix bug upon creation of first user when using multiple workers (\#632).
* Allow both ports 5173 and 4173 as CORS origins (\#637).

# 1.2.0

* Drop `project.project_dir` and replace it with `user.cache_dir` (\#601).
* Update SLURM backend (\#582, \#612, \#614); this includes (1) combining several tasks in a single SLURM job, and (2) offering more granular sources for SLURM configuration options.
* Expose local user exports in SLURM configuration file (\#625).
* Make local backend rely on custom `FractalThreadPoolExecutor`, where `parallel_tasks_per_job` can affect parallelism (\#626).
* Review logging configuration (\#619, \#623).
* Update to fastapi `0.95` (\#587).
* Minor improvements in dataset-edit endpoint (\#593) and tests (\#589).
* Include test of non-python task (\#594).
* Move dummy tasks from package to tests (\#601).
* Remove deprecated parsl backend (\#607).
* Improve error handling in workflow-import endpoint (\#595).
* Also show logs for successful workflow execution (\#635).

# 1.1.1

* Include `reordered_workflowtask_ids` in workflow-edit endpoint payload, to reorder the task list of a workflow (\#585).

# 1.1.0

* Align with new tasks interface in `fractal-tasks-core>=0.8.0`, and remove `glob_pattern` column from `resource` database table (\#544).
* Drop python 3.8 support (\#527).
* Improve validation of API request payloads (\#545).
* Improve request validation in project-creation endpoint (\#537).
* Update the endpoint to patch a `Task` (\#526).
* Add new project-update endpoint, and relax constraints on `project_dir` in new-project endpoint (\#563).
* Update `DatasetUpdate` schema (\#558 and \#565).
* Fix redundant task-error logs in slurm backend (\#552).
* Improve handling of task-collection errors (\#559).
* If `FRACTAL_BACKEND_RUNNER=slurm`, include some configuration checks at server startup (\#529).
* Fail if `FRACTAL_SLURM_WORKER_PYTHON` has different versions of `fractal-server` or `cloudpickle` (\#533).

# 1.0.8

* Fix handling of parallel-tasks errors in `FractalSlurmExecutor` (\#497).
* Add test for custom tasks (\#500).
* Improve formatting of job logs (\#503).
* Improve error handling in workflow-execution server endpoint (\#515).
* Update `_TaskBase` schema from fractal-common (\#517).

# 1.0.7

* Update endpoints to import/export a workflow (\#495).

# 1.0.6

* Add new endpoints to import/export a workflow (\#490).

# 1.0.5

* Separate workflow-execution folder into two (server- and user-owned) folders, to avoid permission issues (\#475).
* Explicitly pin sqlalchemy to v1 (\#480).

# 1.0.4

* Add new POST endpoint to create new Task (\#486).

# 1.0.3

Missing due to releasing error.

# 1.0.2

* Add `FRACTAL_RUNNER_MAX_TASKS_PER_WORKFLOW` configuration variable (\#469).

# 1.0.1

* Fix bug with environment variable names (\#468).

# 1.0.0

* First release listed in CHANGELOG.<|MERGE_RESOLUTION|>--- conflicted
+++ resolved
@@ -20,26 +20,24 @@
 # 2.7.0a4 (unreleased)
 
 * API:
-    * Enforce non-duplication constraints on `TaskGroupV2` (\#1865).
-    * Add cascade operations to `DELETE /api/v2/task-group/{task_group_id}/` and to `DELETE /admin/v2/task-group/{task_group_id}/` (\#1867).
-    * Respond with 422 error when any task-creating endpoint would break a non-duplication constraint (\#1861).
-    * Automatically discover PyPI package version if missing (\#1861).
-    * Improve preliminary checks in task-collection endpoints (\#1861).
-    * Create `TaskGroupV2` object within task-collection endpoints (\#1861).
-    * Do not process task sources in task/task-group CRUD operations (\#1861).
-    * Do not process task owners in task/task-group CRUD operations (\#1861).
-    * Expand use and validators for `TaskGroupCreateV2` schema (\#1861).
-<<<<<<< HEAD
-    * Task collection:
+    * Users and user groups:
+        * Add `DELETE /auth/group/{id}` endpoint (\#1885).
+    * Tasks, task groups, task collection:
+        * Respond with 422 error when any task-creating endpoint would break a non-duplication constraint (\#1861).
+        * Enforce non-duplication constraints on `TaskGroupV2` (\#1865).
+        * Add cascade operations to `DELETE /api/v2/task-group/{task_group_id}/` and to `DELETE /admin/v2/task-group/{task_group_id}/` (\#1867).
+        * Create `TaskGroupV2` object within task-collection endpoints (\#1861).
+        * Automatically discover PyPI package version if missing (\#1861).
+        * Improve preliminary checks in task-collection endpoints (\#1861).
         * Do not use `source` for custom task collection (\#1893).
+        * Forbid extras in `TaskCollectPipV2` (\#1891).
+        * Expand use and validators for `TaskGroupCreateV2` schema (\#1861).
+        * Do not process task sources in task/task-group CRUD operations (\#1861).
+        * Do not process task owners in task/task-group CRUD operations (\#1861).
     * Workflows:
         * Stop logging warnings for non-common tasks in workflow export (\#1893).
     * Admin:
         * Deprecate `kind` query parameter for `/admin/v2/task/` (\#1893).
-=======
-    * Add `DELETE /auth/group/{id}` endpoint (\#1885).
-    * Forbid extras in `TaskCollectPipV2` (\#1891).
->>>>>>> f6fe40cc
 * Database:
     * Add `taskgroupv2_id` foreign key to `CollectionStateV2` (\#1867).
     * Make `TaskV2.source` nullable and drop its uniqueness constraint (\#1861).
