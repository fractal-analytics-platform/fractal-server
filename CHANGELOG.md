--- conflicted
+++ resolved
@@ -2,14 +2,11 @@
 
 # 2.14.11
 
-<<<<<<< HEAD
 * Task-group lifecycle:
     * Support version-pinning for two dependencies in task collection (\#2590).
     * Support version-pinning for previously-missing dependencies in task collection (\#2590).
-=======
 * Development:
     * Improve `mypy` configuration in `pyproject.toml` (\#2595).
->>>>>>> 27b44797
 
 # 2.14.10
 
