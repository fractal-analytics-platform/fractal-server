--- conflicted
+++ resolved
@@ -2,13 +2,11 @@
 
 # Unreleased
 
-<<<<<<< HEAD
 * Set `JobV2` folder attributes from within the submit-job endpoint (\#1464).
-=======
+
 # 2.0.4
 
 * Add `FRACTAL_SLURM_SBATCH_SLEEP` configuration variable (\#1467).
->>>>>>> d2578f65
 
 # 2.0.3
 
