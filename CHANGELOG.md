**Note**: Numbers like (\#123) point to closed Pull Requests on the fractal-server repository.

<<<<<<< HEAD
# 1.4.3

* Database:
    * Make `WorkflowTask.workflow_id` and `WorfklowTask.task_id` not nullable (\#1137).

=======
# 1.4.3 (unreleased)

* API:
    * Improve validation of `UserCreate.slurm_accounts` (\#1162).
* API (internal):
    * Change the class method `Workflow.insert_task` into the auxiliary function `_workflow_insert_task` (\#1149).
>>>>>>> f4af4ac3

# 1.4.2

> **WARNINGs**:
>
> 1. This update requires running a fix-db script, available at https://raw.githubusercontent.com/fractal-analytics-platform/fractal-server/1.4.2/scripts/fix_db/current.py.
> 2. Starting from this version, non-verified users have limited access to `/api/v1/` endpoints. Before the upgrade, all existing users must be manually set to verified.

* API:
    * Prevent access to `GET/PATCH` task endpoints for non-verified users (\#1114).
    * Prevent access to task-collection and workflow-apply endpoints for non-verified users (\#1099).
    * Make first-admin-user verified (\#1110).
    * Add the automatic setting of `ApplyWorkflow.end_timestamp` when patching `ApplyWorkflow.status` via `PATCH /admin/job/{job_id}` (\#1121).
    * Change `ProjectDump.timestamp_created` type from `datetime` to `str` (\#1120).
    * Change `_DatasetHistoryItem.workflowtask` type into `WorkflowTaskDump` (\#1139).
    * Change status code of stop-job endpoints to 202 (\#1151).
* API (internal):
    * Implement cascade operations explicitly, in `DELETE` endpoints for datasets, workflows and projects (\#1130).
    * Update `GET /project/{project_id}/workflow/{workflow_id}/job/` to avoid using `Workflow.job_list` (\#1130).
    * Remove obsolete sync-database dependency from apply-workflow endpoint (\#1144).
* Database:
    * Add `ApplyWorkflow.project_dump` column (\#1070).
    * Provide more meaningful names to fix-db scripts (\#1107).
    * Add `Project.timestamp_created` column, with timezone-aware default (\#1102, \#1131).
    * Remove `Dataset.list_jobs_input` and `Dataset.list_jobs_output` relationships (\#1130).
    * Remove `Workflow.job_list` (\#1130).
* Runner:
    * In SLURM backend, use `slurm_account` (as received from apply-workflow endpoint) with top priority (\#1145).
    * Forbid setting of SLURM account from `WorkflowTask.meta` or as part of `worker_init` variable (\#1145).
    * Include more info in error message upon `sbatch` failure (\#1142).
    * Replace `sbatch` `--chdir` option with `-D`, to support also slurm versions before 17.11 (\#1159).
* Testing:
    * Extended systematic testing of database models (\#1078).
    * Review `MockCurrentUser` fixture, to handle different kinds of users (\#1099).
    * Remove `persist` from `MockCurrentUser` (\#1098).
    * Update `migrations.yml` GitHub Action to use up-to-date database and also test fix-db script (\#1101).
    * Add more schema-based validation to fix-db current script (\#1107).
    * Update `.dict()` to `.model_dump()` for `SQLModel` objects, to fix some `DeprecationWarnings`(\##1133).
    * Small improvement in schema coverage (\#1125).
    * Add unit test for `security` module (\#1036).
* Dependencies:
    * Update `sqlmodel` to version 0.0.14 (\#1124).
* Benchmarks:
    * Add automatic benchmark system for API's performances (\#1123)
* App (internal):
    * Move `_create_first_user` from `main` to `security` module, and allow it to create multiple regular users (\#1036).

# 1.4.1

* API:
    * Add `GET /admin/job/{job_id}/stop/` and `GET /admin/job/{job_id}/download/` endpoints (\#1059).
    * Use `DatasetDump` and `WorkflowDump` models for "dump" attributes of `ApplyWorkflowRead` (\#1049, \#1082).
    * Add `slurm_accounts` to `User` schemas and add `slurm_account` to `ApplyWorkflow` schemas (\#1067).
    * Prevent providing a `package_version` for task collection from a `.whl` local package (\#1069).
    * Add `DatasetRead.project` and `WorkflowRead.project` attributes (\#1082).
* Database:
    * Make `ApplyWorkflow.workflow_dump` column non-nullable (\#1049).
    * Add `UserOAuth.slurm_accounts` and `ApplyWorkflow.slurm_account` columns (\#1067).
    * Add script for adding `ApplyWorkflow.user_email` (\#1058).
    * Add `Dataset.project` and `Workflow.project` relationships (\#1082).
    * Avoid using `Project` relationships `dataset_list` or `workflow_list` within some `GET` endpoints (\#1082).
    * Fully remove `Project` relationships `dataset_list`, `workflow_list` and `job_list` (\#1091).
* Testing:
    * Only use ubuntu-22.04 in GitHub actions (\#1061).
    * Improve unit testing of database models (\#1082).
* Dependencies:
    * Pin `bcrypt` to 4.0.1 to avoid warning in passlib (\#1060).
* Runner:
    *  Set SLURM-job working directory to `job.working_dir_user` through `--chdir` option (\#1064).

# 1.4.0

* API:
    * Major endpoint changes:
        * Add trailing slash to _all_ endpoints' paths (\#1003).
        * Add new admin-area endpoints restricted to superusers at `/admin` (\#947, \#1009, \#1032).
        * Add new `GET` endpoints `api/v1/job/` and `api/v1/project/{project_id}/workflow/{workflow_id}/job/` (\#969, \#1003).
        * Add new `GET` endpoints `api/v1/dataset/` and `api/v1/workflow/` (\#988, \#1003).
        * Add new `GET` endpoint `api/v1/project/{project_id}/dataset/` (\#993).
        * Add `PATCH /admin/job/{job_id}/` endpoint (\#1030, \#1053).
        * Move `GET /auth/whoami/` to `GET /auth/current-user/` (\#1013).
        * Move `PATCH /auth/users/me/` to `PATCH /auth/current-user/` (\#1013, \#1035).
        * Remove `DELETE /auth/users/{id}/` endpoint (\#994).
        * Remove `GET /auth/users/me/` (\#1013).
        * Remove `POST` `/auth/forgot-password/`, `/auth/reset-password/`, `/auth/request-verify-token/`, `/auth/verify/` (\#1033).
        * Move `GET /auth/userlist/` to `GET /auth/users/` (\#1033).
    * New behaviors or responses of existing endpoints:
        * Change response of `/api/v1/project/{project_id}/job/{job_id}/stop/` endpoint to 204 no-content (\#967).
        * Remove `dataset_list` attribute from `ProjectRead`, which affects all `GET` endpoints that return some project (\#993).
        * Make it possible to delete a `Dataset`, `Workflow` or `Project`, even when it is in relationship to an `ApplyWorkflow` - provided that the `ApplyWorkflow` is not pending or running (\#927, \#973).
        * Align `ApplyWorkflowRead` with new `ApplyWorkflow`, which has optional foreign keys `project_id`, `workflow_id`, `input_dataset_id`, and `output_dataset_id` (\#984).
        * Define types for `ApplyWorkflowRead` "dump" attributes (\#990). **WARNING**: reverted with \#999.
    * Internal changes:
        * Move all routes definitions into `fractal_server/app/routes` (\#976).
        * Fix construction of `ApplyWorkflow.workflow_dump`, within apply endpoint (\#968).
        * Fix construction of `ApplyWorkflow` attributes `input_dataset_dump` and `output_dataset_dump`, within apply endpoint (\#990).
        * Remove `asyncio.gather`, in view of SQLAlchemy2 update (\#1004).
* Database:
    * Make foreign-keys of `ApplyWorkflow` (`project_id`, `workflow_id`, `input_dataset_id`, `output_dataset_id`) optional (\#927).
    * Add columns `input_dataset_dump`, `output_dataset_dump` and `user_email` to `ApplyWorkflow` (\#927).
    * Add relations `Dataset.list_jobs_input` and `Dataset.list_jobs_output` (\#927).
    * Make `ApplyWorkflow.start_timestamp` non-nullable (\#927).
    * Remove `"cascade": "all, delete-orphan"` from `Project.job_list` (\#927).
    * Add `Workflow.job_list` relation (\#927).
    * Do not use `Enum`s as column types (e.g. for `ApplyWorkflow.status`), but only for (de-)serialization (\#974).
    * Set `pool_pre_ping` option to `True`, for asyncpg driver (\#1037).
    * Add script for updating DB from 1.4.0 to 1.4.1 (\#1010)
    * Fix missing try/except in sync session (\#1020).
* App:
    * Skip creation of first-superuser when one superuser already exists (\#1006).
* Dependencies:
    * Update sqlalchemy to version `>=2.0.23,<2.1` (\#1044).
    * Update sqlmodel to version 0.0.12 (\#1044).
    * Upgrade asyncpg to version 0.29.0 (\#1036).
* Runner:
    * Refresh DB objects within `submit_workflow` (\#927).
* Testing:
    * Add `await db_engine.dispose()` in `db_create_tables` fixture (\#1047).
    * Set `debug=False` in `event_loop` fixture (\#1044).
    * Improve `test_full_workflow.py` (\#971).
    * Update `pytest-asyncio` to v0.21 (\#1008).
    * Fix CI issue related to event loop and asyncpg (\#1012).
    * Add GitHub Action testing database migrations (\#1010).
    * Use greenlet v3 in `poetry.lock` (\#1044).
* Documentation:
    * Add OAuth2 example endpoints to Web API page (\#1034, \#1038).
* Development:
    * Use poetry 1.7.1 (\#1043).

# 1.3.14 (do not use!)

> **WARNING**: This version introduces a change that is then reverted in 1.4.0,
> namely it sets the `ApplyWorkflow.status` type to `Enum`, when used with
> PostgreSQL. It is recommended to **not** use it, and upgrade to 1.4.0
> directly.

* Make `Dataset.resource_list` an `ordering_list`, ordered by `Resource.id` (\#951).
* Expose `redirect_url` for OAuth clients (\#953).
* Expose JSON Schema for the `ManifestV1` Pydantic model (\#942).
* Improve delete-resource endpoint (\#943).
* Dependencies:
    * Upgrade sqlmodel to 0.0.11 (\#949).
* Testing:
    * Fix bug in local tests with Docker/SLURM (\#948).

# 1.3.13

* Configure sqlite WAL to avoid "database is locked" errors (\#860).
* Dependencies:
    * Add `sqlalchemy[asyncio]` extra, and do not directly require `greenlet` (\#895).
    * Fix `cloudpickle`-version definition in `pyproject.toml` (\#937).
    * Remove obsolete `sqlalchemy_utils` dependency (\#939).
* Testing:
    * Use ubuntu-22 for GitHub CI (\#909).
    * Run GitHub CI both with SQLite and Postgres (\#915).
    * Disable `postgres` service in GitHub action when running tests with SQLite (\#931).
    * Make `test_commands.py` tests stateless, also when running with Postgres (\#917).
* Documentation:
    * Add information about minimal supported SQLite version (\#916).

# 1.3.12

* Project creation:
    * Do not automatically create a dataset upon project creation (\#897).
    * Remove `ProjectCreate.default_dataset_name` attribute (\#897).
* Dataset history:
    * Create a new (**non-nullable**) history column in `Dataset` table (\#898, \#901).
    * Deprecate history handling in `/project/{project_id}/job/{job_id}` endpoint (\#898).
    * Deprecate `HISTORY_LEGACY` (\#898).
* Testing:
    * Remove obsolete fixture `slurm_config` (\#903).

# 1.3.11

This is mainly a bugfix release for the `PermissionError` issue.

* Fix `PermissionError`s in parallel-task metadata aggregation for the SLURM backend (\#893).
* Documentation:
    * Bump `mkdocs-render-swagger-plugin` to 0.1.0 (\#889).
* Testing:
    * Fix `poetry install` command and `poetry` version in GitHub CI (\#889).

# 1.3.10

Warning: updating to this version requires changes to the configuration variable

* Updates to SLURM interface:
    * Remove `sudo`-requiring `ls` calls from `FractalFileWaitThread.check` (\#885);
    * Change default of `FRACTAL_SLURM_POLL_INTERVAL` to 5 seconds (\#885);
    * Rename `FRACTAL_SLURM_OUTPUT_FILE_GRACE_TIME` configuration variables into `FRACTAL_SLURM_ERROR_HANDLING_INTERVAL` (\#885);
    * Remove `FRACTAL_SLURM_KILLWAIT_INTERVAL` variable and corresponding logic (\#885);
    * Remove `_multiple_paths_exist_as_user` helper function (\#885);
    * Review type hints and default values of SLURM-related configuration variables (\#885).
* Dependencies:
    * Update `fastapi` to version `^0.103.0` (\#877);
    * Update `fastapi-users` to version `^12.1.0` (\#877).

# 1.3.9

* Make updated-metadata collection robust for metadiff files consisting of a single `null` value (\#879).
* Automate procedure for publishing package to PyPI (\#881).

# 1.3.8

* Backend runner:
    * Add aggregation logic for parallel-task updated metadata (\#852);
    * Make updated-metadata collection robust for missing files (\#852, \#863).
* Database interface:
* API:
    * Prevent user from bypassing workflow-name constraint via the PATCH endpoint (\#867).
    * Handle error upon task collection, when tasks exist in the database but not on-disk (\#874).
    * Add `_check_project_exists` helper function (\#872).
* Configuration variables:
    * Remove `DEPLOYMENT_TYPE` variable and update `alive` endpoint (\#875);
    * Introduce `Settings.check_db` method, and call it during inline/offline migrations (\#855);
    * Introduce `Settings.check_runner` method (\#875);
    * Fail if `FRACTAL_BACKEND_RUNNER` is `"local"` and `FRACTAL_LOCAL_CONFIG_FILE` is set but missing on-disk (\#875);
    * Clean up `Settings.check` method and improve its coverage (\#875);
* Package, repository, documentation:
    * Change `fractal_server.common` from being a git-submodule to being a regular folder (\#859).
    * Pin documentation dependencies (\#865).
    * Split `app/models/project.py` into two modules for dataset and project (\#871).
    * Revamp documentation on database interface and on the corresponding configuration variables (\#855).


# 1.3.7

* Oauth2-related updates (\#822):
    * Update configuration of OAuth2 clients, to support OIDC/GitHub/Google;
    * Merge `SQLModelBaseOAuthAccount` and `OAuthAccount` models;
    * Update `UserOAuth.oauth_accounts` relationship and fix `list_users` endpoint accordingly;
    * Introduce dummy `UserManager.on_after_login` method;
    * Rename `OAuthClient` into `OAuthClientConfig`;
    * Revamp users-related parts of documentation.

# 1.3.6

* Update `output_dataset.meta` also when workflow execution fails (\#843).
* Improve error message for unknown errors in job execution (\#843).
* Fix log message incorrectly marked as "error" (\#846).

# 1.3.5

* Review structure of dataset history (\#803):
    * Re-define structure for `history` property of `Dataset.meta`;
    * Introduce `"api/v1/project/{project_id}/dataset/{dataset_id}/status/"` endpoint;
    * Introduce `"api/v1/project/{project_id}/dataset/{dataset_id}/export_history/"` endpoint;
    * Move legacy history to `Dataset.meta["HISTORY_LEGACY"]`.
* Make `first_task_index` and `last_task_index` properties of `ApplyWorkflow` required (\#803).
* Add `docs_info` and `docs_link` to Task model (\#814)
* Accept `TaskUpdate.version=None` in task-patch endpoint (\#818).
* Store a copy of the `Workflow` into the optional column `ApplyWorkflow.workflow_dump` at the time of submission (\#804, \#834).
* Prevent execution of multiple jobs with the same output dataset (\#801).
* Transform non-absolute `FRACTAL_TASKS_DIR` into absolute paths, relative to the current working directory (\#825).
* Error handling:
    * Raise an appropriate error if a task command is not executable (\#800).
    * Improve handling of errors raised in `get_slurm_config` (\#800).
* Documentation:
    * Clarify documentation about `SlurmConfig` (\#798).
    * Update documentation configuration and GitHub actions (\#811).
* Tests:
    * Move `tests/test_common.py` into `fractal-common` repository (\#808).
    * Switch to `docker compose` v2 and unpin `pyyaml` version (\#816).

# 1.3.4

* Support execution of a workflow subset (\#784).
* Fix internal server error for invalid `task_id` in `create_workflowtask` endpoint (\#782).
* Improve logging in background task collection (\#776).
* Handle failures in `submit_workflow` without raising errors (\#787).
* Simplify internal function for execution of a list of task (\#780).
* Exclude `common/tests` and other git-related files from build (\#795).
* Remove development dependencies `Pillow` and `pytest-mock` (\#795).
* Remove obsolete folders from `tests/data` folder (\#795).

# 1.3.3

* Pin Pydantic to v1 (\#779).

# 1.3.2

* Add sqlalchemy naming convention for DB constraints, and add `render_as_batch=True` to `do_run_migrations` (\#757).
* Fix bug in job-stop endpoint, due to missing default for `FractalSlurmExecutor.wait_thread.shutdown_file` (\#768, \#769).
* Fix bug upon inserting a task with `meta=None` into a Workflow (\#772).

# 1.3.1

* Fix return value of stop-job endpoint (\#764).
* Expose new GET `WorkflowTask` endpoint (\#762).
* Clean up API modules (\#762):
    * Split workflow/workflowtask modules;
    * Split tasks/task-collection modules.

# 1.3.0

* Refactor user model:
    * Switch from UUID4 to int for IDs (\#660, \#684).
    * Fix many-to-many relationship between users and project (\#660).
    * Rename `Project.user_member_list` into `Project.user_list` (\#660).
    * Add `username` column (\#704).
* Update endpoints (see also [1.2->1.3 upgrade info](../internals/version_upgrades/upgrade_1_2_5_to_1_3_0/) in the documentation):
    * Review endpoint URLs (\#669).
    * Remove foreign keys from payloads (\#669).
* Update `Task` models, task collection and task-related endpoints:
    * Add `version` and `owner` columns to `Task` model (\#704).
    * Set `Task.version` during task collection (\#719).
    * Set `Task.owner` as part of create-task endpoint (\#704).
    * For custom tasks, prepend `owner` to user-provided `source` (\#725).
    * Remove `default_args` from `Tasks` model and from manifest tasks (\#707).
    * Add `args_schema` and `args_schema_version` to `Task` model (\#707).
    * Expose `args_schema` and `args_schema_version` in task POST/PATCH endpoints (\#749).
    * Make `Task.source` task-specific rather than package-specific (\#719).
    * Make `Task.source` unique (\#725).
    * Update `_TaskCollectPip` methods, attributes and properties (\#719).
    * Remove private/public options for task collection (\#704).
    * Improve error message for missing package manifest (\#704).
    * Improve behavior when task-collection folder already exists (\#704).
    * Expose `pinned_package_version` for tasks collection (\#744).
    * Restrict Task editing to superusers and task owners (\#733).
    * Implement `delete_task` endpoint (\#745).
* Update `Workflow` and `WorkflowTask` endpoints:
    * Always merge new `WorkflowTask.args` with defaults from `Task.args_schema`, in `update_workflowtask` endpoint (\#759).
    * Remove `WorkflowTask.overridden_meta` property and on-the-fly overriding of `meta` (\#752).
    * Add warning when exporting workflows which include custom tasks (\#728).
    * When importing a workflow, only use tasks' `source` values, instead of `(source,name)` pairs (\#719).
* Job execution:
    * Add `FractalSlurmExecutor.shutdown` and corresponding endpoint (\#631, \#691, \#696).
    * In `FractalSlurmExecutor`, make `working_dir*` attributes required (\#679).
    * Remove `ApplyWorkflow.overwrite_input` column (\#684, \#694).
    * Make `output_dataset_id` a required argument of apply-workflow endpoint (\#681).
    * Improve error message related to out-of-space disk (\#699).
    * Include timestamp in job working directory, to avoid name clashes (\#756).
* Other updates to endpoints and database:
    * Add `ApplyWorkflow.end_timestamp` column (\#687, \#684).
    * Prevent deletion of a `Workflow`/`Dataset` in relationship with existing `ApplyWorkflow` (\#703).
    * Add project-name uniqueness constraint in project-edit endpoint (\#689).
* Other updates to internal logic:
    * Drop `WorkflowTask.arguments` property and `WorkflowTask.assemble_args` method (\#742).
    * Add test for collection of tasks packages with tasks in a subpackage (\#743).
    * Expose `FRACTAL_CORS_ALLOW_ORIGIN` environment variable (\#688).
    * Expose `FRACTAL_DEFAULT_ADMIN_USERNAME` environment variable (\#751).
* Package and repository:
    * Remove `fastapi-users-db-sqlmodel` dependency (\#660).
    * Make coverage measure more accurate (\#676) and improve coverage (\#678).
    * Require pydantic version to be `>=1.10.8` (\#711, \#713).
    * Include multiple `fractal-common` updates (\#705, \#719).
    * Add test equivalent to `alembic check` (\#722).
    * Update `poetry.lock` to address security alerts (\#723).
    * Remove `sqlmodel` from `fractal-common`, and declare database models with multiple inheritance (\#710).
    * Make email generation more robust in `MockCurrentUser` (\#730).
    * Update `poetry.lock` to `cryptography=41`, to address security alert (\#739).
    * Add `greenlet` as a direct dependency (\#748).
    * Removed tests for `IntegrityError` (\#754).


# 1.2.5

* Fix bug in task collection when using sqlite (\#664, \#673).
* Fix bug in task collection from local package, where package extras were not considered (\#671).
* Improve error handling in workflow-apply endpoint (\#665).
* Fix a bug upon project removal in the presence of project-related jobs (\#666). Note: this removes the `ApplyWorkflow.Project` attribute.

# 1.2.4

* Review setup for database URLs, especially to allow using UNIX-socket connections for postgresl (\#657).

# 1.2.3

* Fix bug that was keeping multiple database conection open (\#649).

# 1.2.2

* Fix bug related to `user_local_exports` in SLURM-backend configuration (\#642).

# 1.2.1

* Fix bug upon creation of first user when using multiple workers (\#632).
* Allow both ports 5173 and 4173 as CORS origins (\#637).

# 1.2.0

* Drop `project.project_dir` and replace it with `user.cache_dir` (\#601).
* Update SLURM backend (\#582, \#612, \#614); this includes (1) combining several tasks in a single SLURM job, and (2) offering more granular sources for SLURM configuration options.
* Expose local user exports in SLURM configuration file (\#625).
* Make local backend rely on custom `FractalThreadPoolExecutor`, where `parallel_tasks_per_job` can affect parallelism (\#626).
* Review logging configuration (\#619, \#623).
* Update to fastapi `0.95` (\#587).
* Minor improvements in dataset-edit endpoint (\#593) and tests (\#589).
* Include test of non-python task (\#594).
* Move dummy tasks from package to tests (\#601).
* Remove deprecated parsl backend (\#607).
* Improve error handling in workflow-import endpoint (\#595).
* Also show logs for successful workflow execution (\#635).

# 1.1.1

* Include `reordered_workflowtask_ids` in workflow-edit endpoint payload, to reorder the task list of a workflow (\#585).

# 1.1.0

* Align with new tasks interface in `fractal-tasks-core>=0.8.0`, and remove `glob_pattern` column from `resource` database table (\#544).
* Drop python 3.8 support (\#527).
* Improve validation of API request payloads (\#545).
* Improve request validation in project-creation endpoint (\#537).
* Update the endpoint to patch a `Task` (\#526).
* Add new project-update endpoint, and relax constraints on `project_dir` in new-project endpoint (\#563).
* Update `DatasetUpdate` schema (\#558 and \#565).
* Fix redundant task-error logs in slurm backend (\#552).
* Improve handling of task-collection errors (\#559).
* If `FRACTAL_BACKEND_RUNNER=slurm`, include some configuration checks at server startup (\#529).
* Fail if `FRACTAL_SLURM_WORKER_PYTHON` has different versions of `fractal-server` or `cloudpickle` (\#533).

# 1.0.8

* Fix handling of parallel-tasks errors in `FractalSlurmExecutor` (\#497).
* Add test for custom tasks (\#500).
* Improve formatting of job logs (\#503).
* Improve error handling in workflow-execution server endpoint (\#515).
* Update `_TaskBase` schema from fractal-common (\#517).

# 1.0.7

* Update endpoints to import/export a workflow (\#495).

# 1.0.6

* Add new endpoints to import/export a workflow (\#490).

# 1.0.5

* Separate workflow-execution folder into two (server- and user-owned) folders, to avoid permission issues (\#475).
* Explicitly pin sqlalchemy to v1 (\#480).

# 1.0.4

* Add new POST endpoint to create new Task (\#486).

# 1.0.3

Missing due to releasing error.

# 1.0.2

* Add `FRACTAL_RUNNER_MAX_TASKS_PER_WORKFLOW` configuration variable (\#469).

# 1.0.1

* Fix bug with environment variable names (\#468).

# 1.0.0

* First release listed in CHANGELOG.<|MERGE_RESOLUTION|>--- conflicted
+++ resolved
@@ -1,19 +1,14 @@
 **Note**: Numbers like (\#123) point to closed Pull Requests on the fractal-server repository.
 
-<<<<<<< HEAD
-# 1.4.3
-
-* Database:
-    * Make `WorkflowTask.workflow_id` and `WorfklowTask.task_id` not nullable (\#1137).
-
-=======
+
 # 1.4.3 (unreleased)
 
 * API:
     * Improve validation of `UserCreate.slurm_accounts` (\#1162).
 * API (internal):
     * Change the class method `Workflow.insert_task` into the auxiliary function `_workflow_insert_task` (\#1149).
->>>>>>> f4af4ac3
+* Database:
+    * Make `WorkflowTask.workflow_id` and `WorfklowTask.task_id` not nullable (\#1137).
 
 # 1.4.2
 
