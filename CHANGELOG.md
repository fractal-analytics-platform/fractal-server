--- conflicted
+++ resolved
@@ -1,14 +1,15 @@
 **Note**: Numbers like (\#1234) point to closed Pull Requests on the fractal-server repository.
 
+# 2.14.2 (Unreleased)
+
+* API:
+    * Replace all `field_validator` with `Annotated` types (\#2504).
+
 # 2.14.1
 
 * API:
-<<<<<<< HEAD
     * Add `POST /project/{project_id}/dataset/{dataset_id}/images/non-processed/` endpoint (\#2524).
-    * Replace all `field_validator` with `Annotated` types (\#2504).
-=======
     * Add `POST /project/{project_id}/dataset/{dataset_id}/images/non-processed/` endpoint (\#2524, \#2533).
->>>>>>> 3ca78456
 * Runner:
     * Do not create temporary output-pickle files (\#2538).
     * Set logging level to `DEBUG` within `compress_folder` and `extract_archive` modules (\#2538).
