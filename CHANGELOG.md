<<<<<<< HEAD
**Note**: Numbers like (\#123) point to closed Pull Requests on the fractal-server repository.

# 1.0.3

* Separate workflow-execution folder into two (server- and user-owned) folders, to avoid permission issues (\#475).
* Explicitly pin sqlalchemy to v1 (\#480).
=======
# 1.0.4

* Add new POST endpoint to create new Task (\#486).

# 1.0.3

Missing due to releasing error.
>>>>>>> fe91c0d6

# 1.0.2

* Add `FRACTAL_RUNNER_MAX_TASKS_PER_WORKFLOW` configuration variable (\#469).

# 1.0.1

* Fix bug with environment variable names (\#468).

# 1.0.0

* First release listed in CHANGELOG.<|MERGE_RESOLUTION|>--- conflicted
+++ resolved
@@ -1,11 +1,10 @@
-<<<<<<< HEAD
 **Note**: Numbers like (\#123) point to closed Pull Requests on the fractal-server repository.
 
-# 1.0.3
+# 1.0.5
 
 * Separate workflow-execution folder into two (server- and user-owned) folders, to avoid permission issues (\#475).
 * Explicitly pin sqlalchemy to v1 (\#480).
-=======
+
 # 1.0.4
 
 * Add new POST endpoint to create new Task (\#486).
@@ -13,7 +12,6 @@
 # 1.0.3
 
 Missing due to releasing error.
->>>>>>> fe91c0d6
 
 # 1.0.2
 
