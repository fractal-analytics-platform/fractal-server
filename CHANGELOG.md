**Note**: Numbers like (\#1234) point to closed Pull Requests on the fractal-server repository.

# Unreleased

<<<<<<< HEAD
* API:
    * Trim whitespaces in `DatasetCreateV2.zarr_dir` (\#2138).
=======

* App:
    * Add `FRACTAL_PIP_CACHE_DIR` configuration variable (\#2141).
* Tasks life cycle:
    * Prevent deactivation of task groups with `"github.com"` in pip-freeze information (\#2144).
>>>>>>> e86e72d1
* Runner:
    * Handle early shutdown for sudo SLURM executor (\#2132).
    * Fix repeated setting of `timestamp_ended` in task-group reactivation (\#2140).

# 2.10.1

* API:
    * Add `POST /api/v2/project/{p_id}/workflow/{w_id}/wftask/replace-task/` endpoint (\#2129).
* Testing:
    * Use system postgresql in GitHub actions, rather than independent container (\#2199).

# 2.10.0

* API:
    * Major update of `POST /api/v2/task/collect/pip/`, to support wheel-file upload (\#2113).
* Testing:
    * Add test of private task collection (\#2126).

# 2.9.2

* API
    * Remove `cache_dir` and use `project_dir/.fractal_cache` (\#2121).
* Docs
    * Improve docstrings and reduce mkdocs warnings (\#2122).

# 2.9.1

* Task collection:
    * Fix bug in wheel-based SSH task-collection (\#2119).
* Testing:
    * Re-include a specific test previously skipped for Python 3.12 (\#2114).
    * Add metadata to `fractal-tasks-mock` package (\#2117).
* Docs:
    * Add info about working versions.

# 2.9.0

> WARNING 1: This version drops support for sqlite, and removes the
> configuration variables `DB_ENGINE` and `SQLITE_PATH`.

> WARNING 2: This version removes the `CollectionStateV2` database table.
> Make sure you have a database dump before running `fractalctl set-db`, since this operation cannot be undone.

* API
    * Remove `GET /api/v2/task/collect/{state_id}/` endpoint (\#2010).
    * Remove `active` property from `PATCH /api/v2/task-group/{task_group_id}/` (\#2033).
    * Add `GET /api/v2/task-group/activity/` endpoint (\#2005, \#2027).
    * Add `GET /api/v2/task-group/activity/{task_group_activity_id}/` endpoint (\#2005).
    * Add `GET /admin/v2/task-group/activity/` endpoint (\#2005, \#2027).
    * Add `POST /api/v2/task-group/{task_group_id}/{deactivate|reactivate}` endpoints (\#2033, \#2066, \#2078).
    * Add `POST /admin/v2/task-group/{task_group_id}/{deactivate|reactivate}` endpoints (\#2062, \#2078).
    * Remove `GET /auth/current-user/viewer-paths/` (\#2096).
    * Add `GET /auth/current-user/allowed-viewer-paths/`, with logic for `fractal-vizarr-viewer` authorization (\#2096).
    * Add `category`, `modality` and `author` query parameters to `GET /admin/v2/task/` (\#2102).
    * Add `POST /auth/group/{group_id}/add-user/{user_id}/` (\#2101).
    * Add `POST /auth/group/{group_id}/remove-user/{user_id}/` (\#2101, \#2111).
    * Add `POST /auth/users/{user_id}/set-groups/` (\#2106).
    * Remove `new_user_ids` property from `PATCH /auth/group/{group_id}/` (\#2101).
    * Remove `new_group_ids` property from `PATCH /auth/users/{user_id}/` (\#2106).
    * Internals:
      * Fix bug in `_get_collection_task_group_activity_status_message` (\#2047).
      * Remove `valutc` validator for timestamps from API schemas, since it does not match with `psycopg3` behavior (\#2064).
      * Add query parameters `timestamp_last_used_{min|max}` to `GET /admin/v2/task-group/` (\#2061).
      * Remove `_convert_to_db_timestamp` and add `_raise_if_naive_datetime`: now API only accepts timezone-aware datetimes as query parameters (\#2068).
      * Remove `_encode_as_utc`: now timestamps are serialized in JSONs with their own timezone (\#2081).
* Database
    * Drop support for sqlite, and remove the `DB_ENGINE` and `SQLITE_PATH` configuration variables (\#2052).
    * Add `TaskGroupActivityV2` table (\#2005).
    * Drop `CollectionStateV2` table (\#2010).
    * Add `TaskGroupV2.pip_freeze` nullable column (\#2017).
    * Add  `venv_size_in_kB` and `venv_file_number` to `TaskGroupV2` (\#2034).
    * Add `TaskGroupV2.timestamp_last_used` column, updated on job submission (\#2049, \#2061, \#2086).
* Task-lifecycle internals:
    * Refactor task collection and database-session management in background tasks (\#2030).
    * Update `TaskGroupActivityV2` objects (\#2005).
    * Update filename and path for task-collection scripts (\#2008).
    * Copy wheel file into `task_group.path` and update `task_group.wheel_path`, for local task collection (\#2020).
    * Set `TaskGroupActivityV2.timestamp_ended` when collections terminate (\#2026).
    * Refactor bash templates and add `install_from_freeze.sh` (\#2029).
    * Introduce background operations for _local_ reactivate/deactivate (\#2033).
    * Introduce background operations for _SSH_ reactivate/deactivate (\#2066).
    * Fix escaping of newlines within f-strings, in logs (\#2028).
    * Improve handling of task groups created before 2.9.0 (\#2050).
    * Add `TaskGroupCreateV2Strict` for task collections (\#2080).
    * Always create `script_dir_remote` in SSH lifecycle background tasks (\#2089).
    * Postpone setting `active=False` in task-group deactivation to after all preliminary checks (\#2100).
* Runner:
    * Improve error handling in `_zip_folder_to_file_and_remove` (\#2057).
    * Improve error handling in `FractalSlurmSSHExecutor` `handshake` method (\#2083).
    * Use the "spawn" start method for the multiprocessing context, for the `ProcessPoolExecutor`-based runner (\#2084).
    * Extract common functionalities from SLURM/sudo and SLURM/SSH executors (\#2107).
* SSH internals:
    * Add `FractalSSH.remote_exists` method (\#2008).
    * Drop `FractalSSH.{_get,_put}` wrappers of `SFTPClient` methods (\#2077).
    * Try re-opening the connection in `FractalSSH.check_connection` when an error occurs (\#2035).
    * Move `NoValidConnectionError` exception handling into `FractalSSH.log_and_raise` method (\#2070).
    * Improve closed-socket testing (\#2076).
* App:
   * Add `FRACTAL_VIEWER_AUTHORIZATION_SCHEME` and `FRACTAL_VIEWER_BASE_FOLDER` configuration variables (\#2096).
* Testing:
    * Drop `fetch-depth` from `checkout` in GitHub actions (\#2039).
* Scripts:
    * Introduce `scripts/export_v1_workflows.py` (\#2043).
* Dependencies:
    * Remove `passlib` dependency (\#2112).
    * Bump `fastapi-users` to v14, which includes switch to `pwdlib` (\#2112).

# 2.8.1

* API:
    * Validate all user-provided strings that end up in pip-install commands (\#2003).

# 2.8.0

* Task collection
    * Now both the local and SSH versions of the task collection use the bash templates (\#1980).
    * Update task-collections database logs incrementally (\#1980).
    * Add `TaskGroupV2.pinned_package_versions_string` property (\#1980).
    * Support pinned-package versions for SSH task collection (\#1980).
    * Now `pip install` uses `--no-cache` (\#1980).
* API
    * Deprecate the `verbose` query parameter in `GET /api/v2/task/collect/{state_id}/` (\#1980).
    * Add `project_dir` attribute to `UserSettings` (\#1990).
    * Set a default for `DatasetV2.zarr_dir` (\#1990).
    * Combine the `args_schema_parallel` and `args_schema_non_parallel` query parameters in `GET /api/v2/task/` into a single parameter `args_schema` (\#1998).

# 2.7.1

> WARNING: As of this version, all extras for `pip install` are deprecated and
> the corresponding dependencies become required.

* Database:
    * Drop `TaskV2.owner` column (\#1977).
    * Make `TaskV2.taskgroupv2_id` column required (\#1977).
* Dependencies:
    * Make `psycopg[binary]` dependency required, and drop `postgres-pyscopg-binary` extra (\#1970).
    * Make `gunicorn` dependency required, and drop `gunicorn` extra (\#1970).
* Testing:
    * Switch from SQLite to Postgres in the OAuth Github action (\#1981).

# 2.7.0

> WARNING: This release comes with several specific notes:
>
> 1. It requires running `fractalctl update-db-data` (after `fractalctl set-db`).
> 2. When running `fractalctl update-db-data`, the environment variable
>    `FRACTAL_V27_DEFAULT_USER_EMAIL` must be set, e.g. as in
>    `FRACTAL_V27_DEFAULT_USER_EMAIL=admin@fractal.yx fractalctl
>    update-db-data`. This user must exist, and they will own all
>    previously-common tasks/task-groups.
> 3. The pip extra `postgres` is deprecated, in favor of `postgres-psycopg-binary`.
> 4. The configuration variable `DB_ENGINE="postgres"` is deprecated, in favor of `DB_ENGINE="postgres-psycopg"`.
> 5. Python3.9 is deprecated.

* API:
    * Users and user groups:
        * Replace `UserRead.group_names` and `UserRead.group_ids` with `UserRead.group_ids_names` ordered list (\#1844, \#1850).
        * Deprecate `GET /auth/group-names/` (\#1844).
        * Add `DELETE /auth/group/{id}/` endpoint (\#1885).
        * Add `PATCH auth/group/{group_id}/user-settings/` bulk endpoint (\#1936).
    * Task groups:
        * Introduce `/api/v2/task-group/` routes (\#1817, \#1847, \#1852, \#1856, \#1943).
        * Respond with 422 error when any task-creating endpoint would break a non-duplication constraint (\#1861).
        * Enforce non-duplication constraints on `TaskGroupV2` (\#1865).
        * Fix non-duplication check in `PATCH /api/v2/task-group/{id}/` (\#1911).
        * Add cascade operations to `DELETE /api/v2/task-group/{task_group_id}/` and to `DELETE /admin/v2/task-group/{task_group_id}/` (\#1867).
        * Expand use and validators for `TaskGroupCreateV2` schema (\#1861).
        * Do not process task `source`s in task/task-group CRUD operations (\#1861).
        * Do not process task `owner`s in task/task-group CRUD operations (\#1861).
    * Tasks:
        * Drop `TaskCreateV2.source` (\#1909).
        * Drop `TaskUpdateV2.version` (\#1905).
        * Revamp access-control for `/api/v2/task/` endpoints, based on task-group attributes (\#1817).
        * Update `/api/v2/task/` endpoints and schemas with new task attributes (\#1856).
        * Forbid changing `TaskV2.name` (\#1925).
    * Task collection:
        * Improve preliminary checks in task-collection endpoints (\#1861).
        * Refactor split between task-collection endpoints and background tasks (\#1861).
        * Create `TaskGroupV2` object within task-collection endpoints (\#1861).
        * Fix response of task-collection endpoint (\#1902).
        * Automatically discover PyPI package version if missing or invalid (\#1858, \#1861, \#1902).
        * Use appropriate log-file path in collection-status endpoint (\#1902).
        * Add task `authors` to manifest schema (\#1856).
        * Do not use `source` for custom task collection (\#1893).
        * Rename custom-task-collection request-body field from `source` to `label` (\#1896).
        * Improve error messages from task collection (\#1913).
        * Forbid non-unique task names in `ManifestV2` (\#1925).
    * Workflows and workflow tasks:
        * Introduce additional checks in POST-workflowtask endpoint, concerning non-active or non-accessible tasks (\#1817).
        * Introduce additional intormation in GET-workflow endpoint, concerning non-active or non-accessible tasks (\#1817).
        * Introduce additional intormation in PATCH-workflow endpoint, concerning non-active or non-accessible tasks (\#1868, \#1869).
        * Stop logging warnings for non-common tasks in workflow export (\#1893).
        * Drop `WorkflowTaskCreateV2.order` (\#1906).
        * Update endpoints for workflow import/export  (\#1925, \#1939, \#1960).
    * Datasets:
        * Remove `TaskDumpV2.owner` attribute (\#1909).
    * Jobs:
        * Prevent job submission if includes non-active or non-accessible tasks (\#1817).
        * Remove rate limit for `POST /project/{project_id}/job/submit/` (\#1944).
    * Admin:
        * Remove `owner` from `GET admin/v2/task/` (\#1909).
        * Deprecate `kind` query parameter for `/admin/v2/task/` (\#1893).
        * Add `origin` and `pkg_name` query parameters to `GET /admin/v2/task-group/` (\#1979).
    * Schemas:
        * Forbid extras in `TaskCollectPipV2` (\#1891).
        * Forbid extras in all Create/Update/Import schemas (\#1895).
        * Deprecate internal `TaskCollectPip` schema in favor of `TaskGroupV2` (\#1861).
* Database:
    * Introduce `TaskGroupV2` table (\#1817, \#1856).
    * Add  `timestamp_created` column to `LinkUserGroup` table (\#1850).
    * Add `TaskV2` attributes `authors`, `tags`, `category` and `modality` (\#1856).
    * Add `update-db-data` script (\#1820, \#1888).
    * Add `taskgroupv2_id` foreign key to `CollectionStateV2` (\#1867).
    * Make `TaskV2.source` nullable and drop its uniqueness constraint (\#1861).
    * Add `TaskGroupV2` columns `wheel_path`, `pinned_package_versions` (\#1861).
    * Clean up `alembic` migration scripts (\#1894).
    * Verify task-group non-duplication constraint in `2.7.0` data-migration script (\#1927).
    * Normalize `pkg_name` in `2.7.0` data-migration script (\#1930).
    * Deprecate `DB_ENGINE="postgres"` configuration variable (\#1946).
* Runner:
    * Do not create local folders with 755 permissions unless `FRACTAL_BACKEND_RUNNER="slurm"` (\#1923).
    * Fix bug of SSH/SFTP commands not acquiring lock (\#1949).
    * Fix bug of unhandled exception in SSH/SLURM executor (\#1963).
    * Always remove task-subfolder compressed archive (\#1949).
* Task collection:
    * Create base directory (in SSH mode), if missing (\#1949).
    * Fix bug of SSH/SFTP commands not acquiring lock (\#1949).
* SSH:
    * Improve logging for SSH-connection-locking flow (\#1949).
    * Introduce `FractalSSH.fetch_file` and `FractalSSH.read_remote_json_file` (\#1949).
    * Use `paramiko.sftp_client.SFTPClient` methods directly rathen than `fabric` wrappers (\#1949).
    * Disable prefetching for `SFTPClient.get` (\#1949).
* Internal:
    * Update `_create_first_group` so that it only searches for `UserGroups` with a given name (\#1964).
* Dependencies:
    * Bump fastapi to `0.115` (\#1942).
    * Remove pip extra `postgres`, corresponding to `psycopg2+asyncpg` (\#1946).
    * Deprecate python3.9 (\#1946).
* Testing:
    * Benchmark `GET /api/v2/task-group/` (\#1922).
    * Use new `ubuntu22-slurm-multipy` image, with Python3.12 and with Python-version specific venvs (\#1946, #1969).
    * Get `DB_ENGINE` variable from `os.environ` rather than from installed packages (\#1968).

# 2.6.4

* Database
    * Fix use of naming convention for database schema-migration scripts (\#1819).
* Testing:
    * Test `alembic downgrade base` (\#1819).
    * Add `GET /api/v2/task/` to benchmarks (\#1825).

# 2.6.3

* API:
    * Introduce `GET /auth/current-user/viewer-paths/` endpoint (\#1816).
    * Add `viewer_paths` attribute to `UserGroup` endpoints (\#1816).
* Database:
    * Add  `viewer_paths` column to `UserGroup` table (\#1816).
* Runner:
    * Anticipate `wait_thread.shutdown_callback` assignment in `FractalSlurmExecutor`, to avoid an uncaught exception (\#1815).

# 2.6.2

* Allow setting `UserSettings` attributes to `None` in standard/strict PATCH endpoints (\#1814).

# 2.6.1

* App (internal):
    * Remove `FRACTAL_SLURM_SSH_HOST`, `FRACTAL_SLURM_SSH_USER`, `FRACTAL_SLURM_SSH_PRIVATE_KEY_PATH` and `FRACTAL_SLURM_SSH_WORKING_BASE_DIR` from `Settings`  (\#1804).
* Database:
    * Drop `slurm_user`, `slurm_accounts` and `cache_dir` columns from `UserOAuth` (\#1804)

# 2.6.0

> WARNING: This release requires running `fractalctl update-db-data` (after `fractalctl set-db`).

* API:
    * Introduce user-settings API, in `/auth/users/{user_id}/settings/` and `/auth/current-user/settings/` (\#1778, \#1807).
    * Add the creation of empty settings to `UserManager.on_after_register` hook (\#1778).
    * Remove deprecated user's attributes (`slurm_user`, `cache_dir`, `slurm_accounts`) from API, in favor of new `UserSetting` ones (\#1778).
    * Validate user settings in endpoints that rely on them (\#1778).
    * Propagate user settings to background tasks when needed (\#1778).
* Database:
    * Introduce new `user_settings` table, and link it to `user_oauth` (\#1778).
* Internal:
   * Remove redundant string validation in `FractalSSH.remove_folder` and `TaskCollectCustomV2` (\#1810).
   * Make `validate_cmd` more strict about non-string arguments (\#1810).


# 2.5.2

* App:
    * Replace `fractal_ssh` attribute with `fractal_ssh_list`, in `app.state` (\#1790).
    * Move creation of SSH connections from app startup to endpoints (\#1790).
* Internal
    * Introduce `FractalSSHList`, in view of support for multiple SSH/Slurm service users (\#1790).
    * Make `FractalSSH.close()` more aggressively close `Transport` attribute (\#1790).
    * Set `look_for_keys=False` for paramiko/fabric connection (\#1790).
* Testing:
    * Add fixture to always test that threads do not accumulate during tests (\#1790).

# 2.5.1

* API:
    * Make `WorkflowTaskDumpV2` attributes `task_id` and `task` optional (\#1784).
    * Add validation for user-provided strings that execute commands with subprocess or remote-shell (\#1767).
* Runner and task collection:
    * Validate commands before running them via `subprocess` or `fabric` (\#1767).

# 2.5.0

> WARNING: This release has a minor API bug when displaying a V2 dataset with a history that contains legacy tasks. It's recommended to update to 2.5.1.

This release removes support for including V1 tasks in V2 workflows. This comes
with changes to the database (data and metadata), to the API, and to the V2
runner.

* Runner:
    * Deprecate running v1 tasks within v2 workflows (\#1721).
* Database:
    * Remove `Task.is_v2_compatible` column (\#1721).
    * For table `WorkflowTaskV2`, drop `is_legacy_task` and `task_legacy_id` columns, remove `task_legacy` ORM attribute, make `task_id` required, make `task` required (\#1721).
* API:
    * Drop v1-v2-task-compatibility admin endpoint (\#1721).
    * Drop `/task-legacy/` endpoint (\#1721).
    * Remove legacy task code branches from `WorkflowTaskV2` CRUD endpoints (\#1721).
    * Add OAuth accounts info to `UserRead` at `.oauth_accounts` (\#1765).
* Testing:
    * Improve OAuth Github Action to test OAuth account flow (\#1765).

# 2.4.2

* App:
    * Improve logging in `fractalctl set-db` (\#1764).
* Runner:
    * Add `--set-home` to `sudo -u` impersonation command, to fix Ubuntu18 behavior (\#1762).
* Testing:
    * Start tests of migrations from valid v2.4.0 database (\#1764).

# 2.4.1

This is mainly a bugfix release, re-implementing a check that was removed in 2.4.0.

* API:
    * Re-introduce check for existing-user-email in `PATCH /auth/users/{id}/` (\#1760).

# 2.4.0

This release introduces support for user groups, but without linking it to any
access-control rules (which will be introduced later).

> NOTE: This release requires running the `fractalctl update-db-data` script.

* App:
    * Move creation of first user from application startup into `fractalctl set-db` command (\#1738, \#1748).
    * Add creation of default user group into `fractalctl set-db` command (\#1738).
    * Create `update-db-script` for current version, that adds all users to default group (\#1738).
* API:
    * Added `/auth/group/` and `/auth/group-names/` routers (\#1738, \#1752).
    * Implement `/auth/users/{id}/` POST/PATCH routes in `fractal-server` (\#1738, \#1747, \#1752).
    * Introduce `UserUpdateWithNewGroupIds` schema for `PATCH /auth/users/{id}/` (\#1747, \#1752).
    * Add `UserManager.on_after_register` hook to add new users to default user group (\#1738).
* Database:
    * Added new `usergroup` and `linkusergroup` tables (\#1738).
* Internal
    * Refactored `fractal_server.app.auth` and `fractal_server.app.security` (\#1738)/
    * Export all relevant modules in `app.models`, since it matters e.g. for `autogenerate`-ing migration scripts (\#1738).
* Testing
    * Add `UserGroup` validation to `scripts/validate_db_data_with_read_schemas.py` (\#1746).


# 2.3.11

* SSH runner:
    * Move remote-folder creation from `submit_workflow` to more specific `_process_workflow` (\#1728).
* Benchmarks:
    * Add `GET /auth/token/login/` to tested endpoints (\#1720).
* Testing:
    * Update GitHub actions `upload-artifact` and `download-artifact` to `v4` (\#1725).

# 2.3.10

* Fix minor bug in zipping-job logging (\#1716).

# 2.3.9

* Add logging for zipping-job-folder operations (\#1714).

# 2.3.8

> NOTE: `FRACTAL_API_V1_MODE="include_without_submission"` is now transformed
> into `FRACTAL_API_V1_MODE="include_read_only"`.

* API:
    * Support read-only mode for V1 (\#1701).
    * Improve handling of zipped job-folder in download-logs endpoints (\#1702).
* Runner:
    * Improve database-error handling in V2 job execution (\#1702).
    * Zip job folder after job execution (\#1702).
* App:
    * `UvicornWorker` is now imported from `uvicorn-worker` (\#1690).
* Testing:
    * Remove `HAS_LOCAL_SBATCH` variable and related if-branches (\#1699).
* Benchmarks:
    * Add `GET /auth/current-user/` to tested endpoints (\#1700).
* Dependencies:
    * Update `mkdocstrings` to `^0.25.2` (\#1707).
    * Update `fastapi` to `^0.112.0` (\#1705).

# 2.3.7

* SSH SLURM executor:
    * Handle early shutdown in SSH executor (\#1696).
* Task collection:
    * Introduce a new configuration variable `FRACTAL_MAX_PIP_VERSION` to pin task-collection pip (\#1675).

# 2.3.6

* API:
    * When creating a WorkflowTask, do not pre-populate its top-level arguments based on JSON Schema default values (\#1688).
* Dependencies:
    * Update `sqlmodel` to `^0.0.21` (\#1674).
    * Add `uvicorn-worker` (\#1690).

# 2.3.5

> WARNING: The `pre_submission_commands` SLURM configuration is included as an
> experimental feature, since it is still not useful for its main intended
> goal (calling `module load` before running `sbatch`).

* SLURM runners:
    * Expose `gpus` SLURM parameter (\#1678).
    * For SSH executor, add `pre_submission_commands` (\#1678).
    * Removed obsolete arguments from `get_slurm_config` function (\#1678).
* SSH features:
    * Add `FractalSSH.write_remote_file` method (\#1678).


# 2.3.4

* SSH SLURM runner:
    * Refactor `compress_folder` and `extract_archive` modules, and stop using `tarfile` library (\#1641).
* API:
    * Introduce `FRACTAL_API_V1_MODE=include_without_submission` to include V1 API but forbid job submission (\#1664).
* Testing:
    * Do not test V1 API with `DB_ENGINE="postgres-psycopg"` (\#1667).
    * Use new Fractal SLURM containers in CI (\#1663).
    * Adapt tests so that they always refer to the current Python version (the one running `pytest`), when needed; this means that we don't require the presence of any additional Python version in the development environment, apart from the current one (\#1633).
    * Include Python3.11 in some tests (\#1669).
    * Simplify CI SLURM Dockerfile after base-image updates (\#1670).
    * Cache `ubuntu22-slurm-multipy` Docker image in CI (\#1671).
    * Add `oauth.yaml` GitHub action to test OIDC authentication (\#1665).

# 2.3.3

This release fixes a SSH-task-collection bug introduced in version 2.3.1.

* API:
    * Expose new superuser-restricted endpoint `GET /api/settings/` (\#1662).
* SLURM runner:
    * Make `FRACTAL_SLURM_SBATCH_SLEEP` configuration variable `float` (\#1658).
* SSH features:
    * Fix wrong removal of task-package folder upon task-collection failure (\#1649).
    * Remove `FractalSSH.rename_folder` method (\#1654).
* Testing:
    * Refactor task-collection fixtures (\#1637).

# 2.3.2

> **WARNING**: The remove-remote-venv-folder in the SSH task collection is broken (see issue 1633). Do not deploy this version in an SSH-based `fractal-server` instance.

* API:
    * Fix incorrect zipping of structured job-log folders (\#1648).

# 2.3.1

This release includes a bugfix for task names with special characters.

> **WARNING**: The remove-remote-venv-folder in the SSH task collection is broken (see issue 1633). Do not deploy this version in an SSH-based `fractal-server` instance.

* Runner:
    * Improve sanitization of subfolder names (commits from 3d89d6ba104d1c6f11812bc9de5cbdff25f81aa2 to 426fa3522cf2eef90d8bd2da3b2b8a5b646b9bf4).
* API:
    * Improve error message when task-collection Python is not defined (\#1640).
    * Use a single endpoint for standard and SSH task collection (\#1640).
* SSH features:
    * Remove remote venv folder upon failed task collection in SSH mode (\#1634, \#1640).
    * Refactor `FractalSSH` (\#1635).
    * Set `fabric.Connection.forward_agent=False` (\#1639).
* Testing:
    * Improved testing of SSH task-collection API (\#1640).
    * Improved testing of `FractalSSH` methods (\#1635).
    * Stop testing SQLite database for V1 in CI (\#1630).

# 2.3.0

This release includes two important updates:
1. An Update update to task-collection configuration variables and logic.
2. The first released version of the **experimental** SSH features.

Re: task-collection configuration, we now support two main use cases:

1. When running a production instance (including on a SLURM cluster), you
   should set e.g. `FRACTAL_TASKS_PYTHON_DEFAULT_VERSION=3.10`, and make sure
   that `FRACTAL_TASKS_PYTHON_3_10=/some/python` is an absolute path. Optionally,
   you can define other variables like `FRACTAL_TASKS_PYTHON_3_9`,
   `FRACTAL_TASKS_PYTHON_3_11` or `FRACTAL_TASKS_PYTHON_3_12`.

2. If you leave `FRACTAL_TASKS_PYTHON_DEFAULT_VERSION` unset, then only the
   Python interpreter that is currently running `fractal-server` can be used
   for task collection.

> WARNING: If you don't set `FRACTAL_TASKS_PYTHON_DEFAULT_VERSION`, then you
> will only have a single Python interpreter available for tasks (namely the
> one running `fractal-server`).

* API:
    * Introduce `api/v2/task/collect/custom/` endpoint (\#1607, \#1613, \#1617, \#1629).
* Task collection:
    * Introduce task-collection Python-related configuration variables (\#1587).
    * Always set Python version for task collection, and only use `FRACTAL_TASKS_PYTHON_X_Y` variables (\#1587).
    * Refactor task-collection functions and schemas (\#1587, \#1617).
    * Remove `TaskCollectStatusV2` and `get_collection_data` internal schema/function (\#1598).
    * Introduce `CollectionStatusV2` enum for task-collection status (\#1598).
    * Reject task-collection request if it includes a wheel file and a version (\#1608).
SSH features:
    * Introduce `fractal_server/ssh` subpackage (\#1545, \#1599, \#1611).
    * Introduce SSH executor and runner (\#1545).
    * Introduce SSH task collection (\#1545, \#1599, \#1626).
    * Introduce SSH-related configuration variables (\#1545).
    * Modify app lifespan to handle SSH connection (\#1545).
    * Split `app/runner/executor/slurm` into `sudo` and `ssh` subfolders (\#1545).
    * Introduce FractalSSH object which is a wrapper class around fabric.Connection object.
It provides a `lock` to avoid loss of ssh instructions and a custom timeout (\#1618)
* Dependencies:
    * Update `sqlmodel` to `^0.0.19` (\#1584).
    * Update `pytest-asyncio` to `^0.23` (\#1558).
* Testing:
    * Test the way `FractalProcessPoolExecutor` spawns processes and threads (\#1579).
    * Remove `event_loop` fixture: every test will run on its own event loop (\#1558).
    * Test task collection with non-canonical package name (\#1602).

# 2.2.0

This release streamlines options for the Gunicorn startup command, and includes
two new experimental features.

> NOTE 1: you can now enable custom Gunicorn worker/logger by adding the following
> options to the `gunicorn` startup command:
> - `--worker-class fractal_server.gunicorn_fractal.FractalWorker`
> - `--logger-class fractal_server.gunicorn_fractal.FractalGunicornLogger`

> NOTE 2: A new experimental local runner is available, which uses processes
> instead of threads and support shutdown. You can try it out with the
> configuration variable `FRACTAL_BACKEND_RUNNER=local_experimental`

> NOTE 3: A new PostgreSQL database adapter is available, fully based on
> `psycopg3` (rather than `pyscopg2`+`asyncpg`). You can try it out with the
> configuration variable `DB_ENGINE=postgres-psycopg` (note that this requires
> the `pip install` extra `postgres-psycopg-binary`).


* API:
    * Add extensive logs to `DELETE /api/v2/project/{project_id}` (\#1532).
    * Remove catch of `IntegrityError` in `POST /api/v1/project` (\#1530).
* App and deployment:
    * Move `FractalGunicornLogger` and `FractalWorker` into `fractal_server/gunicorn_fractal.py` (\#1535).
    * Add custom gunicorn/uvicorn worker to handle SIGABRT signal (\#1526).
    * Store list of submitted jobs in app state (\#1538).
    * Add logic for graceful shutdown for job slurm executors (\#1547).
* Runner:
    * Change structure of job folders, introducing per-task subfolders (\#1523).
    * Rename internal `workflow_dir` and `workflow_dir_user` variables to local/remote (\#1534).
    * Improve handling of errors in `submit_workflow` background task (\#1556, \#1566).
    * Add new `local_experimental` runner, based on `ProcessPoolExecutor` (\#1544, \#1566).
* Database:
    * Add new Postgres adapter `psycopg` (\#1562).
* Dependencies
    * Add `fabric` to `dev` dependencies (\#1518).
    * Add new `postgres-psycopg-binary` extra (\#1562).
* Testing:
    * Extract `pytest-docker` fixtures into a dedicated module (\#1516).
    * Rename SLURM containers in CI (\#1516).
    * Install and run SSH daemon in CI containers (\#1518).
    * Add unit test of SSH connection via fabric/paramiko (\#1518).
    * Remove obsolete folders from `tests/data` (\#1517).

# 2.1.0

This release fixes a severe bug where SLURM-executor auxiliary threads are
not joined when a Fractal job ends.

* App:
    * Add missing join for `wait_thread` upon `FractalSlurmExecutor` exit (\#1511).
    * Replace `startup`/`shutdown` events with `lifespan` event (\#1501).
* API:
    * Remove `Path.resolve` from the submit-job endpoints and add validator for `Settings.FRACTAL_RUNNER_WORKING_BASE_DIR` (\#1497).
* Testing:
    * Improve dockerfiles for SLURM (\#1495, \#1496).
    * Set short timeout for `docker compose down` (\#1500).

# 2.0.6

> NOTE: This version changes log formats.
> For `uvicorn` logs, this change requires no action.
> For `gunicorn`, logs formats are only changed by adding the following
> command-line option:
> `gunicorn ... --logger-class fractal_server.logger.gunicorn_logger.FractalGunicornLogger`.

* API:
    * Add `FRACTAL_API_V1_MODE` environment variable to include/exclude V1 API (\#1480).
    * Change format of uvicorn loggers (\#1491).
    * Introduce `FractalGunicornLogger` class (\#1491).
* Runner:
    * Fix missing `.log` files in server folder for SLURM jobs (\#1479).
* Database:
    * Remove `UserOAuth.project_list` and `UserOAuth.project_list_v2` relationships (\#1482).
* Dev dependencies:
    * Bump `pytest` to `8.1.*` (#1486).
    * Bump `coverage` to `7.5.*` (#1486).
    * Bump `pytest-docker` to `3.1.*` (#1486).
    * Bump `pytest-subprocess` to `^1.5` (#1486).
* Benchmarks:
    * Move `populate_db` scripts into `benchmark` folder (\#1489).


# 2.0.5

* API:
    * Add `GET /admin/v2/task/` (\#1465).
    * Improve error message in DELETE-task endpoint (\#1471).
* Set `JobV2` folder attributes from within the submit-job endpoint (\#1464).
* Tests:
    * Make SLURM CI work on MacOS (\#1476).

# 2.0.4

* Add `FRACTAL_SLURM_SBATCH_SLEEP` configuration variable (\#1467).

# 2.0.3

> WARNING: This update requires running a fix-db script, via `fractalctl update-db-data`.

* Database:
    * Create fix-db script to remove `images` and `history` from dataset dumps in V1/V2 jobs (\#1456).
* Tests:
    * Split `test_full_workflow_v2.py` into local/slurm files (\#1454).


# 2.0.2

> WARNING: Running this version on a pre-existing database (where the `jobsv2`
> table has some entries) is broken. Running this version on a freshly-created
> database works as expected.

* API:
    * Fix bug in status endpoint (\#1449).
    * Improve handling of out-of-scope scenario in status endpoint (\#1449).
    * Do not include dataset `history` in `JobV2.dataset_dump` (\#1445).
    * Forbid extra arguments in `DumpV2` schemas (\#1445).
* API V1:
    * Do not include dataset `history` in `ApplyWorkflow.{input,output}_dataset_dump` (\#1453).
* Move settings logs to `check_settings` and use fractal-server `set_logger` (\#1452).
* Benchmarks:
    * Handle some more errors in benchmark flow (\#1445).
* Tests:
    * Update testing database to version 2.0.1 (\#1445).

# 2.0.1

* Database/API:
    * Do not include `dataset_dump.images` in `JobV2` table (\#1441).
* Internal functions:
    * Introduce more robust `reset_logger_handlers` function (\#1425).
* Benchmarks:
    * Add `POST /api/v2/project/project_id/dataset/dataset_id/images/query/` in bechmarks  to evaluate the impact of the number of images during the query (\#1441).
* Development:
    * Use `poetry` 1.8.2 in GitHub actions and documentation.

# 2.0.0

Major update.

# 1.4.10

> WARNING: Starting from this version, the dependencies for the `slurm` extra
> are required; commands like `pip install fractal-server[slurm,postgres]` must
> be replaced by `pip install fractal-server[postgres]`.

* Dependencies:
    * Make `clusterfutures` and `cloudpickle` required dependencies (\#1255).
    * Remove `slurm` extra from package (\#1255).
* API:
    * Handle invalid history file in `GET /project/{project_id}/dataset/{dataset_id}/status/` (\#1259).
* Runner:
    * Add custom `_jobs_finished` function to check the job status and to avoid squeue errors (\#1266)

# 1.4.9

This release is a follow-up of 1.4.7 and 1.4.8, to mitigate the risk of
job folders becoming very large.

* Runner:
    * Exclude `history` from `TaskParameters` object for parallel tasks, so that it does not end up in input pickle files (\#1247).

# 1.4.8

This release is a follow-up of 1.4.7, to mitigate the risk of job folders
becoming very large.

* Runner:
    * Exclude `metadata["image"]` from `TaskParameters` object for parallel tasks, so that it does not end up in input pickle files (\#1245).
    * Exclude components list from `workflow.log` logs (\#1245).
* Database:
    * Remove spurious logging of `fractal_server.app.db` string (\#1245).

# 1.4.7

This release provides a bugfix (PR 1239) and a workaround (PR 1238) for the
SLURM runner, which became relevant for the use case of processing a large
dataset (300 wells with 25 cycles each).

* Runner:
    * Do not include `metadata["image"]` in JSON file with task arguments (\#1238).
    * Add `FRACTAL_RUNNER_TASKS_INCLUDE_IMAGE` configuration variable, to define exceptions where tasks still require `metadata["image"]` (\#1238).
    * Fix bug in globbing patterns, when copying files from user-side to server-side job folder in SLURM executor (\#1239).
* API:
    * Fix error message for rate limits in apply-workflow endpoint (\#1231).
* Benchmarks:
    * Add more scenarios, as per issue \#1184 (\#1232).

# 1.4.6

* API:
    * Add `GET /admin/job/{job_id}` (\#1230).
    * Handle `FileNotFound` in `GET /project/{project_id}/job/{job_id}/` (\#1230).

# 1.4.5

* Remove CORS middleware (\#1228).
* Testing:
    *  Fix `migrations.yml` GitHub action (\#1225).

# 1.4.4

* API:
    * Add rate limiting to `POST /{project_id}/workflow/{workflow_id}/apply/` (\#1199).
    * Allow users to read the logs of ongoing jobs with `GET /project/{project_id}/job/{job_id}/`, using `show_tmp_logs` query parameter (\#1216).
    * Add `log` query parameter in `GET {/api/v1/job/,/api/v1/{project.id}/job/,/admin/job/}`, to trim response body (\#1218).
    * Add `args_schema` query parameter in `GET /api/v1/task/` to trim response body (\#1218).
    * Add `history` query parameter in `GET {/api/v1/dataset/,/api/v1/project/{project.id}/dataset/}` to trim response body (\#1219).
    * Remove `task_list` from `job.workflow_dump` creation in `/api/v1/{project_id}/workflow/{workflow_id}/apply/`(\#1219)
    * Remove `task_list` from `WorkflowDump` Pydantic schema (\#1219)
* Dependencies:
    * Update fastapi to `^0.109.0` (\#1222).
    * Update gunicorn to `^21.2.0` (\#1222).
    * Update aiosqlite to `^0.19.0` (\#1222).
    * Update uvicorn to `^0.27.0` (\#1222).

# 1.4.3

> **WARNING**:
>
> This update requires running a fix-db script, via `fractalctl update-db-data`.

* API:
    * Improve validation of `UserCreate.slurm_accounts` (\#1162).
    * Add `timestamp_created` to `WorkflowRead`, `WorkflowDump`, `DatasetRead` and `DatasetDump` (\#1152).
    * Make all dumps in `ApplyWorkflowRead` non optional (\#1175).
    * Ensure that timestamps in `Read` schemas are timezone-aware, regardless of `DB_ENGINE` (\#1186).
    * Add timezone-aware timestamp query parameters to all `/admin` endpoints (\#1186).
* API (internal):
    * Change the class method `Workflow.insert_task` into the auxiliary function `_workflow_insert_task` (\#1149).
* Database:
    * Make `WorkflowTask.workflow_id` and `WorfklowTask.task_id` not nullable (\#1137).
    * Add `Workflow.timestamp_created` and `Dataset.timestamp_created` columns (\#1152).
    * Start a new `current.py` fix-db script (\#1152, \#1195).
    * Add to `migrations.yml` a new script (`validate_db_data_with_read_schemas.py`) that validates test-DB data with Read schemas (\#1187).
    * Expose `fix-db` scripts via command-line option `fractalctl update-db-data` (\#1197).
* App (internal):
    * Check in `Settings` that `psycopg2`, `asyngpg` and `cfut`, if required, are installed (\#1167).
    * Split `DB.set_db` into sync/async methods (\#1165).
    * Rename `DB.get_db` into `DB.get_async_db` (\#1183).
    * Normalize names of task packages (\#1188).
* Testing:
    * Update `clean_db_fractal_1.4.1.sql` to `clean_db_fractal_1.4.2.sql`, and change `migrations.yml` target version (\#1152).
    * Reorganise the test directory into subdirectories, named according to the order in which we want the CI to execute them (\#1166).
    * Split the CI into two independent jobs, `Core` and `Runner`, to save time through parallelisation (\#1204).
* Dependencies:
    * Update `python-dotenv` to version 0.21.0 (\#1172).
* Runner:
    * Remove `JobStatusType.RUNNING`, incorporating it into `JobStatusType.SUBMITTED` (\#1179).
* Benchmarks:
    * Add `fractal_client.py` and `populate_script_v2.py` for creating different database status scenarios (\#1178).
    * Add a custom benchmark suite in `api_bench.py`.
    * Remove locust.
* Documentation:
    * Add the minimum set of environment variables required to set the database and start the server (\#1198).

# 1.4.2

> **WARNINGs**:
>
> 1. This update requires running a fix-db script, available at https://raw.githubusercontent.com/fractal-analytics-platform/fractal-server/1.4.2/scripts/fix_db/current.py.
> 2. Starting from this version, non-verified users have limited access to `/api/v1/` endpoints. Before the upgrade, all existing users must be manually set to verified.

* API:
    * Prevent access to `GET/PATCH` task endpoints for non-verified users (\#1114).
    * Prevent access to task-collection and workflow-apply endpoints for non-verified users (\#1099).
    * Make first-admin-user verified (\#1110).
    * Add the automatic setting of `ApplyWorkflow.end_timestamp` when patching `ApplyWorkflow.status` via `PATCH /admin/job/{job_id}` (\#1121).
    * Change `ProjectDump.timestamp_created` type from `datetime` to `str` (\#1120).
    * Change `_DatasetHistoryItem.workflowtask` type into `WorkflowTaskDump` (\#1139).
    * Change status code of stop-job endpoints to 202 (\#1151).
* API (internal):
    * Implement cascade operations explicitly, in `DELETE` endpoints for datasets, workflows and projects (\#1130).
    * Update `GET /project/{project_id}/workflow/{workflow_id}/job/` to avoid using `Workflow.job_list` (\#1130).
    * Remove obsolete sync-database dependency from apply-workflow endpoint (\#1144).
* Database:
    * Add `ApplyWorkflow.project_dump` column (\#1070).
    * Provide more meaningful names to fix-db scripts (\#1107).
    * Add `Project.timestamp_created` column, with timezone-aware default (\#1102, \#1131).
    * Remove `Dataset.list_jobs_input` and `Dataset.list_jobs_output` relationships (\#1130).
    * Remove `Workflow.job_list` (\#1130).
* Runner:
    * In SLURM backend, use `slurm_account` (as received from apply-workflow endpoint) with top priority (\#1145).
    * Forbid setting of SLURM account from `WorkflowTask.meta` or as part of `worker_init` variable (\#1145).
    * Include more info in error message upon `sbatch` failure (\#1142).
    * Replace `sbatch` `--chdir` option with `-D`, to support also slurm versions before 17.11 (\#1159).
* Testing:
    * Extended systematic testing of database models (\#1078).
    * Review `MockCurrentUser` fixture, to handle different kinds of users (\#1099).
    * Remove `persist` from `MockCurrentUser` (\#1098).
    * Update `migrations.yml` GitHub Action to use up-to-date database and also test fix-db script (\#1101).
    * Add more schema-based validation to fix-db current script (\#1107).
    * Update `.dict()` to `.model_dump()` for `SQLModel` objects, to fix some `DeprecationWarnings`(\##1133).
    * Small improvement in schema coverage (\#1125).
    * Add unit test for `security` module (\#1036).
* Dependencies:
    * Update `sqlmodel` to version 0.0.14 (\#1124).
* Benchmarks:
    * Add automatic benchmark system for API's performances (\#1123)
* App (internal):
    * Move `_create_first_user` from `main` to `security` module, and allow it to create multiple regular users (\#1036).

# 1.4.1

* API:
    * Add `GET /admin/job/{job_id}/stop/` and `GET /admin/job/{job_id}/download/` endpoints (\#1059).
    * Use `DatasetDump` and `WorkflowDump` models for "dump" attributes of `ApplyWorkflowRead` (\#1049, \#1082).
    * Add `slurm_accounts` to `User` schemas and add `slurm_account` to `ApplyWorkflow` schemas (\#1067).
    * Prevent providing a `package_version` for task collection from a `.whl` local package (\#1069).
    * Add `DatasetRead.project` and `WorkflowRead.project` attributes (\#1082).
* Database:
    * Make `ApplyWorkflow.workflow_dump` column non-nullable (\#1049).
    * Add `UserOAuth.slurm_accounts` and `ApplyWorkflow.slurm_account` columns (\#1067).
    * Add script for adding `ApplyWorkflow.user_email` (\#1058).
    * Add `Dataset.project` and `Workflow.project` relationships (\#1082).
    * Avoid using `Project` relationships `dataset_list` or `workflow_list` within some `GET` endpoints (\#1082).
    * Fully remove `Project` relationships `dataset_list`, `workflow_list` and `job_list` (\#1091).
* Testing:
    * Only use ubuntu-22.04 in GitHub actions (\#1061).
    * Improve unit testing of database models (\#1082).
* Dependencies:
    * Pin `bcrypt` to 4.0.1 to avoid warning in passlib (\#1060).
* Runner:
    *  Set SLURM-job working directory to `job.working_dir_user` through `--chdir` option (\#1064).

# 1.4.0

* API:
    * Major endpoint changes:
        * Add trailing slash to _all_ endpoints' paths (\#1003).
        * Add new admin-area endpoints restricted to superusers at `/admin` (\#947, \#1009, \#1032).
        * Add new `GET` endpoints `api/v1/job/` and `api/v1/project/{project_id}/workflow/{workflow_id}/job/` (\#969, \#1003).
        * Add new `GET` endpoints `api/v1/dataset/` and `api/v1/workflow/` (\#988, \#1003).
        * Add new `GET` endpoint `api/v1/project/{project_id}/dataset/` (\#993).
        * Add `PATCH /admin/job/{job_id}/` endpoint (\#1030, \#1053).
        * Move `GET /auth/whoami/` to `GET /auth/current-user/` (\#1013).
        * Move `PATCH /auth/users/me/` to `PATCH /auth/current-user/` (\#1013, \#1035).
        * Remove `DELETE /auth/users/{id}/` endpoint (\#994).
        * Remove `GET /auth/users/me/` (\#1013).
        * Remove `POST` `/auth/forgot-password/`, `/auth/reset-password/`, `/auth/request-verify-token/`, `/auth/verify/` (\#1033).
        * Move `GET /auth/userlist/` to `GET /auth/users/` (\#1033).
    * New behaviors or responses of existing endpoints:
        * Change response of `/api/v1/project/{project_id}/job/{job_id}/stop/` endpoint to 204 no-content (\#967).
        * Remove `dataset_list` attribute from `ProjectRead`, which affects all `GET` endpoints that return some project (\#993).
        * Make it possible to delete a `Dataset`, `Workflow` or `Project`, even when it is in relationship to an `ApplyWorkflow` - provided that the `ApplyWorkflow` is not pending or running (\#927, \#973).
        * Align `ApplyWorkflowRead` with new `ApplyWorkflow`, which has optional foreign keys `project_id`, `workflow_id`, `input_dataset_id`, and `output_dataset_id` (\#984).
        * Define types for `ApplyWorkflowRead` "dump" attributes (\#990). **WARNING**: reverted with \#999.
    * Internal changes:
        * Move all routes definitions into `fractal_server/app/routes` (\#976).
        * Fix construction of `ApplyWorkflow.workflow_dump`, within apply endpoint (\#968).
        * Fix construction of `ApplyWorkflow` attributes `input_dataset_dump` and `output_dataset_dump`, within apply endpoint (\#990).
        * Remove `asyncio.gather`, in view of SQLAlchemy2 update (\#1004).
* Database:
    * Make foreign-keys of `ApplyWorkflow` (`project_id`, `workflow_id`, `input_dataset_id`, `output_dataset_id`) optional (\#927).
    * Add columns `input_dataset_dump`, `output_dataset_dump` and `user_email` to `ApplyWorkflow` (\#927).
    * Add relations `Dataset.list_jobs_input` and `Dataset.list_jobs_output` (\#927).
    * Make `ApplyWorkflow.start_timestamp` non-nullable (\#927).
    * Remove `"cascade": "all, delete-orphan"` from `Project.job_list` (\#927).
    * Add `Workflow.job_list` relation (\#927).
    * Do not use `Enum`s as column types (e.g. for `ApplyWorkflow.status`), but only for (de-)serialization (\#974).
    * Set `pool_pre_ping` option to `True`, for asyncpg driver (\#1037).
    * Add script for updating DB from 1.4.0 to 1.4.1 (\#1010)
    * Fix missing try/except in sync session (\#1020).
* App:
    * Skip creation of first-superuser when one superuser already exists (\#1006).
* Dependencies:
    * Update sqlalchemy to version `>=2.0.23,<2.1` (\#1044).
    * Update sqlmodel to version 0.0.12 (\#1044).
    * Upgrade asyncpg to version 0.29.0 (\#1036).
* Runner:
    * Refresh DB objects within `submit_workflow` (\#927).
* Testing:
    * Add `await db_engine.dispose()` in `db_create_tables` fixture (\#1047).
    * Set `debug=False` in `event_loop` fixture (\#1044).
    * Improve `test_full_workflow.py` (\#971).
    * Update `pytest-asyncio` to v0.21 (\#1008).
    * Fix CI issue related to event loop and asyncpg (\#1012).
    * Add GitHub Action testing database migrations (\#1010).
    * Use greenlet v3 in `poetry.lock` (\#1044).
* Documentation:
    * Add OAuth2 example endpoints to Web API page (\#1034, \#1038).
* Development:
    * Use poetry 1.7.1 (\#1043).

# 1.3.14 (do not use!)

> **WARNING**: This version introduces a change that is then reverted in 1.4.0,
> namely it sets the `ApplyWorkflow.status` type to `Enum`, when used with
> PostgreSQL. It is recommended to **not** use it, and upgrade to 1.4.0
> directly.

* Make `Dataset.resource_list` an `ordering_list`, ordered by `Resource.id` (\#951).
* Expose `redirect_url` for OAuth clients (\#953).
* Expose JSON Schema for the `ManifestV1` Pydantic model (\#942).
* Improve delete-resource endpoint (\#943).
* Dependencies:
    * Upgrade sqlmodel to 0.0.11 (\#949).
* Testing:
    * Fix bug in local tests with Docker/SLURM (\#948).

# 1.3.13

* Configure sqlite WAL to avoid "database is locked" errors (\#860).
* Dependencies:
    * Add `sqlalchemy[asyncio]` extra, and do not directly require `greenlet` (\#895).
    * Fix `cloudpickle`-version definition in `pyproject.toml` (\#937).
    * Remove obsolete `sqlalchemy_utils` dependency (\#939).
* Testing:
    * Use ubuntu-22 for GitHub CI (\#909).
    * Run GitHub CI both with SQLite and Postgres (\#915).
    * Disable `postgres` service in GitHub action when running tests with SQLite (\#931).
    * Make `test_commands.py` tests stateless, also when running with Postgres (\#917).
* Documentation:
    * Add information about minimal supported SQLite version (\#916).

# 1.3.12

* Project creation:
    * Do not automatically create a dataset upon project creation (\#897).
    * Remove `ProjectCreate.default_dataset_name` attribute (\#897).
* Dataset history:
    * Create a new (**non-nullable**) history column in `Dataset` table (\#898, \#901).
    * Deprecate history handling in `/project/{project_id}/job/{job_id}` endpoint (\#898).
    * Deprecate `HISTORY_LEGACY` (\#898).
* Testing:
    * Remove obsolete fixture `slurm_config` (\#903).

# 1.3.11

This is mainly a bugfix release for the `PermissionError` issue.

* Fix `PermissionError`s in parallel-task metadata aggregation for the SLURM backend (\#893).
* Documentation:
    * Bump `mkdocs-render-swagger-plugin` to 0.1.0 (\#889).
* Testing:
    * Fix `poetry install` command and `poetry` version in GitHub CI (\#889).

# 1.3.10

Warning: updating to this version requires changes to the configuration variable

* Updates to SLURM interface:
    * Remove `sudo`-requiring `ls` calls from `FractalFileWaitThread.check` (\#885);
    * Change default of `FRACTAL_SLURM_POLL_INTERVAL` to 5 seconds (\#885);
    * Rename `FRACTAL_SLURM_OUTPUT_FILE_GRACE_TIME` configuration variables into `FRACTAL_SLURM_ERROR_HANDLING_INTERVAL` (\#885);
    * Remove `FRACTAL_SLURM_KILLWAIT_INTERVAL` variable and corresponding logic (\#885);
    * Remove `_multiple_paths_exist_as_user` helper function (\#885);
    * Review type hints and default values of SLURM-related configuration variables (\#885).
* Dependencies:
    * Update `fastapi` to version `^0.103.0` (\#877);
    * Update `fastapi-users` to version `^12.1.0` (\#877).

# 1.3.9

* Make updated-metadata collection robust for metadiff files consisting of a single `null` value (\#879).
* Automate procedure for publishing package to PyPI (\#881).

# 1.3.8

* Backend runner:
    * Add aggregation logic for parallel-task updated metadata (\#852);
    * Make updated-metadata collection robust for missing files (\#852, \#863).
* Database interface:
* API:
    * Prevent user from bypassing workflow-name constraint via the PATCH endpoint (\#867).
    * Handle error upon task collection, when tasks exist in the database but not on-disk (\#874).
    * Add `_check_project_exists` helper function (\#872).
* Configuration variables:
    * Remove `DEPLOYMENT_TYPE` variable and update `alive` endpoint (\#875);
    * Introduce `Settings.check_db` method, and call it during inline/offline migrations (\#855);
    * Introduce `Settings.check_runner` method (\#875);
    * Fail if `FRACTAL_BACKEND_RUNNER` is `"local"` and `FRACTAL_LOCAL_CONFIG_FILE` is set but missing on-disk (\#875);
    * Clean up `Settings.check` method and improve its coverage (\#875);
* Package, repository, documentation:
    * Change `fractal_server.common` from being a git-submodule to being a regular folder (\#859).
    * Pin documentation dependencies (\#865).
    * Split `app/models/project.py` into two modules for dataset and project (\#871).
    * Revamp documentation on database interface and on the corresponding configuration variables (\#855).


# 1.3.7

* Oauth2-related updates (\#822):
    * Update configuration of OAuth2 clients, to support OIDC/GitHub/Google;
    * Merge `SQLModelBaseOAuthAccount` and `OAuthAccount` models;
    * Update `UserOAuth.oauth_accounts` relationship and fix `list_users` endpoint accordingly;
    * Introduce dummy `UserManager.on_after_login` method;
    * Rename `OAuthClient` into `OAuthClientConfig`;
    * Revamp users-related parts of documentation.

# 1.3.6

* Update `output_dataset.meta` also when workflow execution fails (\#843).
* Improve error message for unknown errors in job execution (\#843).
* Fix log message incorrectly marked as "error" (\#846).

# 1.3.5

* Review structure of dataset history (\#803):
    * Re-define structure for `history` property of `Dataset.meta`;
    * Introduce `"api/v1/project/{project_id}/dataset/{dataset_id}/status/"` endpoint;
    * Introduce `"api/v1/project/{project_id}/dataset/{dataset_id}/export_history/"` endpoint;
    * Move legacy history to `Dataset.meta["HISTORY_LEGACY"]`.
* Make `first_task_index` and `last_task_index` properties of `ApplyWorkflow` required (\#803).
* Add `docs_info` and `docs_link` to Task model (\#814)
* Accept `TaskUpdate.version=None` in task-patch endpoint (\#818).
* Store a copy of the `Workflow` into the optional column `ApplyWorkflow.workflow_dump` at the time of submission (\#804, \#834).
* Prevent execution of multiple jobs with the same output dataset (\#801).
* Transform non-absolute `FRACTAL_TASKS_DIR` into absolute paths, relative to the current working directory (\#825).
* Error handling:
    * Raise an appropriate error if a task command is not executable (\#800).
    * Improve handling of errors raised in `get_slurm_config` (\#800).
* Documentation:
    * Clarify documentation about `SlurmConfig` (\#798).
    * Update documentation configuration and GitHub actions (\#811).
* Tests:
    * Move `tests/test_common.py` into `fractal-common` repository (\#808).
    * Switch to `docker compose` v2 and unpin `pyyaml` version (\#816).

# 1.3.4

* Support execution of a workflow subset (\#784).
* Fix internal server error for invalid `task_id` in `create_workflowtask` endpoint (\#782).
* Improve logging in background task collection (\#776).
* Handle failures in `submit_workflow` without raising errors (\#787).
* Simplify internal function for execution of a list of task (\#780).
* Exclude `common/tests` and other git-related files from build (\#795).
* Remove development dependencies `Pillow` and `pytest-mock` (\#795).
* Remove obsolete folders from `tests/data` folder (\#795).

# 1.3.3

* Pin Pydantic to v1 (\#779).

# 1.3.2

* Add sqlalchemy naming convention for DB constraints, and add `render_as_batch=True` to `do_run_migrations` (\#757).
* Fix bug in job-stop endpoint, due to missing default for `FractalSlurmExecutor.wait_thread.shutdown_file` (\#768, \#769).
* Fix bug upon inserting a task with `meta=None` into a Workflow (\#772).

# 1.3.1

* Fix return value of stop-job endpoint (\#764).
* Expose new GET `WorkflowTask` endpoint (\#762).
* Clean up API modules (\#762):
    * Split workflow/workflowtask modules;
    * Split tasks/task-collection modules.

# 1.3.0

* Refactor user model:
    * Switch from UUID4 to int for IDs (\#660, \#684).
    * Fix many-to-many relationship between users and project (\#660).
    * Rename `Project.user_member_list` into `Project.user_list` (\#660).
    * Add `username` column (\#704).
* Update endpoints (see also [1.2->1.3 upgrade info](../internals/version_upgrades/upgrade_1_2_5_to_1_3_0/) in the documentation):
    * Review endpoint URLs (\#669).
    * Remove foreign keys from payloads (\#669).
* Update `Task` models, task collection and task-related endpoints:
    * Add `version` and `owner` columns to `Task` model (\#704).
    * Set `Task.version` during task collection (\#719).
    * Set `Task.owner` as part of create-task endpoint (\#704).
    * For custom tasks, prepend `owner` to user-provided `source` (\#725).
    * Remove `default_args` from `Tasks` model and from manifest tasks (\#707).
    * Add `args_schema` and `args_schema_version` to `Task` model (\#707).
    * Expose `args_schema` and `args_schema_version` in task POST/PATCH endpoints (\#749).
    * Make `Task.source` task-specific rather than package-specific (\#719).
    * Make `Task.source` unique (\#725).
    * Update `_TaskCollectPip` methods, attributes and properties (\#719).
    * Remove private/public options for task collection (\#704).
    * Improve error message for missing package manifest (\#704).
    * Improve behavior when task-collection folder already exists (\#704).
    * Expose `pinned_package_version` for tasks collection (\#744).
    * Restrict Task editing to superusers and task owners (\#733).
    * Implement `delete_task` endpoint (\#745).
* Update `Workflow` and `WorkflowTask` endpoints:
    * Always merge new `WorkflowTask.args` with defaults from `Task.args_schema`, in `update_workflowtask` endpoint (\#759).
    * Remove `WorkflowTask.overridden_meta` property and on-the-fly overriding of `meta` (\#752).
    * Add warning when exporting workflows which include custom tasks (\#728).
    * When importing a workflow, only use tasks' `source` values, instead of `(source,name)` pairs (\#719).
* Job execution:
    * Add `FractalSlurmExecutor.shutdown` and corresponding endpoint (\#631, \#691, \#696).
    * In `FractalSlurmExecutor`, make `working_dir*` attributes required (\#679).
    * Remove `ApplyWorkflow.overwrite_input` column (\#684, \#694).
    * Make `output_dataset_id` a required argument of apply-workflow endpoint (\#681).
    * Improve error message related to out-of-space disk (\#699).
    * Include timestamp in job working directory, to avoid name clashes (\#756).
* Other updates to endpoints and database:
    * Add `ApplyWorkflow.end_timestamp` column (\#687, \#684).
    * Prevent deletion of a `Workflow`/`Dataset` in relationship with existing `ApplyWorkflow` (\#703).
    * Add project-name uniqueness constraint in project-edit endpoint (\#689).
* Other updates to internal logic:
    * Drop `WorkflowTask.arguments` property and `WorkflowTask.assemble_args` method (\#742).
    * Add test for collection of tasks packages with tasks in a subpackage (\#743).
    * Expose `FRACTAL_CORS_ALLOW_ORIGIN` environment variable (\#688).
    * Expose `FRACTAL_DEFAULT_ADMIN_USERNAME` environment variable (\#751).
* Package and repository:
    * Remove `fastapi-users-db-sqlmodel` dependency (\#660).
    * Make coverage measure more accurate (\#676) and improve coverage (\#678).
    * Require pydantic version to be `>=1.10.8` (\#711, \#713).
    * Include multiple `fractal-common` updates (\#705, \#719).
    * Add test equivalent to `alembic check` (\#722).
    * Update `poetry.lock` to address security alerts (\#723).
    * Remove `sqlmodel` from `fractal-common`, and declare database models with multiple inheritance (\#710).
    * Make email generation more robust in `MockCurrentUser` (\#730).
    * Update `poetry.lock` to `cryptography=41`, to address security alert (\#739).
    * Add `greenlet` as a direct dependency (\#748).
    * Removed tests for `IntegrityError` (\#754).


# 1.2.5

* Fix bug in task collection when using sqlite (\#664, \#673).
* Fix bug in task collection from local package, where package extras were not considered (\#671).
* Improve error handling in workflow-apply endpoint (\#665).
* Fix a bug upon project removal in the presence of project-related jobs (\#666). Note: this removes the `ApplyWorkflow.Project` attribute.

# 1.2.4

* Review setup for database URLs, especially to allow using UNIX-socket connections for postgresql (\#657).

# 1.2.3

* Fix bug that was keeping multiple database conection open (\#649).

# 1.2.2

* Fix bug related to `user_local_exports` in SLURM-backend configuration (\#642).

# 1.2.1

* Fix bug upon creation of first user when using multiple workers (\#632).
* Allow both ports 5173 and 4173 as CORS origins (\#637).

# 1.2.0

* Drop `project.project_dir` and replace it with `user.cache_dir` (\#601).
* Update SLURM backend (\#582, \#612, \#614); this includes (1) combining several tasks in a single SLURM job, and (2) offering more granular sources for SLURM configuration options.
* Expose local user exports in SLURM configuration file (\#625).
* Make local backend rely on custom `FractalThreadPoolExecutor`, where `parallel_tasks_per_job` can affect parallelism (\#626).
* Review logging configuration (\#619, \#623).
* Update to fastapi `0.95` (\#587).
* Minor improvements in dataset-edit endpoint (\#593) and tests (\#589).
* Include test of non-python task (\#594).
* Move dummy tasks from package to tests (\#601).
* Remove deprecated parsl backend (\#607).
* Improve error handling in workflow-import endpoint (\#595).
* Also show logs for successful workflow execution (\#635).

# 1.1.1

* Include `reordered_workflowtask_ids` in workflow-edit endpoint payload, to reorder the task list of a workflow (\#585).

# 1.1.0

* Align with new tasks interface in `fractal-tasks-core>=0.8.0`, and remove `glob_pattern` column from `resource` database table (\#544).
* Drop python 3.8 support (\#527).
* Improve validation of API request payloads (\#545).
* Improve request validation in project-creation endpoint (\#537).
* Update the endpoint to patch a `Task` (\#526).
* Add new project-update endpoint, and relax constraints on `project_dir` in new-project endpoint (\#563).
* Update `DatasetUpdate` schema (\#558 and \#565).
* Fix redundant task-error logs in slurm backend (\#552).
* Improve handling of task-collection errors (\#559).
* If `FRACTAL_BACKEND_RUNNER=slurm`, include some configuration checks at server startup (\#529).
* Fail if `FRACTAL_SLURM_WORKER_PYTHON` has different versions of `fractal-server` or `cloudpickle` (\#533).

# 1.0.8

* Fix handling of parallel-tasks errors in `FractalSlurmExecutor` (\#497).
* Add test for custom tasks (\#500).
* Improve formatting of job logs (\#503).
* Improve error handling in workflow-execution server endpoint (\#515).
* Update `_TaskBase` schema from fractal-common (\#517).

# 1.0.7

* Update endpoints to import/export a workflow (\#495).

# 1.0.6

* Add new endpoints to import/export a workflow (\#490).

# 1.0.5

* Separate workflow-execution folder into two (server- and user-owned) folders, to avoid permission issues (\#475).
* Explicitly pin sqlalchemy to v1 (\#480).

# 1.0.4

* Add new POST endpoint to create new Task (\#486).

# 1.0.3

Missing due to releasing error.

# 1.0.2

* Add `FRACTAL_RUNNER_MAX_TASKS_PER_WORKFLOW` configuration variable (\#469).

# 1.0.1

* Fix bug with environment variable names (\#468).

# 1.0.0

* First release listed in CHANGELOG.<|MERGE_RESOLUTION|>--- conflicted
+++ resolved
@@ -2,16 +2,12 @@
 
 # Unreleased
 
-<<<<<<< HEAD
 * API:
     * Trim whitespaces in `DatasetCreateV2.zarr_dir` (\#2138).
-=======
-
 * App:
     * Add `FRACTAL_PIP_CACHE_DIR` configuration variable (\#2141).
 * Tasks life cycle:
     * Prevent deactivation of task groups with `"github.com"` in pip-freeze information (\#2144).
->>>>>>> e86e72d1
 * Runner:
     * Handle early shutdown for sudo SLURM executor (\#2132).
     * Fix repeated setting of `timestamp_ended` in task-group reactivation (\#2140).
