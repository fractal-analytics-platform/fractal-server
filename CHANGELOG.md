**Note**: Numbers like (\#1234) point to closed Pull Requests on the fractal-server repository.

# Unreleased

* Task lifecycle:
    * Drop hard-coded use of `--no-cache-dir` for `pip install` command (\#2357).
<<<<<<< HEAD
* App:
    * Drop `FRACTAL_RUNNER_TASKS_INCLUDE_IMAGE` obsolete configuration variable (\#2359).
=======
* Development:
    * Add codespell to precommit (\#2358).
>>>>>>> ba37a3be

# 2.13.1

* API:
    * Add `AccountingRecord` and `AccountingRecordSlurm` tables (\#2267).
    * Add `/admin/v2/impersonate` endpoint (\#2280).
    * Replace `_raise_if_naive_datetime` with `AwareDatetime` (\#2283).
* Database:
    * Add `/admin/v2/accounting/` and `/admin/v2/accounting/slurm/` endpoints (\#2267).
* Runner:
    * Populate `AccountingRecord` from runner (\#2267).
* App:
    * Review configuration variables for email-sending (\#2269).
    * Reduce error-level log records(\#2282).
* Testing:
    * Drop obsolete files/folders from `tests/data` (\#2281).
* Dependencies:
    * Bump `httpx` to version `0.28.*` (\#2284).

# 2.13.0

With this release we switch to Pydantic v2.

* Runner:
    * Deprecate `FRACTAL_BACKEND_RUNNER="local_experimental"` (\#2273).
    * Fully replace `clusterfutures` classes with custom ones (\#2272).
* Dependencies:
    * Bump `pydantic` to v2 (\#2270).
    * Drop `clusterfutures` dependency (\#2272).
    * Drop `psutil` dependency (\#2273).
    * Bump `cryptography` to version `44.0.*` (\#2274).
    * Bump `sqlmodel` to version `0.0.22` (\#2275).
    * Bump `packaging` to version `24.*.*` (\#2275).
    * Bump `cloudpickle` to version `3.1.*` (\#2275).
    * Bump `uvicorn-workers` to version `0.3.0` (\#2275).
    * Bump `gunicorn` to version `23.*.*` (\#2275).
    * Bump `httpx` to version `0.27.*` (\#2275).

# 2.12.1

> Note: this version requires a manual update of email-related configuration variables.

* API:
    * Deprecate `use_dataset_filters` query parameter for `/project/{project_id}/dataset/{dataset_id}/images/query/` (\#2231).
* App:
    * Add fractal-server version to logs (\#2228).
    * Review configuration variables for email-sending (\#2241).
* Database:
    * Remove `run_migrations_offline` from `env.py` and make `run_migrations_online` sync (\#2239).
* Task lifecycle:
    * Reset logger handlers upon success of a background lifecycle operation, to avoid open file descriptors (\#2256).
* Runner
    * Sudo/SLURM executor checks the fractal-server version using `FRACTAL_SLURM_WORKER_PYTHON` config variable, if set (\#2240).
    * Add `uname -n` to SLURM submission scripts (\#2247).
    * Handle `_COMPONENT_KEY_`-related errors in sudo/SLURM executor, to simplify testing (\#2245).
    * Drop obsolete `SlurmJob.workflow_task_file_prefix` for both SSH/sudo executors (\#2245).
    * Drop obsolete `keep_pickle_files` attribute from slurm executors (\#2246).
* Dependencies:
    * Bump `uvicorn` version (\#2242).
* Testing:
    * Improve testing of sudo-Slurm executor (\#2245, \#2246).
    * Introduce `container` pytest marker (\#2249).
    * Split CI GitHub Actions in three jobs: API, not API and Containers (\#2249).

# 2.12.0

> WARNING: The database schema update introduced via this version is non-reversible.

* API:
    * Drop V1 endpoints (\#2230).
* Database:
    * Drop V1 tables (\#2230).
* Runner:
    * Drop V1 runners (\#2230).
* Testing:
    * Drop V1 tests (\#2230).
    *  Update V2 tests to keep coverage stable (\#2230).


# 2.11.1

* Database
    * Drop columns `DatasetV2.filters` and `WorkflowTaskV2.input_filters` (\#2232).

# 2.11.0

This version revamps the filters data structure, and it introduces complex attribute filters.

> Note: This release requires running `fractalctl update-db-data`.
> Some legacy columns will be removed from the database, either as part of
> the `2.11.0` data-migration or as part of the `2.11.1` schema migration.
> Please make sure you have a database dump.

* API:
    * Align API with new database schemas for filters-related columns (\#2168, \#2196, \#2202).
    * Support importing workflows or datasets with legacy (pre-`2.11.0`) filters-related fields (\#2185, \#2227).
    * Avoid blocking operations from the download-job-logs endpoint, when the zip archive of a running job is requested (\#2225).
    * Update and simplify `/api/v2/project/{project_id}/status/`, dropping use of temporary job files (\#2169).
    * Add new (experimental) `/project/{project_id}/workflow/{workflow_id}/type-filters-flow/` endpoint (\#2208).
* Database:
    * Update table schemas for all filters-related columns:
        * Always handle attribute- and type-filters in different columns (\#2168).
        * Update attribute-filter-values type from scalar to list (\#2168, \#2196).
        * Deprecate attribute filters for `WorkflowTaskV2` (\#2168).
        * Add attribute filters to `JobV2` (\#2168).
    * `2.11.0` data-migration script (\#2168, \#2202, \#2208, \#2209).
* Runner:
    * Introduce database writes in runner component, to replace the use of temporary files (\#2169).
    * Use `TaskV2.input_types` for filtering, rather than validation (\#2191, \#2196).
    * Make job-execution background-task function sync, to make it transparent that it runs on a thread (\#2220).
    * Remove all filters from `TaskOutput` (\#2190).
* Task Collection:
    * Improve logs handling for failed task collections (\#2192)
* Testing:
    * Speed up CI by splitting it into more jobs (\#2210).

# 2.10.6

* Task lifecycle:
    * Use unique logger names for task-lifecycle operations (\#2204).

# 2.10.5

* App:
    * Add missing space in "To" field for email settings (\#2173).
* Testing:
    * Improve configuration for coverage GitHub Action step (\#2175).
    * Add `persist-credentials: false` to `actions/checkout@v4` GitHub Action steps (\#2176).
* Dependencies:
    * Require `bumpver>2024.0` (\#2179).


# 2.10.4

* Switch to poetry v2 (\#2165).
* Require Python <3.13 (\#2165).

# 2.10.3

Note: this version fixes a bug introduced in version 2.10.1.

* API:
    * Fix bug in `POST /api/v2/project/{p_id}/workflow/{w_id}/wftask/replace-task/` endpoint (\#2163).
    * Add validation for `.whl` filename (\#2147).
    * Trim whitespaces in `DatasetCreateV2.zarr_dir` (\#2138).
    * Support sending emails upon new OAuth signup (\#2150).
* App:
    * Introduce configuration for email settings (\#2150).
* Command-line interface:
    * Add `fractalctl email-settings` (\#2150).
* Dependencies:
    * Add direct dependency on `cryptography` (\#2150).
* Testing:
    * Introduce `mailpit`-based end-to-end test of email sending (\#2150).

# 2.10.2

* App:
    * Add `FRACTAL_PIP_CACHE_DIR` configuration variable (\#2141).
* Tasks life cycle:
    * Prevent deactivation of task groups with `"github.com"` in pip-freeze information (\#2144).
* Runner:
    * Handle early shutdown for sudo SLURM executor (\#2132).
    * Fix repeated setting of `timestamp_ended` in task-group reactivation (\#2140).

# 2.10.1

* API:
    * Add `POST /api/v2/project/{p_id}/workflow/{w_id}/wftask/replace-task/` endpoint (\#2129).
* Testing:
    * Use system postgresql in GitHub actions, rather than independent container (\#2199).

# 2.10.0

* API:
    * Major update of `POST /api/v2/task/collect/pip/`, to support wheel-file upload (\#2113).
* Testing:
    * Add test of private task collection (\#2126).

# 2.9.2

* API
    * Remove `cache_dir` and use `project_dir/.fractal_cache` (\#2121).
* Docs
    * Improve docstrings and reduce mkdocs warnings (\#2122).

# 2.9.1

* Task collection:
    * Fix bug in wheel-based SSH task-collection (\#2119).
* Testing:
    * Re-include a specific test previously skipped for Python 3.12 (\#2114).
    * Add metadata to `fractal-tasks-mock` package (\#2117).
* Docs:
    * Add info about working versions.

# 2.9.0

> WARNING 1: This version drops support for sqlite, and removes the
> configuration variables `DB_ENGINE` and `SQLITE_PATH`.

> WARNING 2: This version removes the `CollectionStateV2` database table.
> Make sure you have a database dump before running `fractalctl set-db`, since this operation cannot be undone.

* API
    * Remove `GET /api/v2/task/collect/{state_id}/` endpoint (\#2010).
    * Remove `active` property from `PATCH /api/v2/task-group/{task_group_id}/` (\#2033).
    * Add `GET /api/v2/task-group/activity/` endpoint (\#2005, \#2027).
    * Add `GET /api/v2/task-group/activity/{task_group_activity_id}/` endpoint (\#2005).
    * Add `GET /admin/v2/task-group/activity/` endpoint (\#2005, \#2027).
    * Add `POST /api/v2/task-group/{task_group_id}/{deactivate|reactivate}` endpoints (\#2033, \#2066, \#2078).
    * Add `POST /admin/v2/task-group/{task_group_id}/{deactivate|reactivate}` endpoints (\#2062, \#2078).
    * Remove `GET /auth/current-user/viewer-paths/` (\#2096).
    * Add `GET /auth/current-user/allowed-viewer-paths/`, with logic for `fractal-vizarr-viewer` authorization (\#2096).
    * Add `category`, `modality` and `author` query parameters to `GET /admin/v2/task/` (\#2102).
    * Add `POST /auth/group/{group_id}/add-user/{user_id}/` (\#2101).
    * Add `POST /auth/group/{group_id}/remove-user/{user_id}/` (\#2101, \#2111).
    * Add `POST /auth/users/{user_id}/set-groups/` (\#2106).
    * Remove `new_user_ids` property from `PATCH /auth/group/{group_id}/` (\#2101).
    * Remove `new_group_ids` property from `PATCH /auth/users/{user_id}/` (\#2106).
    * Internals:
      * Fix bug in `_get_collection_task_group_activity_status_message` (\#2047).
      * Remove `valutc` validator for timestamps from API schemas, since it does not match with `psycopg3` behavior (\#2064).
      * Add query parameters `timestamp_last_used_{min|max}` to `GET /admin/v2/task-group/` (\#2061).
      * Remove `_convert_to_db_timestamp` and add `_raise_if_naive_datetime`: now API only accepts timezone-aware datetimes as query parameters (\#2068).
      * Remove `_encode_as_utc`: now timestamps are serialized in JSONs with their own timezone (\#2081).
* Database
    * Drop support for sqlite, and remove the `DB_ENGINE` and `SQLITE_PATH` configuration variables (\#2052).
    * Add `TaskGroupActivityV2` table (\#2005).
    * Drop `CollectionStateV2` table (\#2010).
    * Add `TaskGroupV2.pip_freeze` nullable column (\#2017).
    * Add  `venv_size_in_kB` and `venv_file_number` to `TaskGroupV2` (\#2034).
    * Add `TaskGroupV2.timestamp_last_used` column, updated on job submission (\#2049, \#2061, \#2086).
* Task-lifecycle internals:
    * Refactor task collection and database-session management in background tasks (\#2030).
    * Update `TaskGroupActivityV2` objects (\#2005).
    * Update filename and path for task-collection scripts (\#2008).
    * Copy wheel file into `task_group.path` and update `task_group.wheel_path`, for local task collection (\#2020).
    * Set `TaskGroupActivityV2.timestamp_ended` when collections terminate (\#2026).
    * Refactor bash templates and add `install_from_freeze.sh` (\#2029).
    * Introduce background operations for _local_ reactivate/deactivate (\#2033).
    * Introduce background operations for _SSH_ reactivate/deactivate (\#2066).
    * Fix escaping of newlines within f-strings, in logs (\#2028).
    * Improve handling of task groups created before 2.9.0 (\#2050).
    * Add `TaskGroupCreateV2Strict` for task collections (\#2080).
    * Always create `script_dir_remote` in SSH lifecycle background tasks (\#2089).
    * Postpone setting `active=False` in task-group deactivation to after all preliminary checks (\#2100).
* Runner:
    * Improve error handling in `_zip_folder_to_file_and_remove` (\#2057).
    * Improve error handling in `FractalSlurmSSHExecutor` `handshake` method (\#2083).
    * Use the "spawn" start method for the multiprocessing context, for the `ProcessPoolExecutor`-based runner (\#2084).
    * Extract common functionalities from SLURM/sudo and SLURM/SSH executors (\#2107).
* SSH internals:
    * Add `FractalSSH.remote_exists` method (\#2008).
    * Drop `FractalSSH.{_get,_put}` wrappers of `SFTPClient` methods (\#2077).
    * Try re-opening the connection in `FractalSSH.check_connection` when an error occurs (\#2035).
    * Move `NoValidConnectionError` exception handling into `FractalSSH.log_and_raise` method (\#2070).
    * Improve closed-socket testing (\#2076).
* App:
   * Add `FRACTAL_VIEWER_AUTHORIZATION_SCHEME` and `FRACTAL_VIEWER_BASE_FOLDER` configuration variables (\#2096).
* Testing:
    * Drop `fetch-depth` from `checkout` in GitHub actions (\#2039).
* Scripts:
    * Introduce `scripts/export_v1_workflows.py` (\#2043).
* Dependencies:
    * Remove `passlib` dependency (\#2112).
    * Bump `fastapi-users` to v14, which includes switch to `pwdlib` (\#2112).

# 2.8.1

* API:
    * Validate all user-provided strings that end up in pip-install commands (\#2003).

# 2.8.0

* Task collection
    * Now both the local and SSH versions of the task collection use the bash templates (\#1980).
    * Update task-collections database logs incrementally (\#1980).
    * Add `TaskGroupV2.pinned_package_versions_string` property (\#1980).
    * Support pinned-package versions for SSH task collection (\#1980).
    * Now `pip install` uses `--no-cache` (\#1980).
* API
    * Deprecate the `verbose` query parameter in `GET /api/v2/task/collect/{state_id}/` (\#1980).
    * Add `project_dir` attribute to `UserSettings` (\#1990).
    * Set a default for `DatasetV2.zarr_dir` (\#1990).
    * Combine the `args_schema_parallel` and `args_schema_non_parallel` query parameters in `GET /api/v2/task/` into a single parameter `args_schema` (\#1998).

# 2.7.1

> WARNING: As of this version, all extras for `pip install` are deprecated and
> the corresponding dependencies become required.

* Database:
    * Drop `TaskV2.owner` column (\#1977).
    * Make `TaskV2.taskgroupv2_id` column required (\#1977).
* Dependencies:
    * Make `psycopg[binary]` dependency required, and drop `postgres-pyscopg-binary` extra (\#1970).
    * Make `gunicorn` dependency required, and drop `gunicorn` extra (\#1970).
* Testing:
    * Switch from SQLite to Postgres in the OAuth Github action (\#1981).

# 2.7.0

> WARNING: This release comes with several specific notes:
>
> 1. It requires running `fractalctl update-db-data` (after `fractalctl set-db`).
> 2. When running `fractalctl update-db-data`, the environment variable
>    `FRACTAL_V27_DEFAULT_USER_EMAIL` must be set, e.g. as in
>    `FRACTAL_V27_DEFAULT_USER_EMAIL=admin@fractal.yx fractalctl
>    update-db-data`. This user must exist, and they will own all
>    previously-common tasks/task-groups.
> 3. The pip extra `postgres` is deprecated, in favor of `postgres-psycopg-binary`.
> 4. The configuration variable `DB_ENGINE="postgres"` is deprecated, in favor of `DB_ENGINE="postgres-psycopg"`.
> 5. Python3.9 is deprecated.

* API:
    * Users and user groups:
        * Replace `UserRead.group_names` and `UserRead.group_ids` with `UserRead.group_ids_names` ordered list (\#1844, \#1850).
        * Deprecate `GET /auth/group-names/` (\#1844).
        * Add `DELETE /auth/group/{id}/` endpoint (\#1885).
        * Add `PATCH auth/group/{group_id}/user-settings/` bulk endpoint (\#1936).
    * Task groups:
        * Introduce `/api/v2/task-group/` routes (\#1817, \#1847, \#1852, \#1856, \#1943).
        * Respond with 422 error when any task-creating endpoint would break a non-duplication constraint (\#1861).
        * Enforce non-duplication constraints on `TaskGroupV2` (\#1865).
        * Fix non-duplication check in `PATCH /api/v2/task-group/{id}/` (\#1911).
        * Add cascade operations to `DELETE /api/v2/task-group/{task_group_id}/` and to `DELETE /admin/v2/task-group/{task_group_id}/` (\#1867).
        * Expand use and validators for `TaskGroupCreateV2` schema (\#1861).
        * Do not process task `source`s in task/task-group CRUD operations (\#1861).
        * Do not process task `owner`s in task/task-group CRUD operations (\#1861).
    * Tasks:
        * Drop `TaskCreateV2.source` (\#1909).
        * Drop `TaskUpdateV2.version` (\#1905).
        * Revamp access-control for `/api/v2/task/` endpoints, based on task-group attributes (\#1817).
        * Update `/api/v2/task/` endpoints and schemas with new task attributes (\#1856).
        * Forbid changing `TaskV2.name` (\#1925).
    * Task collection:
        * Improve preliminary checks in task-collection endpoints (\#1861).
        * Refactor split between task-collection endpoints and background tasks (\#1861).
        * Create `TaskGroupV2` object within task-collection endpoints (\#1861).
        * Fix response of task-collection endpoint (\#1902).
        * Automatically discover PyPI package version if missing or invalid (\#1858, \#1861, \#1902).
        * Use appropriate log-file path in collection-status endpoint (\#1902).
        * Add task `authors` to manifest schema (\#1856).
        * Do not use `source` for custom task collection (\#1893).
        * Rename custom-task-collection request-body field from `source` to `label` (\#1896).
        * Improve error messages from task collection (\#1913).
        * Forbid non-unique task names in `ManifestV2` (\#1925).
    * Workflows and workflow tasks:
        * Introduce additional checks in POST-workflowtask endpoint, concerning non-active or non-accessible tasks (\#1817).
        * Introduce additional intormation in GET-workflow endpoint, concerning non-active or non-accessible tasks (\#1817).
        * Introduce additional intormation in PATCH-workflow endpoint, concerning non-active or non-accessible tasks (\#1868, \#1869).
        * Stop logging warnings for non-common tasks in workflow export (\#1893).
        * Drop `WorkflowTaskCreateV2.order` (\#1906).
        * Update endpoints for workflow import/export  (\#1925, \#1939, \#1960).
    * Datasets:
        * Remove `TaskDumpV2.owner` attribute (\#1909).
    * Jobs:
        * Prevent job submission if includes non-active or non-accessible tasks (\#1817).
        * Remove rate limit for `POST /project/{project_id}/job/submit/` (\#1944).
    * Admin:
        * Remove `owner` from `GET admin/v2/task/` (\#1909).
        * Deprecate `kind` query parameter for `/admin/v2/task/` (\#1893).
        * Add `origin` and `pkg_name` query parameters to `GET /admin/v2/task-group/` (\#1979).
    * Schemas:
        * Forbid extras in `TaskCollectPipV2` (\#1891).
        * Forbid extras in all Create/Update/Import schemas (\#1895).
        * Deprecate internal `TaskCollectPip` schema in favor of `TaskGroupV2` (\#1861).
* Database:
    * Introduce `TaskGroupV2` table (\#1817, \#1856).
    * Add  `timestamp_created` column to `LinkUserGroup` table (\#1850).
    * Add `TaskV2` attributes `authors`, `tags`, `category` and `modality` (\#1856).
    * Add `update-db-data` script (\#1820, \#1888).
    * Add `taskgroupv2_id` foreign key to `CollectionStateV2` (\#1867).
    * Make `TaskV2.source` nullable and drop its uniqueness constraint (\#1861).
    * Add `TaskGroupV2` columns `wheel_path`, `pinned_package_versions` (\#1861).
    * Clean up `alembic` migration scripts (\#1894).
    * Verify task-group non-duplication constraint in `2.7.0` data-migration script (\#1927).
    * Normalize `pkg_name` in `2.7.0` data-migration script (\#1930).
    * Deprecate `DB_ENGINE="postgres"` configuration variable (\#1946).
* Runner:
    * Do not create local folders with 755 permissions unless `FRACTAL_BACKEND_RUNNER="slurm"` (\#1923).
    * Fix bug of SSH/SFTP commands not acquiring lock (\#1949).
    * Fix bug of unhandled exception in SSH/SLURM executor (\#1963).
    * Always remove task-subfolder compressed archive (\#1949).
* Task collection:
    * Create base directory (in SSH mode), if missing (\#1949).
    * Fix bug of SSH/SFTP commands not acquiring lock (\#1949).
* SSH:
    * Improve logging for SSH-connection-locking flow (\#1949).
    * Introduce `FractalSSH.fetch_file` and `FractalSSH.read_remote_json_file` (\#1949).
    * Use `paramiko.sftp_client.SFTPClient` methods directly rathen than `fabric` wrappers (\#1949).
    * Disable prefetching for `SFTPClient.get` (\#1949).
* Internal:
    * Update `_create_first_group` so that it only searches for `UserGroups` with a given name (\#1964).
* Dependencies:
    * Bump fastapi to `0.115` (\#1942).
    * Remove pip extra `postgres`, corresponding to `psycopg2+asyncpg` (\#1946).
    * Deprecate python3.9 (\#1946).
* Testing:
    * Benchmark `GET /api/v2/task-group/` (\#1922).
    * Use new `ubuntu22-slurm-multipy` image, with Python3.12 and with Python-version specific venvs (\#1946, #1969).
    * Get `DB_ENGINE` variable from `os.environ` rather than from installed packages (\#1968).

# 2.6.4

* Database
    * Fix use of naming convention for database schema-migration scripts (\#1819).
* Testing:
    * Test `alembic downgrade base` (\#1819).
    * Add `GET /api/v2/task/` to benchmarks (\#1825).

# 2.6.3

* API:
    * Introduce `GET /auth/current-user/viewer-paths/` endpoint (\#1816).
    * Add `viewer_paths` attribute to `UserGroup` endpoints (\#1816).
* Database:
    * Add  `viewer_paths` column to `UserGroup` table (\#1816).
* Runner:
    * Anticipate `wait_thread.shutdown_callback` assignment in `FractalSlurmExecutor`, to avoid an uncaught exception (\#1815).

# 2.6.2

* Allow setting `UserSettings` attributes to `None` in standard/strict PATCH endpoints (\#1814).

# 2.6.1

* App (internal):
    * Remove `FRACTAL_SLURM_SSH_HOST`, `FRACTAL_SLURM_SSH_USER`, `FRACTAL_SLURM_SSH_PRIVATE_KEY_PATH` and `FRACTAL_SLURM_SSH_WORKING_BASE_DIR` from `Settings`  (\#1804).
* Database:
    * Drop `slurm_user`, `slurm_accounts` and `cache_dir` columns from `UserOAuth` (\#1804)

# 2.6.0

> WARNING: This release requires running `fractalctl update-db-data` (after `fractalctl set-db`).

* API:
    * Introduce user-settings API, in `/auth/users/{user_id}/settings/` and `/auth/current-user/settings/` (\#1778, \#1807).
    * Add the creation of empty settings to `UserManager.on_after_register` hook (\#1778).
    * Remove deprecated user's attributes (`slurm_user`, `cache_dir`, `slurm_accounts`) from API, in favor of new `UserSetting` ones (\#1778).
    * Validate user settings in endpoints that rely on them (\#1778).
    * Propagate user settings to background tasks when needed (\#1778).
* Database:
    * Introduce new `user_settings` table, and link it to `user_oauth` (\#1778).
* Internal:
   * Remove redundant string validation in `FractalSSH.remove_folder` and `TaskCollectCustomV2` (\#1810).
   * Make `validate_cmd` more strict about non-string arguments (\#1810).


# 2.5.2

* App:
    * Replace `fractal_ssh` attribute with `fractal_ssh_list`, in `app.state` (\#1790).
    * Move creation of SSH connections from app startup to endpoints (\#1790).
* Internal
    * Introduce `FractalSSHList`, in view of support for multiple SSH/Slurm service users (\#1790).
    * Make `FractalSSH.close()` more aggressively close `Transport` attribute (\#1790).
    * Set `look_for_keys=False` for paramiko/fabric connection (\#1790).
* Testing:
    * Add fixture to always test that threads do not accumulate during tests (\#1790).

# 2.5.1

* API:
    * Make `WorkflowTaskDumpV2` attributes `task_id` and `task` optional (\#1784).
    * Add validation for user-provided strings that execute commands with subprocess or remote-shell (\#1767).
* Runner and task collection:
    * Validate commands before running them via `subprocess` or `fabric` (\#1767).

# 2.5.0

> WARNING: This release has a minor API bug when displaying a V2 dataset with a history that contains legacy tasks. It's recommended to update to 2.5.1.

This release removes support for including V1 tasks in V2 workflows. This comes
with changes to the database (data and metadata), to the API, and to the V2
runner.

* Runner:
    * Deprecate running v1 tasks within v2 workflows (\#1721).
* Database:
    * Remove `Task.is_v2_compatible` column (\#1721).
    * For table `WorkflowTaskV2`, drop `is_legacy_task` and `task_legacy_id` columns, remove `task_legacy` ORM attribute, make `task_id` required, make `task` required (\#1721).
* API:
    * Drop v1-v2-task-compatibility admin endpoint (\#1721).
    * Drop `/task-legacy/` endpoint (\#1721).
    * Remove legacy task code branches from `WorkflowTaskV2` CRUD endpoints (\#1721).
    * Add OAuth accounts info to `UserRead` at `.oauth_accounts` (\#1765).
* Testing:
    * Improve OAuth Github Action to test OAuth account flow (\#1765).

# 2.4.2

* App:
    * Improve logging in `fractalctl set-db` (\#1764).
* Runner:
    * Add `--set-home` to `sudo -u` impersonation command, to fix Ubuntu18 behavior (\#1762).
* Testing:
    * Start tests of migrations from valid v2.4.0 database (\#1764).

# 2.4.1

This is mainly a bugfix release, re-implementing a check that was removed in 2.4.0.

* API:
    * Re-introduce check for existing-user-email in `PATCH /auth/users/{id}/` (\#1760).

# 2.4.0

This release introduces support for user groups, but without linking it to any
access-control rules (which will be introduced later).

> NOTE: This release requires running the `fractalctl update-db-data` script.

* App:
    * Move creation of first user from application startup into `fractalctl set-db` command (\#1738, \#1748).
    * Add creation of default user group into `fractalctl set-db` command (\#1738).
    * Create `update-db-script` for current version, that adds all users to default group (\#1738).
* API:
    * Added `/auth/group/` and `/auth/group-names/` routers (\#1738, \#1752).
    * Implement `/auth/users/{id}/` POST/PATCH routes in `fractal-server` (\#1738, \#1747, \#1752).
    * Introduce `UserUpdateWithNewGroupIds` schema for `PATCH /auth/users/{id}/` (\#1747, \#1752).
    * Add `UserManager.on_after_register` hook to add new users to default user group (\#1738).
* Database:
    * Added new `usergroup` and `linkusergroup` tables (\#1738).
* Internal
    * Refactored `fractal_server.app.auth` and `fractal_server.app.security` (\#1738)/
    * Export all relevant modules in `app.models`, since it matters e.g. for `autogenerate`-ing migration scripts (\#1738).
* Testing
    * Add `UserGroup` validation to `scripts/validate_db_data_with_read_schemas.py` (\#1746).


# 2.3.11

* SSH runner:
    * Move remote-folder creation from `submit_workflow` to more specific `_process_workflow` (\#1728).
* Benchmarks:
    * Add `GET /auth/token/login/` to tested endpoints (\#1720).
* Testing:
    * Update GitHub actions `upload-artifact` and `download-artifact` to `v4` (\#1725).

# 2.3.10

* Fix minor bug in zipping-job logging (\#1716).

# 2.3.9

* Add logging for zipping-job-folder operations (\#1714).

# 2.3.8

> NOTE: `FRACTAL_API_V1_MODE="include_without_submission"` is now transformed
> into `FRACTAL_API_V1_MODE="include_read_only"`.

* API:
    * Support read-only mode for V1 (\#1701).
    * Improve handling of zipped job-folder in download-logs endpoints (\#1702).
* Runner:
    * Improve database-error handling in V2 job execution (\#1702).
    * Zip job folder after job execution (\#1702).
* App:
    * `UvicornWorker` is now imported from `uvicorn-worker` (\#1690).
* Testing:
    * Remove `HAS_LOCAL_SBATCH` variable and related if-branches (\#1699).
* Benchmarks:
    * Add `GET /auth/current-user/` to tested endpoints (\#1700).
* Dependencies:
    * Update `mkdocstrings` to `^0.25.2` (\#1707).
    * Update `fastapi` to `^0.112.0` (\#1705).

# 2.3.7

* SSH SLURM executor:
    * Handle early shutdown in SSH executor (\#1696).
* Task collection:
    * Introduce a new configuration variable `FRACTAL_MAX_PIP_VERSION` to pin task-collection pip (\#1675).

# 2.3.6

* API:
    * When creating a WorkflowTask, do not pre-populate its top-level arguments based on JSON Schema default values (\#1688).
* Dependencies:
    * Update `sqlmodel` to `^0.0.21` (\#1674).
    * Add `uvicorn-worker` (\#1690).

# 2.3.5

> WARNING: The `pre_submission_commands` SLURM configuration is included as an
> experimental feature, since it is still not useful for its main intended
> goal (calling `module load` before running `sbatch`).

* SLURM runners:
    * Expose `gpus` SLURM parameter (\#1678).
    * For SSH executor, add `pre_submission_commands` (\#1678).
    * Removed obsolete arguments from `get_slurm_config` function (\#1678).
* SSH features:
    * Add `FractalSSH.write_remote_file` method (\#1678).


# 2.3.4

* SSH SLURM runner:
    * Refactor `compress_folder` and `extract_archive` modules, and stop using `tarfile` library (\#1641).
* API:
    * Introduce `FRACTAL_API_V1_MODE=include_without_submission` to include V1 API but forbid job submission (\#1664).
* Testing:
    * Do not test V1 API with `DB_ENGINE="postgres-psycopg"` (\#1667).
    * Use new Fractal SLURM containers in CI (\#1663).
    * Adapt tests so that they always refer to the current Python version (the one running `pytest`), when needed; this means that we don't require the presence of any additional Python version in the development environment, apart from the current one (\#1633).
    * Include Python3.11 in some tests (\#1669).
    * Simplify CI SLURM Dockerfile after base-image updates (\#1670).
    * Cache `ubuntu22-slurm-multipy` Docker image in CI (\#1671).
    * Add `oauth.yaml` GitHub action to test OIDC authentication (\#1665).

# 2.3.3

This release fixes a SSH-task-collection bug introduced in version 2.3.1.

* API:
    * Expose new superuser-restricted endpoint `GET /api/settings/` (\#1662).
* SLURM runner:
    * Make `FRACTAL_SLURM_SBATCH_SLEEP` configuration variable `float` (\#1658).
* SSH features:
    * Fix wrong removal of task-package folder upon task-collection failure (\#1649).
    * Remove `FractalSSH.rename_folder` method (\#1654).
* Testing:
    * Refactor task-collection fixtures (\#1637).

# 2.3.2

> **WARNING**: The remove-remote-venv-folder in the SSH task collection is broken (see issue 1633). Do not deploy this version in an SSH-based `fractal-server` instance.

* API:
    * Fix incorrect zipping of structured job-log folders (\#1648).

# 2.3.1

This release includes a bugfix for task names with special characters.

> **WARNING**: The remove-remote-venv-folder in the SSH task collection is broken (see issue 1633). Do not deploy this version in an SSH-based `fractal-server` instance.

* Runner:
    * Improve sanitization of subfolder names (commits from 3d89d6ba104d1c6f11812bc9de5cbdff25f81aa2 to 426fa3522cf2eef90d8bd2da3b2b8a5b646b9bf4).
* API:
    * Improve error message when task-collection Python is not defined (\#1640).
    * Use a single endpoint for standard and SSH task collection (\#1640).
* SSH features:
    * Remove remote venv folder upon failed task collection in SSH mode (\#1634, \#1640).
    * Refactor `FractalSSH` (\#1635).
    * Set `fabric.Connection.forward_agent=False` (\#1639).
* Testing:
    * Improved testing of SSH task-collection API (\#1640).
    * Improved testing of `FractalSSH` methods (\#1635).
    * Stop testing SQLite database for V1 in CI (\#1630).

# 2.3.0

This release includes two important updates:
1. An Update update to task-collection configuration variables and logic.
2. The first released version of the **experimental** SSH features.

Re: task-collection configuration, we now support two main use cases:

1. When running a production instance (including on a SLURM cluster), you
   should set e.g. `FRACTAL_TASKS_PYTHON_DEFAULT_VERSION=3.10`, and make sure
   that `FRACTAL_TASKS_PYTHON_3_10=/some/python` is an absolute path. Optionally,
   you can define other variables like `FRACTAL_TASKS_PYTHON_3_9`,
   `FRACTAL_TASKS_PYTHON_3_11` or `FRACTAL_TASKS_PYTHON_3_12`.

2. If you leave `FRACTAL_TASKS_PYTHON_DEFAULT_VERSION` unset, then only the
   Python interpreter that is currently running `fractal-server` can be used
   for task collection.

> WARNING: If you don't set `FRACTAL_TASKS_PYTHON_DEFAULT_VERSION`, then you
> will only have a single Python interpreter available for tasks (namely the
> one running `fractal-server`).

* API:
    * Introduce `api/v2/task/collect/custom/` endpoint (\#1607, \#1613, \#1617, \#1629).
* Task collection:
    * Introduce task-collection Python-related configuration variables (\#1587).
    * Always set Python version for task collection, and only use `FRACTAL_TASKS_PYTHON_X_Y` variables (\#1587).
    * Refactor task-collection functions and schemas (\#1587, \#1617).
    * Remove `TaskCollectStatusV2` and `get_collection_data` internal schema/function (\#1598).
    * Introduce `CollectionStatusV2` enum for task-collection status (\#1598).
    * Reject task-collection request if it includes a wheel file and a version (\#1608).
SSH features:
    * Introduce `fractal_server/ssh` subpackage (\#1545, \#1599, \#1611).
    * Introduce SSH executor and runner (\#1545).
    * Introduce SSH task collection (\#1545, \#1599, \#1626).
    * Introduce SSH-related configuration variables (\#1545).
    * Modify app lifespan to handle SSH connection (\#1545).
    * Split `app/runner/executor/slurm` into `sudo` and `ssh` subfolders (\#1545).
    * Introduce FractalSSH object which is a wrapper class around fabric.Connection object.
It provides a `lock` to avoid loss of ssh instructions and a custom timeout (\#1618)
* Dependencies:
    * Update `sqlmodel` to `^0.0.19` (\#1584).
    * Update `pytest-asyncio` to `^0.23` (\#1558).
* Testing:
    * Test the way `FractalProcessPoolExecutor` spawns processes and threads (\#1579).
    * Remove `event_loop` fixture: every test will run on its own event loop (\#1558).
    * Test task collection with non-canonical package name (\#1602).

# 2.2.0

This release streamlines options for the Gunicorn startup command, and includes
two new experimental features.

> NOTE 1: you can now enable custom Gunicorn worker/logger by adding the following
> options to the `gunicorn` startup command:
> - `--worker-class fractal_server.gunicorn_fractal.FractalWorker`
> - `--logger-class fractal_server.gunicorn_fractal.FractalGunicornLogger`

> NOTE 2: A new experimental local runner is available, which uses processes
> instead of threads and support shutdown. You can try it out with the
> configuration variable `FRACTAL_BACKEND_RUNNER=local_experimental`

> NOTE 3: A new PostgreSQL database adapter is available, fully based on
> `psycopg3` (rather than `pyscopg2`+`asyncpg`). You can try it out with the
> configuration variable `DB_ENGINE=postgres-psycopg` (note that this requires
> the `pip install` extra `postgres-psycopg-binary`).


* API:
    * Add extensive logs to `DELETE /api/v2/project/{project_id}` (\#1532).
    * Remove catch of `IntegrityError` in `POST /api/v1/project` (\#1530).
* App and deployment:
    * Move `FractalGunicornLogger` and `FractalWorker` into `fractal_server/gunicorn_fractal.py` (\#1535).
    * Add custom gunicorn/uvicorn worker to handle SIGABRT signal (\#1526).
    * Store list of submitted jobs in app state (\#1538).
    * Add logic for graceful shutdown for job slurm executors (\#1547).
* Runner:
    * Change structure of job folders, introducing per-task subfolders (\#1523).
    * Rename internal `workflow_dir` and `workflow_dir_user` variables to local/remote (\#1534).
    * Improve handling of errors in `submit_workflow` background task (\#1556, \#1566).
    * Add new `local_experimental` runner, based on `ProcessPoolExecutor` (\#1544, \#1566).
* Database:
    * Add new Postgres adapter `psycopg` (\#1562).
* Dependencies
    * Add `fabric` to `dev` dependencies (\#1518).
    * Add new `postgres-psycopg-binary` extra (\#1562).
* Testing:
    * Extract `pytest-docker` fixtures into a dedicated module (\#1516).
    * Rename SLURM containers in CI (\#1516).
    * Install and run SSH daemon in CI containers (\#1518).
    * Add unit test of SSH connection via fabric/paramiko (\#1518).
    * Remove obsolete folders from `tests/data` (\#1517).

# 2.1.0

This release fixes a severe bug where SLURM-executor auxiliary threads are
not joined when a Fractal job ends.

* App:
    * Add missing join for `wait_thread` upon `FractalSlurmExecutor` exit (\#1511).
    * Replace `startup`/`shutdown` events with `lifespan` event (\#1501).
* API:
    * Remove `Path.resolve` from the submit-job endpoints and add validator for `Settings.FRACTAL_RUNNER_WORKING_BASE_DIR` (\#1497).
* Testing:
    * Improve dockerfiles for SLURM (\#1495, \#1496).
    * Set short timeout for `docker compose down` (\#1500).

# 2.0.6

> NOTE: This version changes log formats.
> For `uvicorn` logs, this change requires no action.
> For `gunicorn`, logs formats are only changed by adding the following
> command-line option:
> `gunicorn ... --logger-class fractal_server.logger.gunicorn_logger.FractalGunicornLogger`.

* API:
    * Add `FRACTAL_API_V1_MODE` environment variable to include/exclude V1 API (\#1480).
    * Change format of uvicorn loggers (\#1491).
    * Introduce `FractalGunicornLogger` class (\#1491).
* Runner:
    * Fix missing `.log` files in server folder for SLURM jobs (\#1479).
* Database:
    * Remove `UserOAuth.project_list` and `UserOAuth.project_list_v2` relationships (\#1482).
* Dev dependencies:
    * Bump `pytest` to `8.1.*` (#1486).
    * Bump `coverage` to `7.5.*` (#1486).
    * Bump `pytest-docker` to `3.1.*` (#1486).
    * Bump `pytest-subprocess` to `^1.5` (#1486).
* Benchmarks:
    * Move `populate_db` scripts into `benchmark` folder (\#1489).


# 2.0.5

* API:
    * Add `GET /admin/v2/task/` (\#1465).
    * Improve error message in DELETE-task endpoint (\#1471).
* Set `JobV2` folder attributes from within the submit-job endpoint (\#1464).
* Tests:
    * Make SLURM CI work on MacOS (\#1476).

# 2.0.4

* Add `FRACTAL_SLURM_SBATCH_SLEEP` configuration variable (\#1467).

# 2.0.3

> WARNING: This update requires running a fix-db script, via `fractalctl update-db-data`.

* Database:
    * Create fix-db script to remove `images` and `history` from dataset dumps in V1/V2 jobs (\#1456).
* Tests:
    * Split `test_full_workflow_v2.py` into local/slurm files (\#1454).


# 2.0.2

> WARNING: Running this version on a pre-existing database (where the `jobsv2`
> table has some entries) is broken. Running this version on a freshly-created
> database works as expected.

* API:
    * Fix bug in status endpoint (\#1449).
    * Improve handling of out-of-scope scenario in status endpoint (\#1449).
    * Do not include dataset `history` in `JobV2.dataset_dump` (\#1445).
    * Forbid extra arguments in `DumpV2` schemas (\#1445).
* API V1:
    * Do not include dataset `history` in `ApplyWorkflow.{input,output}_dataset_dump` (\#1453).
* Move settings logs to `check_settings` and use fractal-server `set_logger` (\#1452).
* Benchmarks:
    * Handle some more errors in benchmark flow (\#1445).
* Tests:
    * Update testing database to version 2.0.1 (\#1445).

# 2.0.1

* Database/API:
    * Do not include `dataset_dump.images` in `JobV2` table (\#1441).
* Internal functions:
    * Introduce more robust `reset_logger_handlers` function (\#1425).
* Benchmarks:
    * Add `POST /api/v2/project/project_id/dataset/dataset_id/images/query/` in bechmarks  to evaluate the impact of the number of images during the query (\#1441).
* Development:
    * Use `poetry` 1.8.2 in GitHub actions and documentation.

# 2.0.0

Major update.

# 1.4.10

> WARNING: Starting from this version, the dependencies for the `slurm` extra
> are required; commands like `pip install fractal-server[slurm,postgres]` must
> be replaced by `pip install fractal-server[postgres]`.

* Dependencies:
    * Make `clusterfutures` and `cloudpickle` required dependencies (\#1255).
    * Remove `slurm` extra from package (\#1255).
* API:
    * Handle invalid history file in `GET /project/{project_id}/dataset/{dataset_id}/status/` (\#1259).
* Runner:
    * Add custom `_jobs_finished` function to check the job status and to avoid squeue errors (\#1266)

# 1.4.9

This release is a follow-up of 1.4.7 and 1.4.8, to mitigate the risk of
job folders becoming very large.

* Runner:
    * Exclude `history` from `TaskParameters` object for parallel tasks, so that it does not end up in input pickle files (\#1247).

# 1.4.8

This release is a follow-up of 1.4.7, to mitigate the risk of job folders
becoming very large.

* Runner:
    * Exclude `metadata["image"]` from `TaskParameters` object for parallel tasks, so that it does not end up in input pickle files (\#1245).
    * Exclude components list from `workflow.log` logs (\#1245).
* Database:
    * Remove spurious logging of `fractal_server.app.db` string (\#1245).

# 1.4.7

This release provides a bugfix (PR 1239) and a workaround (PR 1238) for the
SLURM runner, which became relevant for the use case of processing a large
dataset (300 wells with 25 cycles each).

* Runner:
    * Do not include `metadata["image"]` in JSON file with task arguments (\#1238).
    * Add `FRACTAL_RUNNER_TASKS_INCLUDE_IMAGE` configuration variable, to define exceptions where tasks still require `metadata["image"]` (\#1238).
    * Fix bug in globbing patterns, when copying files from user-side to server-side job folder in SLURM executor (\#1239).
* API:
    * Fix error message for rate limits in apply-workflow endpoint (\#1231).
* Benchmarks:
    * Add more scenarios, as per issue \#1184 (\#1232).

# 1.4.6

* API:
    * Add `GET /admin/job/{job_id}` (\#1230).
    * Handle `FileNotFound` in `GET /project/{project_id}/job/{job_id}/` (\#1230).

# 1.4.5

* Remove CORS middleware (\#1228).
* Testing:
    *  Fix `migrations.yml` GitHub action (\#1225).

# 1.4.4

* API:
    * Add rate limiting to `POST /{project_id}/workflow/{workflow_id}/apply/` (\#1199).
    * Allow users to read the logs of ongoing jobs with `GET /project/{project_id}/job/{job_id}/`, using `show_tmp_logs` query parameter (\#1216).
    * Add `log` query parameter in `GET {/api/v1/job/,/api/v1/{project.id}/job/,/admin/job/}`, to trim response body (\#1218).
    * Add `args_schema` query parameter in `GET /api/v1/task/` to trim response body (\#1218).
    * Add `history` query parameter in `GET {/api/v1/dataset/,/api/v1/project/{project.id}/dataset/}` to trim response body (\#1219).
    * Remove `task_list` from `job.workflow_dump` creation in `/api/v1/{project_id}/workflow/{workflow_id}/apply/`(\#1219)
    * Remove `task_list` from `WorkflowDump` Pydantic schema (\#1219)
* Dependencies:
    * Update fastapi to `^0.109.0` (\#1222).
    * Update gunicorn to `^21.2.0` (\#1222).
    * Update aiosqlite to `^0.19.0` (\#1222).
    * Update uvicorn to `^0.27.0` (\#1222).

# 1.4.3

> **WARNING**:
>
> This update requires running a fix-db script, via `fractalctl update-db-data`.

* API:
    * Improve validation of `UserCreate.slurm_accounts` (\#1162).
    * Add `timestamp_created` to `WorkflowRead`, `WorkflowDump`, `DatasetRead` and `DatasetDump` (\#1152).
    * Make all dumps in `ApplyWorkflowRead` non optional (\#1175).
    * Ensure that timestamps in `Read` schemas are timezone-aware, regardless of `DB_ENGINE` (\#1186).
    * Add timezone-aware timestamp query parameters to all `/admin` endpoints (\#1186).
* API (internal):
    * Change the class method `Workflow.insert_task` into the auxiliary function `_workflow_insert_task` (\#1149).
* Database:
    * Make `WorkflowTask.workflow_id` and `WorfklowTask.task_id` not nullable (\#1137).
    * Add `Workflow.timestamp_created` and `Dataset.timestamp_created` columns (\#1152).
    * Start a new `current.py` fix-db script (\#1152, \#1195).
    * Add to `migrations.yml` a new script (`validate_db_data_with_read_schemas.py`) that validates test-DB data with Read schemas (\#1187).
    * Expose `fix-db` scripts via command-line option `fractalctl update-db-data` (\#1197).
* App (internal):
    * Check in `Settings` that `psycopg2`, `asyngpg` and `cfut`, if required, are installed (\#1167).
    * Split `DB.set_db` into sync/async methods (\#1165).
    * Rename `DB.get_db` into `DB.get_async_db` (\#1183).
    * Normalize names of task packages (\#1188).
* Testing:
    * Update `clean_db_fractal_1.4.1.sql` to `clean_db_fractal_1.4.2.sql`, and change `migrations.yml` target version (\#1152).
    * Reorganise the test directory into subdirectories, named according to the order in which we want the CI to execute them (\#1166).
    * Split the CI into two independent jobs, `Core` and `Runner`, to save time through parallelisation (\#1204).
* Dependencies:
    * Update `python-dotenv` to version 0.21.0 (\#1172).
* Runner:
    * Remove `JobStatusType.RUNNING`, incorporating it into `JobStatusType.SUBMITTED` (\#1179).
* Benchmarks:
    * Add `fractal_client.py` and `populate_script_v2.py` for creating different database status scenarios (\#1178).
    * Add a custom benchmark suite in `api_bench.py`.
    * Remove locust.
* Documentation:
    * Add the minimum set of environment variables required to set the database and start the server (\#1198).

# 1.4.2

> **WARNINGs**:
>
> 1. This update requires running a fix-db script, available at https://raw.githubusercontent.com/fractal-analytics-platform/fractal-server/1.4.2/scripts/fix_db/current.py.
> 2. Starting from this version, non-verified users have limited access to `/api/v1/` endpoints. Before the upgrade, all existing users must be manually set to verified.

* API:
    * Prevent access to `GET/PATCH` task endpoints for non-verified users (\#1114).
    * Prevent access to task-collection and workflow-apply endpoints for non-verified users (\#1099).
    * Make first-admin-user verified (\#1110).
    * Add the automatic setting of `ApplyWorkflow.end_timestamp` when patching `ApplyWorkflow.status` via `PATCH /admin/job/{job_id}` (\#1121).
    * Change `ProjectDump.timestamp_created` type from `datetime` to `str` (\#1120).
    * Change `_DatasetHistoryItem.workflowtask` type into `WorkflowTaskDump` (\#1139).
    * Change status code of stop-job endpoints to 202 (\#1151).
* API (internal):
    * Implement cascade operations explicitly, in `DELETE` endpoints for datasets, workflows and projects (\#1130).
    * Update `GET /project/{project_id}/workflow/{workflow_id}/job/` to avoid using `Workflow.job_list` (\#1130).
    * Remove obsolete sync-database dependency from apply-workflow endpoint (\#1144).
* Database:
    * Add `ApplyWorkflow.project_dump` column (\#1070).
    * Provide more meaningful names to fix-db scripts (\#1107).
    * Add `Project.timestamp_created` column, with timezone-aware default (\#1102, \#1131).
    * Remove `Dataset.list_jobs_input` and `Dataset.list_jobs_output` relationships (\#1130).
    * Remove `Workflow.job_list` (\#1130).
* Runner:
    * In SLURM backend, use `slurm_account` (as received from apply-workflow endpoint) with top priority (\#1145).
    * Forbid setting of SLURM account from `WorkflowTask.meta` or as part of `worker_init` variable (\#1145).
    * Include more info in error message upon `sbatch` failure (\#1142).
    * Replace `sbatch` `--chdir` option with `-D`, to support also slurm versions before 17.11 (\#1159).
* Testing:
    * Extended systematic testing of database models (\#1078).
    * Review `MockCurrentUser` fixture, to handle different kinds of users (\#1099).
    * Remove `persist` from `MockCurrentUser` (\#1098).
    * Update `migrations.yml` GitHub Action to use up-to-date database and also test fix-db script (\#1101).
    * Add more schema-based validation to fix-db current script (\#1107).
    * Update `.dict()` to `.model_dump()` for `SQLModel` objects, to fix some `DeprecationWarnings`(\##1133).
    * Small improvement in schema coverage (\#1125).
    * Add unit test for `security` module (\#1036).
* Dependencies:
    * Update `sqlmodel` to version 0.0.14 (\#1124).
* Benchmarks:
    * Add automatic benchmark system for API's performances (\#1123)
* App (internal):
    * Move `_create_first_user` from `main` to `security` module, and allow it to create multiple regular users (\#1036).

# 1.4.1

* API:
    * Add `GET /admin/job/{job_id}/stop/` and `GET /admin/job/{job_id}/download/` endpoints (\#1059).
    * Use `DatasetDump` and `WorkflowDump` models for "dump" attributes of `ApplyWorkflowRead` (\#1049, \#1082).
    * Add `slurm_accounts` to `User` schemas and add `slurm_account` to `ApplyWorkflow` schemas (\#1067).
    * Prevent providing a `package_version` for task collection from a `.whl` local package (\#1069).
    * Add `DatasetRead.project` and `WorkflowRead.project` attributes (\#1082).
* Database:
    * Make `ApplyWorkflow.workflow_dump` column non-nullable (\#1049).
    * Add `UserOAuth.slurm_accounts` and `ApplyWorkflow.slurm_account` columns (\#1067).
    * Add script for adding `ApplyWorkflow.user_email` (\#1058).
    * Add `Dataset.project` and `Workflow.project` relationships (\#1082).
    * Avoid using `Project` relationships `dataset_list` or `workflow_list` within some `GET` endpoints (\#1082).
    * Fully remove `Project` relationships `dataset_list`, `workflow_list` and `job_list` (\#1091).
* Testing:
    * Only use ubuntu-22.04 in GitHub actions (\#1061).
    * Improve unit testing of database models (\#1082).
* Dependencies:
    * Pin `bcrypt` to 4.0.1 to avoid warning in passlib (\#1060).
* Runner:
    *  Set SLURM-job working directory to `job.working_dir_user` through `--chdir` option (\#1064).

# 1.4.0

* API:
    * Major endpoint changes:
        * Add trailing slash to _all_ endpoints' paths (\#1003).
        * Add new admin-area endpoints restricted to superusers at `/admin` (\#947, \#1009, \#1032).
        * Add new `GET` endpoints `api/v1/job/` and `api/v1/project/{project_id}/workflow/{workflow_id}/job/` (\#969, \#1003).
        * Add new `GET` endpoints `api/v1/dataset/` and `api/v1/workflow/` (\#988, \#1003).
        * Add new `GET` endpoint `api/v1/project/{project_id}/dataset/` (\#993).
        * Add `PATCH /admin/job/{job_id}/` endpoint (\#1030, \#1053).
        * Move `GET /auth/whoami/` to `GET /auth/current-user/` (\#1013).
        * Move `PATCH /auth/users/me/` to `PATCH /auth/current-user/` (\#1013, \#1035).
        * Remove `DELETE /auth/users/{id}/` endpoint (\#994).
        * Remove `GET /auth/users/me/` (\#1013).
        * Remove `POST` `/auth/forgot-password/`, `/auth/reset-password/`, `/auth/request-verify-token/`, `/auth/verify/` (\#1033).
        * Move `GET /auth/userlist/` to `GET /auth/users/` (\#1033).
    * New behaviors or responses of existing endpoints:
        * Change response of `/api/v1/project/{project_id}/job/{job_id}/stop/` endpoint to 204 no-content (\#967).
        * Remove `dataset_list` attribute from `ProjectRead`, which affects all `GET` endpoints that return some project (\#993).
        * Make it possible to delete a `Dataset`, `Workflow` or `Project`, even when it is in relationship to an `ApplyWorkflow` - provided that the `ApplyWorkflow` is not pending or running (\#927, \#973).
        * Align `ApplyWorkflowRead` with new `ApplyWorkflow`, which has optional foreign keys `project_id`, `workflow_id`, `input_dataset_id`, and `output_dataset_id` (\#984).
        * Define types for `ApplyWorkflowRead` "dump" attributes (\#990). **WARNING**: reverted with \#999.
    * Internal changes:
        * Move all routes definitions into `fractal_server/app/routes` (\#976).
        * Fix construction of `ApplyWorkflow.workflow_dump`, within apply endpoint (\#968).
        * Fix construction of `ApplyWorkflow` attributes `input_dataset_dump` and `output_dataset_dump`, within apply endpoint (\#990).
        * Remove `asyncio.gather`, in view of SQLAlchemy2 update (\#1004).
* Database:
    * Make foreign-keys of `ApplyWorkflow` (`project_id`, `workflow_id`, `input_dataset_id`, `output_dataset_id`) optional (\#927).
    * Add columns `input_dataset_dump`, `output_dataset_dump` and `user_email` to `ApplyWorkflow` (\#927).
    * Add relations `Dataset.list_jobs_input` and `Dataset.list_jobs_output` (\#927).
    * Make `ApplyWorkflow.start_timestamp` non-nullable (\#927).
    * Remove `"cascade": "all, delete-orphan"` from `Project.job_list` (\#927).
    * Add `Workflow.job_list` relation (\#927).
    * Do not use `Enum`s as column types (e.g. for `ApplyWorkflow.status`), but only for (de-)serialization (\#974).
    * Set `pool_pre_ping` option to `True`, for asyncpg driver (\#1037).
    * Add script for updating DB from 1.4.0 to 1.4.1 (\#1010)
    * Fix missing try/except in sync session (\#1020).
* App:
    * Skip creation of first-superuser when one superuser already exists (\#1006).
* Dependencies:
    * Update sqlalchemy to version `>=2.0.23,<2.1` (\#1044).
    * Update sqlmodel to version 0.0.12 (\#1044).
    * Upgrade asyncpg to version 0.29.0 (\#1036).
* Runner:
    * Refresh DB objects within `submit_workflow` (\#927).
* Testing:
    * Add `await db_engine.dispose()` in `db_create_tables` fixture (\#1047).
    * Set `debug=False` in `event_loop` fixture (\#1044).
    * Improve `test_full_workflow.py` (\#971).
    * Update `pytest-asyncio` to v0.21 (\#1008).
    * Fix CI issue related to event loop and asyncpg (\#1012).
    * Add GitHub Action testing database migrations (\#1010).
    * Use greenlet v3 in `poetry.lock` (\#1044).
* Documentation:
    * Add OAuth2 example endpoints to Web API page (\#1034, \#1038).
* Development:
    * Use poetry 1.7.1 (\#1043).

# 1.3.14 (do not use!)

> **WARNING**: This version introduces a change that is then reverted in 1.4.0,
> namely it sets the `ApplyWorkflow.status` type to `Enum`, when used with
> PostgreSQL. It is recommended to **not** use it, and upgrade to 1.4.0
> directly.

* Make `Dataset.resource_list` an `ordering_list`, ordered by `Resource.id` (\#951).
* Expose `redirect_url` for OAuth clients (\#953).
* Expose JSON Schema for the `ManifestV1` Pydantic model (\#942).
* Improve delete-resource endpoint (\#943).
* Dependencies:
    * Upgrade sqlmodel to 0.0.11 (\#949).
* Testing:
    * Fix bug in local tests with Docker/SLURM (\#948).

# 1.3.13

* Configure sqlite WAL to avoid "database is locked" errors (\#860).
* Dependencies:
    * Add `sqlalchemy[asyncio]` extra, and do not directly require `greenlet` (\#895).
    * Fix `cloudpickle`-version definition in `pyproject.toml` (\#937).
    * Remove obsolete `sqlalchemy_utils` dependency (\#939).
* Testing:
    * Use ubuntu-22 for GitHub CI (\#909).
    * Run GitHub CI both with SQLite and Postgres (\#915).
    * Disable `postgres` service in GitHub action when running tests with SQLite (\#931).
    * Make `test_commands.py` tests stateless, also when running with Postgres (\#917).
* Documentation:
    * Add information about minimal supported SQLite version (\#916).

# 1.3.12

* Project creation:
    * Do not automatically create a dataset upon project creation (\#897).
    * Remove `ProjectCreate.default_dataset_name` attribute (\#897).
* Dataset history:
    * Create a new (**non-nullable**) history column in `Dataset` table (\#898, \#901).
    * Deprecate history handling in `/project/{project_id}/job/{job_id}` endpoint (\#898).
    * Deprecate `HISTORY_LEGACY` (\#898).
* Testing:
    * Remove obsolete fixture `slurm_config` (\#903).

# 1.3.11

This is mainly a bugfix release for the `PermissionError` issue.

* Fix `PermissionError`s in parallel-task metadata aggregation for the SLURM backend (\#893).
* Documentation:
    * Bump `mkdocs-render-swagger-plugin` to 0.1.0 (\#889).
* Testing:
    * Fix `poetry install` command and `poetry` version in GitHub CI (\#889).

# 1.3.10

Warning: updating to this version requires changes to the configuration variable

* Updates to SLURM interface:
    * Remove `sudo`-requiring `ls` calls from `FractalFileWaitThread.check` (\#885);
    * Change default of `FRACTAL_SLURM_POLL_INTERVAL` to 5 seconds (\#885);
    * Rename `FRACTAL_SLURM_OUTPUT_FILE_GRACE_TIME` configuration variables into `FRACTAL_SLURM_ERROR_HANDLING_INTERVAL` (\#885);
    * Remove `FRACTAL_SLURM_KILLWAIT_INTERVAL` variable and corresponding logic (\#885);
    * Remove `_multiple_paths_exist_as_user` helper function (\#885);
    * Review type hints and default values of SLURM-related configuration variables (\#885).
* Dependencies:
    * Update `fastapi` to version `^0.103.0` (\#877);
    * Update `fastapi-users` to version `^12.1.0` (\#877).

# 1.3.9

* Make updated-metadata collection robust for metadiff files consisting of a single `null` value (\#879).
* Automate procedure for publishing package to PyPI (\#881).

# 1.3.8

* Backend runner:
    * Add aggregation logic for parallel-task updated metadata (\#852);
    * Make updated-metadata collection robust for missing files (\#852, \#863).
* Database interface:
* API:
    * Prevent user from bypassing workflow-name constraint via the PATCH endpoint (\#867).
    * Handle error upon task collection, when tasks exist in the database but not on-disk (\#874).
    * Add `_check_project_exists` helper function (\#872).
* Configuration variables:
    * Remove `DEPLOYMENT_TYPE` variable and update `alive` endpoint (\#875);
    * Introduce `Settings.check_db` method, and call it during inline/offline migrations (\#855);
    * Introduce `Settings.check_runner` method (\#875);
    * Fail if `FRACTAL_BACKEND_RUNNER` is `"local"` and `FRACTAL_LOCAL_CONFIG_FILE` is set but missing on-disk (\#875);
    * Clean up `Settings.check` method and improve its coverage (\#875);
* Package, repository, documentation:
    * Change `fractal_server.common` from being a git-submodule to being a regular folder (\#859).
    * Pin documentation dependencies (\#865).
    * Split `app/models/project.py` into two modules for dataset and project (\#871).
    * Revamp documentation on database interface and on the corresponding configuration variables (\#855).


# 1.3.7

* Oauth2-related updates (\#822):
    * Update configuration of OAuth2 clients, to support OIDC/GitHub/Google;
    * Merge `SQLModelBaseOAuthAccount` and `OAuthAccount` models;
    * Update `UserOAuth.oauth_accounts` relationship and fix `list_users` endpoint accordingly;
    * Introduce dummy `UserManager.on_after_login` method;
    * Rename `OAuthClient` into `OAuthClientConfig`;
    * Revamp users-related parts of documentation.

# 1.3.6

* Update `output_dataset.meta` also when workflow execution fails (\#843).
* Improve error message for unknown errors in job execution (\#843).
* Fix log message incorrectly marked as "error" (\#846).

# 1.3.5

* Review structure of dataset history (\#803):
    * Re-define structure for `history` property of `Dataset.meta`;
    * Introduce `"api/v1/project/{project_id}/dataset/{dataset_id}/status/"` endpoint;
    * Introduce `"api/v1/project/{project_id}/dataset/{dataset_id}/export_history/"` endpoint;
    * Move legacy history to `Dataset.meta["HISTORY_LEGACY"]`.
* Make `first_task_index` and `last_task_index` properties of `ApplyWorkflow` required (\#803).
* Add `docs_info` and `docs_link` to Task model (\#814)
* Accept `TaskUpdate.version=None` in task-patch endpoint (\#818).
* Store a copy of the `Workflow` into the optional column `ApplyWorkflow.workflow_dump` at the time of submission (\#804, \#834).
* Prevent execution of multiple jobs with the same output dataset (\#801).
* Transform non-absolute `FRACTAL_TASKS_DIR` into absolute paths, relative to the current working directory (\#825).
* Error handling:
    * Raise an appropriate error if a task command is not executable (\#800).
    * Improve handling of errors raised in `get_slurm_config` (\#800).
* Documentation:
    * Clarify documentation about `SlurmConfig` (\#798).
    * Update documentation configuration and GitHub actions (\#811).
* Tests:
    * Move `tests/test_common.py` into `fractal-common` repository (\#808).
    * Switch to `docker compose` v2 and unpin `pyyaml` version (\#816).

# 1.3.4

* Support execution of a workflow subset (\#784).
* Fix internal server error for invalid `task_id` in `create_workflowtask` endpoint (\#782).
* Improve logging in background task collection (\#776).
* Handle failures in `submit_workflow` without raising errors (\#787).
* Simplify internal function for execution of a list of task (\#780).
* Exclude `common/tests` and other git-related files from build (\#795).
* Remove development dependencies `Pillow` and `pytest-mock` (\#795).
* Remove obsolete folders from `tests/data` folder (\#795).

# 1.3.3

* Pin Pydantic to v1 (\#779).

# 1.3.2

* Add sqlalchemy naming convention for DB constraints, and add `render_as_batch=True` to `do_run_migrations` (\#757).
* Fix bug in job-stop endpoint, due to missing default for `FractalSlurmExecutor.wait_thread.shutdown_file` (\#768, \#769).
* Fix bug upon inserting a task with `meta=None` into a Workflow (\#772).

# 1.3.1

* Fix return value of stop-job endpoint (\#764).
* Expose new GET `WorkflowTask` endpoint (\#762).
* Clean up API modules (\#762):
    * Split workflow/workflowtask modules;
    * Split tasks/task-collection modules.

# 1.3.0

* Refactor user model:
    * Switch from UUID4 to int for IDs (\#660, \#684).
    * Fix many-to-many relationship between users and project (\#660).
    * Rename `Project.user_member_list` into `Project.user_list` (\#660).
    * Add `username` column (\#704).
* Update endpoints (see also [1.2->1.3 upgrade info](../internals/version_upgrades/upgrade_1_2_5_to_1_3_0/) in the documentation):
    * Review endpoint URLs (\#669).
    * Remove foreign keys from payloads (\#669).
* Update `Task` models, task collection and task-related endpoints:
    * Add `version` and `owner` columns to `Task` model (\#704).
    * Set `Task.version` during task collection (\#719).
    * Set `Task.owner` as part of create-task endpoint (\#704).
    * For custom tasks, prepend `owner` to user-provided `source` (\#725).
    * Remove `default_args` from `Tasks` model and from manifest tasks (\#707).
    * Add `args_schema` and `args_schema_version` to `Task` model (\#707).
    * Expose `args_schema` and `args_schema_version` in task POST/PATCH endpoints (\#749).
    * Make `Task.source` task-specific rather than package-specific (\#719).
    * Make `Task.source` unique (\#725).
    * Update `_TaskCollectPip` methods, attributes and properties (\#719).
    * Remove private/public options for task collection (\#704).
    * Improve error message for missing package manifest (\#704).
    * Improve behavior when task-collection folder already exists (\#704).
    * Expose `pinned_package_version` for tasks collection (\#744).
    * Restrict Task editing to superusers and task owners (\#733).
    * Implement `delete_task` endpoint (\#745).
* Update `Workflow` and `WorkflowTask` endpoints:
    * Always merge new `WorkflowTask.args` with defaults from `Task.args_schema`, in `update_workflowtask` endpoint (\#759).
    * Remove `WorkflowTask.overridden_meta` property and on-the-fly overriding of `meta` (\#752).
    * Add warning when exporting workflows which include custom tasks (\#728).
    * When importing a workflow, only use tasks' `source` values, instead of `(source,name)` pairs (\#719).
* Job execution:
    * Add `FractalSlurmExecutor.shutdown` and corresponding endpoint (\#631, \#691, \#696).
    * In `FractalSlurmExecutor`, make `working_dir*` attributes required (\#679).
    * Remove `ApplyWorkflow.overwrite_input` column (\#684, \#694).
    * Make `output_dataset_id` a required argument of apply-workflow endpoint (\#681).
    * Improve error message related to out-of-space disk (\#699).
    * Include timestamp in job working directory, to avoid name clashes (\#756).
* Other updates to endpoints and database:
    * Add `ApplyWorkflow.end_timestamp` column (\#687, \#684).
    * Prevent deletion of a `Workflow`/`Dataset` in relationship with existing `ApplyWorkflow` (\#703).
    * Add project-name uniqueness constraint in project-edit endpoint (\#689).
* Other updates to internal logic:
    * Drop `WorkflowTask.arguments` property and `WorkflowTask.assemble_args` method (\#742).
    * Add test for collection of tasks packages with tasks in a subpackage (\#743).
    * Expose `FRACTAL_CORS_ALLOW_ORIGIN` environment variable (\#688).
    * Expose `FRACTAL_DEFAULT_ADMIN_USERNAME` environment variable (\#751).
* Package and repository:
    * Remove `fastapi-users-db-sqlmodel` dependency (\#660).
    * Make coverage measure more accurate (\#676) and improve coverage (\#678).
    * Require pydantic version to be `>=1.10.8` (\#711, \#713).
    * Include multiple `fractal-common` updates (\#705, \#719).
    * Add test equivalent to `alembic check` (\#722).
    * Update `poetry.lock` to address security alerts (\#723).
    * Remove `sqlmodel` from `fractal-common`, and declare database models with multiple inheritance (\#710).
    * Make email generation more robust in `MockCurrentUser` (\#730).
    * Update `poetry.lock` to `cryptography=41`, to address security alert (\#739).
    * Add `greenlet` as a direct dependency (\#748).
    * Removed tests for `IntegrityError` (\#754).


# 1.2.5

* Fix bug in task collection when using sqlite (\#664, \#673).
* Fix bug in task collection from local package, where package extras were not considered (\#671).
* Improve error handling in workflow-apply endpoint (\#665).
* Fix a bug upon project removal in the presence of project-related jobs (\#666). Note: this removes the `ApplyWorkflow.Project` attribute.

# 1.2.4

* Review setup for database URLs, especially to allow using UNIX-socket connections for postgresql (\#657).

# 1.2.3

* Fix bug that was keeping multiple database conection open (\#649).

# 1.2.2

* Fix bug related to `user_local_exports` in SLURM-backend configuration (\#642).

# 1.2.1

* Fix bug upon creation of first user when using multiple workers (\#632).
* Allow both ports 5173 and 4173 as CORS origins (\#637).

# 1.2.0

* Drop `project.project_dir` and replace it with `user.cache_dir` (\#601).
* Update SLURM backend (\#582, \#612, \#614); this includes (1) combining several tasks in a single SLURM job, and (2) offering more granular sources for SLURM configuration options.
* Expose local user exports in SLURM configuration file (\#625).
* Make local backend rely on custom `FractalThreadPoolExecutor`, where `parallel_tasks_per_job` can affect parallelism (\#626).
* Review logging configuration (\#619, \#623).
* Update to fastapi `0.95` (\#587).
* Minor improvements in dataset-edit endpoint (\#593) and tests (\#589).
* Include test of non-python task (\#594).
* Move dummy tasks from package to tests (\#601).
* Remove deprecated parsl backend (\#607).
* Improve error handling in workflow-import endpoint (\#595).
* Also show logs for successful workflow execution (\#635).

# 1.1.1

* Include `reordered_workflowtask_ids` in workflow-edit endpoint payload, to reorder the task list of a workflow (\#585).

# 1.1.0

* Align with new tasks interface in `fractal-tasks-core>=0.8.0`, and remove `glob_pattern` column from `resource` database table (\#544).
* Drop python 3.8 support (\#527).
* Improve validation of API request payloads (\#545).
* Improve request validation in project-creation endpoint (\#537).
* Update the endpoint to patch a `Task` (\#526).
* Add new project-update endpoint, and relax constraints on `project_dir` in new-project endpoint (\#563).
* Update `DatasetUpdate` schema (\#558 and \#565).
* Fix redundant task-error logs in slurm backend (\#552).
* Improve handling of task-collection errors (\#559).
* If `FRACTAL_BACKEND_RUNNER=slurm`, include some configuration checks at server startup (\#529).
* Fail if `FRACTAL_SLURM_WORKER_PYTHON` has different versions of `fractal-server` or `cloudpickle` (\#533).

# 1.0.8

* Fix handling of parallel-tasks errors in `FractalSlurmExecutor` (\#497).
* Add test for custom tasks (\#500).
* Improve formatting of job logs (\#503).
* Improve error handling in workflow-execution server endpoint (\#515).
* Update `_TaskBase` schema from fractal-common (\#517).

# 1.0.7

* Update endpoints to import/export a workflow (\#495).

# 1.0.6

* Add new endpoints to import/export a workflow (\#490).

# 1.0.5

* Separate workflow-execution folder into two (server- and user-owned) folders, to avoid permission issues (\#475).
* Explicitly pin sqlalchemy to v1 (\#480).

# 1.0.4

* Add new POST endpoint to create new Task (\#486).

# 1.0.3

Missing due to releasing error.

# 1.0.2

* Add `FRACTAL_RUNNER_MAX_TASKS_PER_WORKFLOW` configuration variable (\#469).

# 1.0.1

* Fix bug with environment variable names (\#468).

# 1.0.0

* First release listed in CHANGELOG.<|MERGE_RESOLUTION|>--- conflicted
+++ resolved
@@ -4,13 +4,10 @@
 
 * Task lifecycle:
     * Drop hard-coded use of `--no-cache-dir` for `pip install` command (\#2357).
-<<<<<<< HEAD
 * App:
     * Drop `FRACTAL_RUNNER_TASKS_INCLUDE_IMAGE` obsolete configuration variable (\#2359).
-=======
 * Development:
     * Add codespell to precommit (\#2358).
->>>>>>> ba37a3be
 
 # 2.13.1
 
