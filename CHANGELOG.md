--- conflicted
+++ resolved
@@ -9,13 +9,10 @@
     * Change the class method `Workflow.insert_task` into the auxiliary function `_workflow_insert_task` (\#1149).
 * Database:
     * Make `WorkflowTask.workflow_id` and `WorfklowTask.task_id` not nullable (\#1137).
-<<<<<<< HEAD
 * Dependencies:
     * Update `python-dotenv` to version 0.21.0 (\#1172).
-=======
 * Testing:
     * Reorganise the test directory into subdirectories, named according to the order in which we want the CI to execute them (\#1166).
->>>>>>> e996b75a
 
 # 1.4.2
 
