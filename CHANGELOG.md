**Note**: Numbers like (\#1234) point to closed Pull Requests on the fractal-server repository.

# 2.18.2 (unreleased)

* API:
<<<<<<< HEAD
    * Review logs in `read_log_file` aux function (\#3073).
=======
    * Review the job-list endpoints, so that their response is sorted and they do not check for project ownership information (\#3076).
>>>>>>> d525788f
* Database:
    * Drop `TaskGroupV2.venv_size_in_kB` and `TaskGroupV2.venv_file_number` (\#3075).
* Task-group lifecycle:
    * Stop measuring venv size and venv file number (\#3075).

# 2.18.1

* Database:
    * Drop `server_default` for `is_owner`, `is_verified` and `permissions` in `LinkUserProjectV2` (\#3058).
    * Drop `server_default` for `UserOAuth.project_dirs` and drop column `UserOAuth.project_dir` (\#3058).

# 2.18.0

> NOTE: This version requires running a data-migration script (`fractalctl update-db-data`).

> WARNING: Before upgrading to this version, make sure that no jobs are marked as submitted in the current database tables.

The main contents of this release are the introduction of the project sharing and a review of the authorization scheme for [`fractal-data`](https://github.com/fractal-analytics-platform/fractal-data).

* API:
    * Add project-owner endpoints `/api/v2/project/{project_id}/guest/` (\#2999).
    * Add project-guest endpoints `/api/v2/project/invitation/`, `/api/v2/project/{project_id}/access/` and `/api/v2/project/{project_id}/access/accept/` (\#2999).
    * Add project-sharing admin endpoint (\#2999).
    * Add granular access-control rules to `/api/v2` endpoints, valid for both project owners and guests (\#2999, \#3029).
    * Add pagination to `GET /admin/v2/task-group/activity/` and `GET /admin/v2/task-group/` (\#3023).
    * Do not cast endpoint return values to `PaginationResponse[X]` (\#3023).
    * Reduce API logging level for some endpoints (\#3010).
    * Modify `GET /auth/current-user/allowed-viewer-paths/` logic, with `include_shared_projects` query parameter (\#3031, \#3069).
    * Add validator for paths to forbid parent-directory references (\#3031).
    * Add check to `PATCH /auth/users/{user_id}/` when patching `project_dirs` (\#3043, \#3069).
    * Review job-submission endpoint (\#3041).
    * Prevent submissions if `Resource.prevent_new_submissions` is set (\#3042).
    * Add `normpath` to `AbsolutePathStr` type (\#3050).
    * Split `zarr_dir` request body argument of `POST /project/{project_id}/dataset/` into `project_dir` and `zarr_subfolder` (\#3051).
    * Add `zarr_dir` validity check in `POST /project/{project_id}/dataset/import/` (\#3051).
    * Remove `zarr_dir` request body argument from `PATCH /project/{project_id}/dataset/{dataset_id}/` (\#3051).
    * Validate `images` in `DatasetImport` (\#3057).
    * Sort response of `GET /admin/v2/task-group/activity/` starting with the most recent activities (\#3066).
* App:
    * Add `SlowResponseMiddleware` middleware (\#3035, \#3038, \#3060).
* Settings:
    * Add `Settings.FRACTAL_LONG_REQUEST_TIME` configuration variable (\#3035).
* Runner:
    * Improve logging for when dataset or workflow is not found in the database (\#3046).
    * Prevent job-execution from continuing if `Resource.prevent_new_submissions` is set (\#3042).
    * Espose `shebang_line` in resource runner configuration (\#3064).
* Database:
    * Add `Resource.prevent_new_submissions` boolean flag (\#3042).
    * Add project-sharing-related `LinkUserProjectV2` columns (\#2999).
    * Move `UserOAuth.project_dir` to `.project_dirs` and drop `UserGrop.viewer_paths` (\#3031).
    * Enforce max one submitted `JobV2` per `DatasetV2` (\#3044).
    * Create 2.18.0 data-migration script (\#3031, \#3050).
* Settings:
    * Drop `DataSettings` (\#3031).
    * Reduce API logging level for some endpoints (\#3010).
* Internal:
    * Remove the "V2" label from names of internal schemas and API route tags (\#3037).
* Testing:
    * Expand SLURM-batching-heuristics test (\#3011).
    * Also validate resources and profiles in `migrations.yml` action (\#3046).
    * Replace `MockCurrentUser.user_kwargs` with explicit keyword arguments (\#3061).
* Dependencies:
    * Support Python 3.14 (\#3015).

# 2.17.2

> NOTE: Starting from this version, the `unzip` command-line tool must be available (see \#2978).

* API:
    * Allow reading logs from zipped job folders (\#2978).
    * Do not raise 422 from check-owner functions (\#2988).
    * Remove `GET /admin/v2/project/`, `GET /api/v2/dataset/` and `GET /api/v2/workflow/` (\#2989).
* Database:
    * Add indexes to `HistoryImageCache` and `HistoryUnit` foreign keys to improve `DatasetV2` deletion time (\#2987).
    * Drop `ProjectV2.user_list` relationship (\#2991).
    * Adopt `onclause` on `JOIN` statements (\#2993).
* Runner:
    * Handle default `batch_size` value for local runner (\#2949).
    * Rename `SudoSlurmRunner` into `SlurmSudoRunner` (\#2980).
    * Ignore some SLURM/stderr patterns when populating `executor_error_log` (\#2984).
* App settings:
    * Transform `DB_ECHO` configuration variable from boolean to `Literal['true', 'false']` (\#2985).
* Documentation:
    * Major review of documentation, including making it up-to-date with v2.17.0 and relying more on autogenerated contents (\#2949, \#2983).
* Development:
    * Add `shellcheck` to precommit, for `fractal-server/` files (\#2986).
    * Replace `reorder_python_imports`, `flake8` and `black` with `ruff` in pre-commit (\#2994).
* Task-group lifecycle:
    * Support extras in pinned packages names (\#3000).
* Testing:
    * Update benchmarks (\#2990).
    * Drop `benchmarks_runner` (\#2990).

# 2.17.1

* Runner:
    * Raise an error for a non-converter task running on an empty image list (\#2971).
* Database:
    * Apply all database-schema changes made possible by 2.17.0 data migration (\#2972), namely:
        * Drop `user_settings` table and corresponding `UserOAuth.user_settings_id` foreign key.
        * Make `resource_id` foreign key non nullable in `ProjectV2` and `TaskGroupV2` tables.
        * Drop `server_default="/PLACEHOLDER` for `UserOAuth.project_dir`.
* App:
    * Streamline graceful-shutdown logic in lifespan (\#2972).
* Settings:
    * Accept float values for `FRACTAL_GRACEFUL_SHUTDOWN_TIME` (\#2972).
* Testing:
    * Update testing database with 2.17.0 data migration (\#2974).
    * Introduce `generic_task_converter` in `fractal-tasks-mock` (\#2976).

# 2.17.0

> This version requires running a data-migration script (`fractalctl update-db-data`),
> see [detailed
> instructions](https://fractal-analytics-platform.github.io/fractal-server/internals/version_upgrades/upgrade_2_16_6_to_2_17_0/).

The main content of this release is the introduction of the computational
resource&profile concepts, and a review of the application settings.

* API (main PRs: \#2809, \#2870, \#2877, \#2884, \#2911, \#2915, \#2925, \#2940, \#2941, \#2943, \#2956):
    * Introduce API for `Resource` and `Profile` models.
    * Drop API for user settings.
    * Drop handling of deprecated `DatasetV2.filters` attribute when creating dataset dumps (\#2917).
    * Enable querying users by `resource_id` (\#2877).
    * Check matching-`resource_id` upon job submission (\#2896).
    * Treat `TaskGroupV2.resource_id` as not nullable (\#2896).
    * Split `/api/settings/` into smaller-scope endpoints.
    * Update rules for read access to task groups with resource information (\#2941).
    * Only show tasks and task groups associated to current user's `Resource` (\#2906, \#2943).
    * Add pagination to admin job and task endpoints (\#2958).
    * Add `task_type` query parameter to admin task endpoint (\#2958).
* Task-group lifecycle:
    * Rely on resource and profile rather than user settings (\#2809).
    * Fix postponed commit after task-group deletion (\#2964).
    * Add Python3.14 option for task collection (\#2965).
* Runner
    * Rely on resource and profile rather than user settings (\#2809).
    * Make `extra_lines` a non-optional list in SLURM configuration (\#2893).
    * Enable `user_local_exports` on SLURM-SSH runner.
* Database and models (also \#2931):
    * Introduce `Resource` and `Profile` models (\#2809).
    * Introduce `resource_id` foreign key for task-group and project models (\#).
    * Move `project_dir` and `slurm_accounts` from `UserSettings` to `UserOAuth`.
    * Make `project_dir` required.
    * Discontinue usage of `UserSettings` table.
    * Add data-migration script for version 2.17.0 (\#2933).
* Authentication API:
    * Drop OAuth-based self registration (\#2890).
* App settings (\#2874, \#2882, \#2895, \#2898, \#2916, \#2922, \#2968):
    * Remove all configuration variables that are now part of `Resource`s.
    * Split main `Settings` model into smaller-scope models.
    * Remove email-password encryption.
    * Introduce `init-db-data` command.
    * Set default `FRACTAL_API_MAX_JOB_LIST_LENGTH` to 25 (\#2928).
    * Introduce `FRACTAL_DEFAULT_GROUP_NAME`, set to either `"All"` or `None` (\#2939).
* Dependencies:
    * Bump `fastapi` to v0.120 (\#2921).
    * Bump `uvicorn` to v0.38 (\#2921).
    * Bump `fastapi-users` to v15 (\#2907).
* Testing and GitHub actions:
    * Simplify Python environment in documentation GitHub action (\#2919).
    * Simplify PyPI-publish GitHub action (\#2927).
    * Drop explicit dependency on `python-dotenv (\#2921).
* Testing:
    * Introduce `pytest-env` dependency.
    * Update testing database to version 2.16.6 (\#2909).
    * Test OAuth flow with `pytest` and remove OAuth GHA (\#2929).



# 2.16.6

* API:
    * Fix bug in import-workflow endpoint, leading to the wrong task-group being selected (\#2863).
* Models:
    * Fix use of custom `AttributeFilters` type in SQLModel model (\#2830).
* Dependencies:
    * Bump `pydantic` to 2.12.0 (\#2830).
    * Bump `poetry` to 2.2.1 in GitHub actions (\#2830).
* Testing:
    * Add pre-commit rule to prevent custom types is models (\#2830).

# 2.16.5

* Dependencies:
    * Bump `fastapi`, `sqlmodel`, `uvicorn`, `pydantic-settings` versions (\#2827).

# 2.16.4

* Task life cycle:
    * Switch to PyPI Index API for finding latest package versions (\#2790).
* SSH:
    * Bump default lock-acquisition timeout from 250 to 500 seconds (\#XXX).
    * Introduce structured logs for SSH-lock dynamics (\#XXX).
* API:
    * Replace `HTTP_422_UNPROCESSABLE_CONTENT` with `HTTP_422_UNPROCESSABLE_CONTENT` (\#2790).
* Internal:
    * Move `app.runner` into `runner` (\#2814).
* Testing:
    * Use function-scoped base folder for backend (\#2793).
* Dependencies:
    * Bump `fastapi` version (\#2790).
    * Bump `uvicorn-worker` and `sqlmodel` versions (\#2792).

# 2.16.3

* Task life cycle:
    * Move post-pixi-installation logic into the same SLURM job as `pixi install`, for SSH/SLURM deployment (\#2787).
* Dependencies:
    * Bump `cryptography` (\#2788).

# 2.16.2

* Task life cycle:
    * Move `pixi install` execution to SLURM jobs, for SSH/SLURM deployment (\#2784).
    * Add `SLURM_CONFIG` to `PixiSettings` (\#2784).

# 2.16.1

* Runner:
    * Drop top-level executor-error-related logs (\#2783).
    * Drop obsolete `FRACTAL_SLURM_SBATCH_SLEEP` configuration variable (\#2785).

# 2.16.0

* Runner:
    * Record SLURM-job stderr in `JobV2.executor_error_log` (\#2750, \#2771, \#2773).
* Task life cycle:
    * Support both pre-pinning and post-pinning of dependencies (\#2761).
    * Drop `FRACTAL_MAX_PIP_VERSION` configuration variable (\#2766).
    * Make TaskGroup deletion a lifecycle operation (\#2759).
* Testing:
    * Add `out_of_memory` mock task (\#2770).
    * Make fixtures sync when possible (\#2776).
    * Bump pytest-related dependencies (\#2776).

# 2.15.9

* API:
    * In `POST /api/v2/project/{project_id}/status/images/`, include _all_ available types&attributes (\#2762).
* Internal:
    * Optimize `fractal_server.images.tools.aggregate_attributes` (\#2762).

# 2.15.8

* Runner:
    * Split `SlurmJob` submission into three steps, reducing SSH connections (\#2749).
    * Deprecate experimental `pre_submission_commands` feature (\#2749).
* Documentation:
    * Fix `Fractal Users` documentation page (\#2738).
    * Improve documentation for Pixi task collection (\#2742).
* Task life cycle:
    * Add test to lock `FRACTAL_MAX_PIP_VERSION` with latest version on PyPI (\#2752).
    * Use pixi v0.54.1 in tests (\#2758).
* Internal
    * Improve type hints (\#2739).
* SSH:
    * Add a decorator to open a new connection (socket) if the decorated function hits a `NoValidConnectionError` or a `OSError` (\#2747).
    * Remove multiple-attempts logic (\#2747).

# 2.15.7

* API:
    * Capture SSH related failure in submit-job endpoint (\#2734).
* Task life cycle:
    * Also edit `tool.pixi.project.platforms` section of `pyproject.toml`, for `pixi`-based task collection (\#2711).
* Internal:
    * Extend use of `UnreachableBranchError` in API and runner (\#2726).
* Dependencies:
    * Bump `fastapi` to version `0.116.*` (\#2718).
    * Bump all `docs` optional dependencies (\#2722).
    * Add support for Python 3.13 (\#2716).
* Documentation:
    * Remove/fix several obsolete docs pages (\#2722).
* Testing:
    * Improve/optimize several tests (\#2727).
    * Use `poetry` 2.1.3 in all GitHub Actions and always install it using `pipx` (\#2731).
    * Move all GitHub Action runners to `ubuntu-24.04` (\#2732).
    * Avoid using `threading` private method (\#2733).

# 2.15.6

* Runner:
    * Remove obsolete `JobExecutionError` attributes and `TaskExecutionError` handling (\#2708).
    * Always interpret `needs_gpu` string as a boolean (\#2706).
* Task life cycle:
    * Use `bash --login` for `pixi install` execution over SSH (\#2709).
* Development:
    * Move `example` folder to root directory (\#2720).

# 2.15.5

* API:
    * Update `HistoryRun` and `HistoryUnit`s statuses when `Workflow`s are manually labeled as failed (\#2705).

# 2.15.4

* Task lifecycle:
    * Edit `pyproject.toml` in-place before running `pixi install` (\#2696).

# 2.15.3

* API:
    * Ongoing `WorkflowTask`s are marked as submitted during `Job` execution (\#2692).

# 2.15.2

* API:
    * Improve logging for `PATCH /admin/v2/job/{job_id}/` (\#2686).
    * Prevent deletion and reordering of `WorkflowTask`s in `Workflow`s associated to submitted `Job`s (\#2689).
* Database:
    * Set `pool_pre_ping=True` for sync db engine (\#2676).
* Runner:
    * Update `chmod ... -R` to `chmod -R ...` (\#2681).
    * Add custom handling of some `slurm_load_jobs` socket-timeout error (\#2683).
    * Remove redundant `mkdir` in SLURM SSH runner (\#2671).
    * Do not write to SLURM stderr from remote worker (\#2691).
    * Fix spurious version-mismatch warning in remote worker (\#2691).
* SSH:
    * Always set `in_stream=False` for `fabric.Connection.run` (\#2694).
* Testing:
    * Fix `test_FractalSSH.py::test_folder_utils` for MacOS (\#2678).
    * Add pytest marker `fails_on_macos` (\#2681).
    * Remove patching of `sys.stdin`, thanks to updates to `fabric.Connection.run` arguments (\#2694).

# 2.15.1

This release fixes the reason for yanking 2.15.0.

* Database:
    * Modify `JSON->JSONB` database schema migration in-place, so that columns which represent JSON Schemas or `meta_*` fields remain in JSON form rather than JSONB (\#2664, \#2666).

# 2.15.0 [yanked]

> This release was yanked on PyPI, because its conversion of all JSON columns
> into JSONB changes the key order, see
> https://github.com/fractal-analytics-platform/fractal-server/issues/2663.


* Database:
    * Rename `TaskGroupV2.wheel_path` into `TaskGroupV2.archive_path` (\#2627).
    * Rename `TaskGroupV2.pip_freeze` into `TaskGroupV2.env_info` (\#2627).
    * Add `TaskGroupV2.pixi_version` (\#2627).
    * Transform every JSON column to JSONB (\#2662).
* API:
    * Introduce new value `TaskGroupV2OriginEnum.PIXI` (\#2627).
    * Exclude `TaskGroupV2.env_info` from API responses (\#2627).
    * Introduce `POST /api/v2/task/collect/pixi/` (\#2627).
    * Extend deactivation/reactivation endpoints to pixi task groups (\#2627).
    * Block `DELETE /api/v2/task-group/{task_group_id}/` if a task-group activity is ongoing (\#2642).
    * Introduce `_verify_non_duplication_group_path` auxiliary function (\#2643).
* Task lifecycle:
    * Introduce full support for pixi task-group lifecycle (\#2627, \#2651, \#2652, \#2654).
* SSH:
    * Introduce `FractalSSH.read_remote_text_file` (\#2627).
* Runner:
    * Fix use of `worker_init/extra_lines` for multi-image job execution (\#2660).
    * Support SLURM configuration options `nodelist` and `exclude` (\#2660).
* App configuration:
    * Introduce new configuration variable `FRACTAL_PIXI_CONFIG_FILE` and new attribute `Settings.pixi` (\#2627, \#2650).


# 2.14.16

* Internal:
    * Refactor and optimize enrich-image functions (\#2620).
* Database:
    * Add indices to `HistoryImageCache` table (\#2620).
* SSH:
    * Increase Paramiko `banner_timeout` from the default 15 seconds to 30 seconds (\#2632).
    * Re-include `check_connection` upon `SlurmSSHRunner` startup (\#2636).
* Testing:
    * Introduce benchmarks for database operations (\#2620).
* Dependencies:
    * Update `cryptography`, `packaging` and `python-dotenv` dependencies (\#2630).

# 2.14.15

* API:
    * Add required `workflowtask_id` query parameter to `verify-unique-types` endpoint (\#2619).
    * Enrich images with status within `verify-unique-types` endpoint, when necessary (\#2619).

# 2.14.14

* API:
    * Fix `GET /api/v2/task-group/` by adding missing sorting before `itertools.groupby` (\#2614).
* Internal:
    * Drop `execute_command_async` function (\#2611).
    * Introduce `TaskType` enum (\#2612).

# 2.14.13

* API:
    * Group response items of `GET /api/v2/task-group/` by `pkg_name` (\#2596).
    * Disambiguate response items of `GET /api/v2/task-group/` (\#2596).
* Internal:
    * Introduce `UnreachableBranchError` (\#2596).
* Testing:
    * Enforce task-group non-duplication constraints in `task_factory_v2` fixture (\#2596).

# 2.14.12

* Runner:
    * Enable status-based selection of images to process (\#2588).
* API:
    * Remove `unit_status` query parameter from `/project/{project_id}/status/images/` (\#2588).
    * Remove default type filters from `/project/{project_id}/status/images/` (\#2588).
    * Sort lists of existing attribute values in `aggregate_attributes` (\#2588).
* Task-group lifecycle:
    * Split `pip install` command into two steps (\#2600).

# 2.14.11

* Task-group lifecycle:
    * Support version-pinning for two dependencies in task collection (\#2590, \#2599).
    * Support version-pinning for previously-missing dependencies in task collection (\#2590, \#2599).
* Development:
    * Improve `mypy` configuration in `pyproject.toml` (\#2595).

# 2.14.10

> This version requires a data-migration script (`fractalctl update-db-data`).

* Database:
    * Improve data-migration script that is necessary for 2.14.8 (\#2594).

# 2.14.9

> WARNING: Do not release this version, but go directly to 2.14.10.

* Task-group lifecycle:
    * Improve handling of SSH-related errors (\#2589).
* Database:
    * Rename data-migration script that is necessary for 2.14.8 (\#2592).

# 2.14.8

> WARNING: Do not release this version, but go directly to 2.14.10.

* API:
    * Update `POST /project/{project_id}/workflow/{workflow_id}/wftask/replace-task/` so that it re-uses existing workflow task (\#2565).
* Database:
    * Add `HistoryRun.task_id` column (\#2565).
* Internal:
    * Refactor: extract `enrich_image_list` function from `/project/{project_id}/status/images/` endpoint (\#2585).

# 2.14.7


* Runner:
    * Re-include SLURM accounts for both sudo-slurm and ssh-slurm runners (\#2580)
    * Re-include use of `worker_init` for both sudo-slurm and ssh-slurm runners (\#2580)
* Testing:
    * Use `Optional` for argument type hints in mock tasks (\#2575).

# 2.14.6

* API:
    * Introduce `api/v2/project/{project.id}/workflow/{workflow.id}/version-update-candidates/` endpoint (\#2556).
* Task lifecycle:
    * Use dedicated SSH connections for lifecycle background tasks (\#2569).
    * Also set `TaskGroup.version` for custom task collections (\#2573).
* Internal:
    * Inherit from `StrEnum` rather than `str, Enum` (\#2561).
    * Run `pyupgrade` on codebase (\#2563).
    * Remove init file of obsolete folder (\#2571).
* Dependencies:
    * Deprecate Python 3.10 (\#2561).

# 2.14.5

This version introduces an important _internal_ refactor of the runner
component, with the goal of simplifying the SLURM version.

* Runner:
    * Make `submit/multisubmit` method take static arguments, rather than a callable (\#2549).
    * Replace input/output pickle files with JSON files (\#2549).
    * Drop possibility of non-`utf-8` encoding for `_run_command_as_user` function (\#2549).
    * Avoid local-remote-local round trip for task parameters, by writing the local file first (\#2549).
    * Stop relying on positive/negative return codes to produce either `TaskExecutionError`/`JobExecutionError`, in favor of only producing `TaskExecutionError` at the lowest task-execution level (\#2549).
    * Re-implement `run_single_task` within SLURM remote `worker` function (\#2549).
    * Drop `TaskFiles.remote_files_dict` (\#2549).
    * Drop obsolete `FRACTAL_SLURM_ERROR_HANDLING_INTERVAL` config variable (\#2549).
    * Drop obsolete `utils_executors.py` module (\#2549).
* Dependencies:
    * Drop `cloudpickle` dependency (\#2549).
    * Remove copyright references to `clusterfutures` (\#2549).
* Testing:
    * Introduce `slurm_alive` fixture that checks `scontrol ping` results (\#2549).

# 2.14.4

* API:
    * Replace most `field_validator`s with `Annotated` types, and review `model_validator`s (\#2504).
* SSH:
    * Remove Python-wrapper layer for `tar` commands (\#2554).
    * Add `elapsed` information to SSH-lock-was-acquired log (\#2558).

# 2.14.3

* Runner:
    * Skip creation/removal of folder copy in compress-folder module (\#2553).
    * Drop obsolete `--extra-import-paths` option from SLURM remote worker (\#2550).

# 2.14.2

* API:
    * Handle inaccessible `python_interpreter` or `package_root` in custom task collection  (\#2536).
    * Do not raise non-processed-images warning if the previous task is a converter (\#2546).
* App:
    * Use `Enum` values in f-strings, for filenames and error messages (\#2540).
* Runner:
    * Handle exceptions in post-task-execution runner code (\#2543).

# 2.14.1

* API:
    * Add `POST /project/{project_id}/dataset/{dataset_id}/images/non-processed/` endpoint (\#2524, \#2533).
* Runner:
    * Do not create temporary output-pickle files (\#2539).
    * Set logging level to `DEBUG` within `compress_folder` and `extract_archive` modules (\#2539).
    * Transform job-error log into warning (\#2539).
    * Drop `FRACTAL_SLURM_INTERVAL_BEFORE_RETRIEVAL` (\#2525, \#2531).
    * Increase `MAX_NUM_THREADS` from 4 to 12 (\#2520).
    * Support re-deriving an existing image with a non-trivial `origin` (\#2527).
* Testing:
    * Adopt ubuntu24 containers for CI (\#2530).
    * Do not run Python3.11 container CI for PRs, but only for merges (\#2519).
    * Add mock wheel file and update assertion for pip 25.1 (\#2523).
    * Optimize `test_reactivate_local_fail` (\#2511).
    * Replace `fractal-tasks-core` with `testing-tasks-mock` in tests (\#2511).
    * Improve flaky test (\#2513).

# 2.14.0

This release mostly concerns the new database/runner integration in view of
providing more granular history/status information. This includes a full
overhaul of the runner.

* API:
    * Add all new status endpoints.
    * Add `GET /job/latest/` endpoint (\#2389).
    * Make request body required for `replace-task` endpoint (\#2355).
    * Introduce shared tools for pagination.
    * Remove `valstr` validator and introduce `NonEmptyString` in schemas (\#2352).
* Database
    * New tables `HistoryRun`, `HistoryUnit` and `HistoryImageCache` tables.
    * Drop attribute/type filters from dataset table.
    * Add `type_filters` column to job table.
    * Use `ondelete` flag in place of custom DELETE-endpoint logics.
* Runner
    * Full overhaul of runners. Among the large number of changes, this includes:
        * Fully drop the `concurrent.futures` interface.
        * Fully drop the multithreaded nature of SLURM runners, in favor of a more linear submission/retrieval flow.
        * New `BaseRunner`, `LocalRunner`, `BaseSlurmRunner`, `SlurmSSHRunner` and `SlurmSudoRunner` objects.
        * The two SLURM runners now share a large part of base logic.
        * Database updates to `HistoryRun`, `HistoryUnit` and `HistoryImageCache` tables.
        * We do not fill `Dataset.history` any more.
* Task lifecycle:
    * Drop hard-coded use of `--no-cache-dir` for `pip install` command (\#2357).
* App:
    * Obfuscate sensitive information from settings using `SecretStr` (\#2333).
    * Drop `FRACTAL_RUNNER_TASKS_INCLUDE_IMAGE` obsolete configuration variable (\#2359).
* Testing:
    * Use `fractal-task-tools` to build `fractal-tasks-mock` manifest (\#2374).
* Development:
    * Add `codespell` to precommit (\#2358).
    * Drop obsolete `examples` folder (\#2405).


# 2.13.1

* API:
    * Add `AccountingRecord` and `AccountingRecordSlurm` tables (\#2267).
    * Add `/admin/v2/impersonate` endpoint (\#2280).
    * Replace `_raise_if_naive_datetime` with `AwareDatetime` (\#2283).
* Database:
    * Add `/admin/v2/accounting/` and `/admin/v2/accounting/slurm/` endpoints (\#2267).
* Runner:
    * Populate `AccountingRecord` from runner (\#2267).
* App:
    * Review configuration variables for email-sending (\#2269).
    * Reduce error-level log records(\#2282).
* Testing:
    * Drop obsolete files/folders from `tests/data` (\#2281).
* Dependencies:
    * Bump `httpx` to version `0.28.*` (\#2284).

# 2.13.0

With this release we switch to Pydantic v2.

* Runner:
    * Deprecate `FRACTAL_BACKEND_RUNNER="local_experimental"` (\#2273).
    * Fully replace `clusterfutures` classes with custom ones (\#2272).
* Dependencies:
    * Bump `pydantic` to v2 (\#2270).
    * Drop `clusterfutures` dependency (\#2272).
    * Drop `psutil` dependency (\#2273).
    * Bump `cryptography` to version `44.0.*` (\#2274).
    * Bump `sqlmodel` to version `0.0.22` (\#2275).
    * Bump `packaging` to version `24.*.*` (\#2275).
    * Bump `cloudpickle` to version `3.1.*` (\#2275).
    * Bump `uvicorn-workers` to version `0.3.0` (\#2275).
    * Bump `gunicorn` to version `23.*.*` (\#2275).
    * Bump `httpx` to version `0.27.*` (\#2275).

# 2.12.1

> Note: this version requires a manual update of email-related configuration variables.

* API:
    * Deprecate `use_dataset_filters` query parameter for `/project/{project_id}/dataset/{dataset_id}/images/query/` (\#2231).
* App:
    * Add fractal-server version to logs (\#2228).
    * Review configuration variables for email-sending (\#2241).
* Database:
    * Remove `run_migrations_offline` from `env.py` and make `run_migrations_online` sync (\#2239).
* Task lifecycle:
    * Reset logger handlers upon success of a background lifecycle operation, to avoid open file descriptors (\#2256).
* Runner
    * Sudo/SLURM executor checks the fractal-server version using `FRACTAL_SLURM_WORKER_PYTHON` config variable, if set (\#2240).
    * Add `uname -n` to SLURM submission scripts (\#2247).
    * Handle `_COMPONENT_KEY_`-related errors in sudo/SLURM executor, to simplify testing (\#2245).
    * Drop obsolete `SlurmJob.workflow_task_file_prefix` for both SSH/sudo executors (\#2245).
    * Drop obsolete `keep_pickle_files` attribute from slurm executors (\#2246).
* Dependencies:
    * Bump `uvicorn` version (\#2242).
* Testing:
    * Improve testing of sudo-Slurm executor (\#2245, \#2246).
    * Introduce `container` pytest marker (\#2249).
    * Split CI GitHub Actions in three jobs: API, not API and Containers (\#2249).

# 2.12.0

> WARNING: The database schema update introduced via this version is non-reversible.

* API:
    * Drop V1 endpoints (\#2230).
* Database:
    * Drop V1 tables (\#2230).
* Runner:
    * Drop V1 runners (\#2230).
* Testing:
    * Drop V1 tests (\#2230).
    *  Update V2 tests to keep coverage stable (\#2230).


# 2.11.1

* Database
    * Drop columns `DatasetV2.filters` and `WorkflowTaskV2.input_filters` (\#2232).

# 2.11.0

This version revamps the filters data structure, and it introduces complex attribute filters.

> Note: This release requires running `fractalctl update-db-data`.
> Some legacy columns will be removed from the database, either as part of
> the `2.11.0` data-migration or as part of the `2.11.1` schema migration.
> Please make sure you have a database dump.

* API:
    * Align API with new database schemas for filters-related columns (\#2168, \#2196, \#2202).
    * Support importing workflows or datasets with legacy (pre-`2.11.0`) filters-related fields (\#2185, \#2227).
    * Avoid blocking operations from the download-job-logs endpoint, when the zip archive of a running job is requested (\#2225).
    * Update and simplify `/api/v2/project/{project_id}/status/`, dropping use of temporary job files (\#2169).
    * Add new (experimental) `/project/{project_id}/workflow/{workflow_id}/type-filters-flow/` endpoint (\#2208).
* Database:
    * Update table schemas for all filters-related columns:
        * Always handle attribute- and type-filters in different columns (\#2168).
        * Update attribute-filter-values type from scalar to list (\#2168, \#2196).
        * Deprecate attribute filters for `WorkflowTaskV2` (\#2168).
        * Add attribute filters to `JobV2` (\#2168).
    * `2.11.0` data-migration script (\#2168, \#2202, \#2208, \#2209).
* Runner:
    * Introduce database writes in runner component, to replace the use of temporary files (\#2169).
    * Use `TaskV2.input_types` for filtering, rather than validation (\#2191, \#2196).
    * Make job-execution background-task function sync, to make it transparent that it runs on a thread (\#2220).
    * Remove all filters from `TaskOutput` (\#2190).
* Task Collection:
    * Improve logs handling for failed task collections (\#2192)
* Testing:
    * Speed up CI by splitting it into more jobs (\#2210).

# 2.10.6

* Task lifecycle:
    * Use unique logger names for task-lifecycle operations (\#2204).

# 2.10.5

* App:
    * Add missing space in "To" field for email settings (\#2173).
* Testing:
    * Improve configuration for coverage GitHub Action step (\#2175).
    * Add `persist-credentials: false` to `actions/checkout@v4` GitHub Action steps (\#2176).
* Dependencies:
    * Require `bumpver>2024.0` (\#2179).


# 2.10.4

* Switch to poetry v2 (\#2165).
* Require Python <3.13 (\#2165).

# 2.10.3

Note: this version fixes a bug introduced in version 2.10.1.

* API:
    * Fix bug in `POST /api/v2/project/{p_id}/workflow/{w_id}/wftask/replace-task/` endpoint (\#2163).
    * Add validation for `.whl` filename (\#2147).
    * Trim whitespaces in `DatasetCreateV2.zarr_dir` (\#2138).
    * Support sending emails upon new OAuth signup (\#2150).
* App:
    * Introduce configuration for email settings (\#2150).
* Command-line interface:
    * Add `fractalctl email-settings` (\#2150).
* Dependencies:
    * Add direct dependency on `cryptography` (\#2150).
* Testing:
    * Introduce `mailpit`-based end-to-end test of email sending (\#2150).

# 2.10.2

* App:
    * Add `FRACTAL_PIP_CACHE_DIR` configuration variable (\#2141).
* Tasks life cycle:
    * Prevent deactivation of task groups with `"github.com"` in pip-freeze information (\#2144).
* Runner:
    * Handle early shutdown for sudo SLURM executor (\#2132).
    * Fix repeated setting of `timestamp_ended` in task-group reactivation (\#2140).

# 2.10.1

* API:
    * Add `POST /api/v2/project/{p_id}/workflow/{w_id}/wftask/replace-task/` endpoint (\#2129).
* Testing:
    * Use system postgresql in GitHub actions, rather than independent container (\#2199).

# 2.10.0

* API:
    * Major update of `POST /api/v2/task/collect/pip/`, to support wheel-file upload (\#2113).
* Testing:
    * Add test of private task collection (\#2126).

# 2.9.2

* API
    * Remove `cache_dir` and use `project_dir/.fractal_cache` (\#2121).
* Docs
    * Improve docstrings and reduce mkdocs warnings (\#2122).

# 2.9.1

* Task collection:
    * Fix bug in wheel-based SSH task-collection (\#2119).
* Testing:
    * Re-include a specific test previously skipped for Python 3.12 (\#2114).
    * Add metadata to `fractal-tasks-mock` package (\#2117).
* Docs:
    * Add info about working versions.

# 2.9.0

> WARNING 1: This version drops support for sqlite, and removes the
> configuration variables `DB_ENGINE` and `SQLITE_PATH`.

> WARNING 2: This version removes the `CollectionStateV2` database table.
> Make sure you have a database dump before running `fractalctl set-db`, since this operation cannot be undone.

* API
    * Remove `GET /api/v2/task/collect/{state_id}/` endpoint (\#2010).
    * Remove `active` property from `PATCH /api/v2/task-group/{task_group_id}/` (\#2033).
    * Add `GET /api/v2/task-group/activity/` endpoint (\#2005, \#2027).
    * Add `GET /api/v2/task-group/activity/{task_group_activity_id}/` endpoint (\#2005).
    * Add `GET /admin/v2/task-group/activity/` endpoint (\#2005, \#2027).
    * Add `POST /api/v2/task-group/{task_group_id}/{deactivate|reactivate}` endpoints (\#2033, \#2066, \#2078).
    * Add `POST /admin/v2/task-group/{task_group_id}/{deactivate|reactivate}` endpoints (\#2062, \#2078).
    * Remove `GET /auth/current-user/viewer-paths/` (\#2096).
    * Add `GET /auth/current-user/allowed-viewer-paths/`, with logic for `fractal-vizarr-viewer` authorization (\#2096).
    * Add `category`, `modality` and `author` query parameters to `GET /admin/v2/task/` (\#2102).
    * Add `POST /auth/group/{group_id}/add-user/{user_id}/` (\#2101).
    * Add `POST /auth/group/{group_id}/remove-user/{user_id}/` (\#2101, \#2111).
    * Add `POST /auth/users/{user_id}/set-groups/` (\#2106).
    * Remove `new_user_ids` property from `PATCH /auth/group/{group_id}/` (\#2101).
    * Remove `new_group_ids` property from `PATCH /auth/users/{user_id}/` (\#2106).
    * Internals:
      * Fix bug in `_get_collection_task_group_activity_status_message` (\#2047).
      * Remove `valutc` validator for timestamps from API schemas, since it does not match with `psycopg3` behavior (\#2064).
      * Add query parameters `timestamp_last_used_{min|max}` to `GET /admin/v2/task-group/` (\#2061).
      * Remove `_convert_to_db_timestamp` and add `_raise_if_naive_datetime`: now API only accepts timezone-aware datetimes as query parameters (\#2068).
      * Remove `_encode_as_utc`: now timestamps are serialized in JSONs with their own timezone (\#2081).
* Database
    * Drop support for sqlite, and remove the `DB_ENGINE` and `SQLITE_PATH` configuration variables (\#2052).
    * Add `TaskGroupActivityV2` table (\#2005).
    * Drop `CollectionStateV2` table (\#2010).
    * Add `TaskGroupV2.pip_freeze` nullable column (\#2017).
    * Add  `venv_size_in_kB` and `venv_file_number` to `TaskGroupV2` (\#2034).
    * Add `TaskGroupV2.timestamp_last_used` column, updated on job submission (\#2049, \#2061, \#2086).
* Task-lifecycle internals:
    * Refactor task collection and database-session management in background tasks (\#2030).
    * Update `TaskGroupActivityV2` objects (\#2005).
    * Update filename and path for task-collection scripts (\#2008).
    * Copy wheel file into `task_group.path` and update `task_group.wheel_path`, for local task collection (\#2020).
    * Set `TaskGroupActivityV2.timestamp_ended` when collections terminate (\#2026).
    * Refactor bash templates and add `install_from_freeze.sh` (\#2029).
    * Introduce background operations for _local_ reactivate/deactivate (\#2033).
    * Introduce background operations for _SSH_ reactivate/deactivate (\#2066).
    * Fix escaping of newlines within f-strings, in logs (\#2028).
    * Improve handling of task groups created before 2.9.0 (\#2050).
    * Add `TaskGroupCreateV2Strict` for task collections (\#2080).
    * Always create `script_dir_remote` in SSH lifecycle background tasks (\#2089).
    * Postpone setting `active=False` in task-group deactivation to after all preliminary checks (\#2100).
* Runner:
    * Improve error handling in `_zip_folder_to_file_and_remove` (\#2057).
    * Improve error handling in `FractalSlurmSSHExecutor` `handshake` method (\#2083).
    * Use the "spawn" start method for the multiprocessing context, for the `ProcessPoolExecutor`-based runner (\#2084).
    * Extract common functionalities from SLURM/sudo and SLURM/SSH executors (\#2107).
* SSH internals:
    * Add `FractalSSH.remote_exists` method (\#2008).
    * Drop `FractalSSH.{_get,_put}` wrappers of `SFTPClient` methods (\#2077).
    * Try re-opening the connection in `FractalSSH.check_connection` when an error occurs (\#2035).
    * Move `NoValidConnectionError` exception handling into `FractalSSH.log_and_raise` method (\#2070).
    * Improve closed-socket testing (\#2076).
* App:
   * Add `FRACTAL_VIEWER_AUTHORIZATION_SCHEME` and `FRACTAL_VIEWER_BASE_FOLDER` configuration variables (\#2096).
* Testing:
    * Drop `fetch-depth` from `checkout` in GitHub actions (\#2039).
* Scripts:
    * Introduce `scripts/export_v1_workflows.py` (\#2043).
* Dependencies:
    * Remove `passlib` dependency (\#2112).
    * Bump `fastapi-users` to v14, which includes switch to `pwdlib` (\#2112).

# 2.8.1

* API:
    * Validate all user-provided strings that end up in pip-install commands (\#2003).

# 2.8.0

* Task collection
    * Now both the local and SSH versions of the task collection use the bash templates (\#1980).
    * Update task-collections database logs incrementally (\#1980).
    * Add `TaskGroupV2.pinned_package_versions_string` property (\#1980).
    * Support pinned-package versions for SSH task collection (\#1980).
    * Now `pip install` uses `--no-cache` (\#1980).
* API
    * Deprecate the `verbose` query parameter in `GET /api/v2/task/collect/{state_id}/` (\#1980).
    * Add `project_dir` attribute to `UserSettings` (\#1990).
    * Set a default for `DatasetV2.zarr_dir` (\#1990).
    * Combine the `args_schema_parallel` and `args_schema_non_parallel` query parameters in `GET /api/v2/task/` into a single parameter `args_schema` (\#1998).

# 2.7.1

> WARNING: As of this version, all extras for `pip install` are deprecated and
> the corresponding dependencies become required.

* Database:
    * Drop `TaskV2.owner` column (\#1977).
    * Make `TaskV2.taskgroupv2_id` column required (\#1977).
* Dependencies:
    * Make `psycopg[binary]` dependency required, and drop `postgres-pyscopg-binary` extra (\#1970).
    * Make `gunicorn` dependency required, and drop `gunicorn` extra (\#1970).
* Testing:
    * Switch from SQLite to Postgres in the OAuth Github action (\#1981).

# 2.7.0

> WARNING: This release comes with several specific notes:
>
> 1. It requires running `fractalctl update-db-data` (after `fractalctl set-db`).
> 2. When running `fractalctl update-db-data`, the environment variable
>    `FRACTAL_V27_DEFAULT_USER_EMAIL` must be set, e.g. as in
>    `FRACTAL_V27_DEFAULT_USER_EMAIL=admin@fractal.yx fractalctl
>    update-db-data`. This user must exist, and they will own all
>    previously-common tasks/task-groups.
> 3. The pip extra `postgres` is deprecated, in favor of `postgres-psycopg-binary`.
> 4. The configuration variable `DB_ENGINE="postgres"` is deprecated, in favor of `DB_ENGINE="postgres-psycopg"`.
> 5. Python3.9 is deprecated.

* API:
    * Users and user groups:
        * Replace `UserRead.group_names` and `UserRead.group_ids` with `UserRead.group_ids_names` ordered list (\#1844, \#1850).
        * Deprecate `GET /auth/group-names/` (\#1844).
        * Add `DELETE /auth/group/{id}/` endpoint (\#1885).
        * Add `PATCH auth/group/{group_id}/user-settings/` bulk endpoint (\#1936).
    * Task groups:
        * Introduce `/api/v2/task-group/` routes (\#1817, \#1847, \#1852, \#1856, \#1943).
        * Respond with 422 error when any task-creating endpoint would break a non-duplication constraint (\#1861).
        * Enforce non-duplication constraints on `TaskGroupV2` (\#1865).
        * Fix non-duplication check in `PATCH /api/v2/task-group/{id}/` (\#1911).
        * Add cascade operations to `DELETE /api/v2/task-group/{task_group_id}/` and to `DELETE /admin/v2/task-group/{task_group_id}/` (\#1867).
        * Expand use and validators for `TaskGroupCreateV2` schema (\#1861).
        * Do not process task `source`s in task/task-group CRUD operations (\#1861).
        * Do not process task `owner`s in task/task-group CRUD operations (\#1861).
    * Tasks:
        * Drop `TaskCreateV2.source` (\#1909).
        * Drop `TaskUpdateV2.version` (\#1905).
        * Revamp access-control for `/api/v2/task/` endpoints, based on task-group attributes (\#1817).
        * Update `/api/v2/task/` endpoints and schemas with new task attributes (\#1856).
        * Forbid changing `TaskV2.name` (\#1925).
    * Task collection:
        * Improve preliminary checks in task-collection endpoints (\#1861).
        * Refactor split between task-collection endpoints and background tasks (\#1861).
        * Create `TaskGroupV2` object within task-collection endpoints (\#1861).
        * Fix response of task-collection endpoint (\#1902).
        * Automatically discover PyPI package version if missing or invalid (\#1858, \#1861, \#1902).
        * Use appropriate log-file path in collection-status endpoint (\#1902).
        * Add task `authors` to manifest schema (\#1856).
        * Do not use `source` for custom task collection (\#1893).
        * Rename custom-task-collection request-body field from `source` to `label` (\#1896).
        * Improve error messages from task collection (\#1913).
        * Forbid non-unique task names in `ManifestV2` (\#1925).
    * Workflows and workflow tasks:
        * Introduce additional checks in POST-workflowtask endpoint, concerning non-active or non-accessible tasks (\#1817).
        * Introduce additional intormation in GET-workflow endpoint, concerning non-active or non-accessible tasks (\#1817).
        * Introduce additional intormation in PATCH-workflow endpoint, concerning non-active or non-accessible tasks (\#1868, \#1869).
        * Stop logging warnings for non-common tasks in workflow export (\#1893).
        * Drop `WorkflowTaskCreateV2.order` (\#1906).
        * Update endpoints for workflow import/export  (\#1925, \#1939, \#1960).
    * Datasets:
        * Remove `TaskDumpV2.owner` attribute (\#1909).
    * Jobs:
        * Prevent job submission if includes non-active or non-accessible tasks (\#1817).
        * Remove rate limit for `POST /project/{project_id}/job/submit/` (\#1944).
    * Admin:
        * Remove `owner` from `GET admin/v2/task/` (\#1909).
        * Deprecate `kind` query parameter for `/admin/v2/task/` (\#1893).
        * Add `origin` and `pkg_name` query parameters to `GET /admin/v2/task-group/` (\#1979).
    * Schemas:
        * Forbid extras in `TaskCollectPipV2` (\#1891).
        * Forbid extras in all Create/Update/Import schemas (\#1895).
        * Deprecate internal `TaskCollectPip` schema in favor of `TaskGroupV2` (\#1861).
* Database:
    * Introduce `TaskGroupV2` table (\#1817, \#1856).
    * Add  `timestamp_created` column to `LinkUserGroup` table (\#1850).
    * Add `TaskV2` attributes `authors`, `tags`, `category` and `modality` (\#1856).
    * Add `update-db-data` script (\#1820, \#1888).
    * Add `taskgroupv2_id` foreign key to `CollectionStateV2` (\#1867).
    * Make `TaskV2.source` nullable and drop its uniqueness constraint (\#1861).
    * Add `TaskGroupV2` columns `wheel_path`, `pinned_package_versions` (\#1861).
    * Clean up `alembic` migration scripts (\#1894).
    * Verify task-group non-duplication constraint in `2.7.0` data-migration script (\#1927).
    * Normalize `pkg_name` in `2.7.0` data-migration script (\#1930).
    * Deprecate `DB_ENGINE="postgres"` configuration variable (\#1946).
* Runner:
    * Do not create local folders with 755 permissions unless `FRACTAL_BACKEND_RUNNER="slurm"` (\#1923).
    * Fix bug of SSH/SFTP commands not acquiring lock (\#1949).
    * Fix bug of unhandled exception in SSH/SLURM executor (\#1963).
    * Always remove task-subfolder compressed archive (\#1949).
* Task collection:
    * Create base directory (in SSH mode), if missing (\#1949).
    * Fix bug of SSH/SFTP commands not acquiring lock (\#1949).
* SSH:
    * Improve logging for SSH-connection-locking flow (\#1949).
    * Introduce `FractalSSH.fetch_file` and `FractalSSH.read_remote_json_file` (\#1949).
    * Use `paramiko.sftp_client.SFTPClient` methods directly rathen than `fabric` wrappers (\#1949).
    * Disable prefetching for `SFTPClient.get` (\#1949).
* Internal:
    * Update `_create_first_group` so that it only searches for `UserGroups` with a given name (\#1964).
* Dependencies:
    * Bump fastapi to `0.115` (\#1942).
    * Remove pip extra `postgres`, corresponding to `psycopg2+asyncpg` (\#1946).
    * Deprecate python3.9 (\#1946).
* Testing:
    * Benchmark `GET /api/v2/task-group/` (\#1922).
    * Use new `ubuntu22-slurm-multipy` image, with Python3.12 and with Python-version specific venvs (\#1946, #1969).
    * Get `DB_ENGINE` variable from `os.environ` rather than from installed packages (\#1968).

# 2.6.4

* Database
    * Fix use of naming convention for database schema-migration scripts (\#1819).
* Testing:
    * Test `alembic downgrade base` (\#1819).
    * Add `GET /api/v2/task/` to benchmarks (\#1825).

# 2.6.3

* API:
    * Introduce `GET /auth/current-user/viewer-paths/` endpoint (\#1816).
    * Add `viewer_paths` attribute to `UserGroup` endpoints (\#1816).
* Database:
    * Add  `viewer_paths` column to `UserGroup` table (\#1816).
* Runner:
    * Anticipate `wait_thread.shutdown_callback` assignment in `FractalSlurmExecutor`, to avoid an uncaught exception (\#1815).

# 2.6.2

* Allow setting `UserSettings` attributes to `None` in standard/strict PATCH endpoints (\#1814).

# 2.6.1

* App (internal):
    * Remove `FRACTAL_SLURM_SSH_HOST`, `FRACTAL_SLURM_SSH_USER`, `FRACTAL_SLURM_SSH_PRIVATE_KEY_PATH` and `FRACTAL_SLURM_SSH_WORKING_BASE_DIR` from `Settings`  (\#1804).
* Database:
    * Drop `slurm_user`, `slurm_accounts` and `cache_dir` columns from `UserOAuth` (\#1804)

# 2.6.0

> WARNING: This release requires running `fractalctl update-db-data` (after `fractalctl set-db`).

* API:
    * Introduce user-settings API, in `/auth/users/{user_id}/settings/` and `/auth/current-user/settings/` (\#1778, \#1807).
    * Add the creation of empty settings to `UserManager.on_after_register` hook (\#1778).
    * Remove deprecated user's attributes (`slurm_user`, `cache_dir`, `slurm_accounts`) from API, in favor of new `UserSetting` ones (\#1778).
    * Validate user settings in endpoints that rely on them (\#1778).
    * Propagate user settings to background tasks when needed (\#1778).
* Database:
    * Introduce new `user_settings` table, and link it to `user_oauth` (\#1778).
* Internal:
   * Remove redundant string validation in `FractalSSH.remove_folder` and `TaskCollectCustomV2` (\#1810).
   * Make `validate_cmd` more strict about non-string arguments (\#1810).


# 2.5.2

* App:
    * Replace `fractal_ssh` attribute with `fractal_ssh_list`, in `app.state` (\#1790).
    * Move creation of SSH connections from app startup to endpoints (\#1790).
* Internal
    * Introduce `FractalSSHList`, in view of support for multiple SSH/Slurm service users (\#1790).
    * Make `FractalSSH.close()` more aggressively close `Transport` attribute (\#1790).
    * Set `look_for_keys=False` for paramiko/fabric connection (\#1790).
* Testing:
    * Add fixture to always test that threads do not accumulate during tests (\#1790).

# 2.5.1

* API:
    * Make `WorkflowTaskDumpV2` attributes `task_id` and `task` optional (\#1784).
    * Add validation for user-provided strings that execute commands with subprocess or remote-shell (\#1767).
* Runner and task collection:
    * Validate commands before running them via `subprocess` or `fabric` (\#1767).

# 2.5.0

> WARNING: This release has a minor API bug when displaying a V2 dataset with a history that contains legacy tasks. It's recommended to update to 2.5.1.

This release removes support for including V1 tasks in V2 workflows. This comes
with changes to the database (data and metadata), to the API, and to the V2
runner.

* Runner:
    * Deprecate running v1 tasks within v2 workflows (\#1721).
* Database:
    * Remove `Task.is_v2_compatible` column (\#1721).
    * For table `WorkflowTaskV2`, drop `is_legacy_task` and `task_legacy_id` columns, remove `task_legacy` ORM attribute, make `task_id` required, make `task` required (\#1721).
* API:
    * Drop v1-v2-task-compatibility admin endpoint (\#1721).
    * Drop `/task-legacy/` endpoint (\#1721).
    * Remove legacy task code branches from `WorkflowTaskV2` CRUD endpoints (\#1721).
    * Add OAuth accounts info to `UserRead` at `.oauth_accounts` (\#1765).
* Testing:
    * Improve OAuth Github Action to test OAuth account flow (\#1765).

# 2.4.2

* App:
    * Improve logging in `fractalctl set-db` (\#1764).
* Runner:
    * Add `--set-home` to `sudo -u` impersonation command, to fix Ubuntu18 behavior (\#1762).
* Testing:
    * Start tests of migrations from valid v2.4.0 database (\#1764).

# 2.4.1

This is mainly a bugfix release, re-implementing a check that was removed in 2.4.0.

* API:
    * Re-introduce check for existing-user-email in `PATCH /auth/users/{id}/` (\#1760).

# 2.4.0

This release introduces support for user groups, but without linking it to any
access-control rules (which will be introduced later).

> NOTE: This release requires running the `fractalctl update-db-data` script.

* App:
    * Move creation of first user from application startup into `fractalctl set-db` command (\#1738, \#1748).
    * Add creation of default user group into `fractalctl set-db` command (\#1738).
    * Create `update-db-script` for current version, that adds all users to default group (\#1738).
* API:
    * Added `/auth/group/` and `/auth/group-names/` routers (\#1738, \#1752).
    * Implement `/auth/users/{id}/` POST/PATCH routes in `fractal-server` (\#1738, \#1747, \#1752).
    * Introduce `UserUpdateWithNewGroupIds` schema for `PATCH /auth/users/{id}/` (\#1747, \#1752).
    * Add `UserManager.on_after_register` hook to add new users to default user group (\#1738).
* Database:
    * Added new `usergroup` and `linkusergroup` tables (\#1738).
* Internal
    * Refactored `fractal_server.app.auth` and `fractal_server.app.security` (\#1738)/
    * Export all relevant modules in `app.models`, since it matters e.g. for `autogenerate`-ing migration scripts (\#1738).
* Testing
    * Add `UserGroup` validation to `scripts/validate_db_data_with_read_schemas.py` (\#1746).


# 2.3.11

* SSH runner:
    * Move remote-folder creation from `submit_workflow` to more specific `_process_workflow` (\#1728).
* Benchmarks:
    * Add `GET /auth/token/login/` to tested endpoints (\#1720).
* Testing:
    * Update GitHub actions `upload-artifact` and `download-artifact` to `v4` (\#1725).

# 2.3.10

* Fix minor bug in zipping-job logging (\#1716).

# 2.3.9

* Add logging for zipping-job-folder operations (\#1714).

# 2.3.8

> NOTE: `FRACTAL_API_V1_MODE="include_without_submission"` is now transformed
> into `FRACTAL_API_V1_MODE="include_read_only"`.

* API:
    * Support read-only mode for V1 (\#1701).
    * Improve handling of zipped job-folder in download-logs endpoints (\#1702).
* Runner:
    * Improve database-error handling in V2 job execution (\#1702).
    * Zip job folder after job execution (\#1702).
* App:
    * `UvicornWorker` is now imported from `uvicorn-worker` (\#1690).
* Testing:
    * Remove `HAS_LOCAL_SBATCH` variable and related if-branches (\#1699).
* Benchmarks:
    * Add `GET /auth/current-user/` to tested endpoints (\#1700).
* Dependencies:
    * Update `mkdocstrings` to `^0.25.2` (\#1707).
    * Update `fastapi` to `^0.112.0` (\#1705).

# 2.3.7

* SSH SLURM executor:
    * Handle early shutdown in SSH executor (\#1696).
* Task collection:
    * Introduce a new configuration variable `FRACTAL_MAX_PIP_VERSION` to pin task-collection pip (\#1675).

# 2.3.6

* API:
    * When creating a WorkflowTask, do not pre-populate its top-level arguments based on JSON Schema default values (\#1688).
* Dependencies:
    * Update `sqlmodel` to `^0.0.21` (\#1674).
    * Add `uvicorn-worker` (\#1690).

# 2.3.5

> WARNING: The `pre_submission_commands` SLURM configuration is included as an
> experimental feature, since it is still not useful for its main intended
> goal (calling `module load` before running `sbatch`).

* SLURM runners:
    * Expose `gpus` SLURM parameter (\#1678).
    * For SSH executor, add `pre_submission_commands` (\#1678).
    * Removed obsolete arguments from `get_slurm_config` function (\#1678).
* SSH features:
    * Add `FractalSSH.write_remote_file` method (\#1678).


# 2.3.4

* SSH SLURM runner:
    * Refactor `compress_folder` and `extract_archive` modules, and stop using `tarfile` library (\#1641).
* API:
    * Introduce `FRACTAL_API_V1_MODE=include_without_submission` to include V1 API but forbid job submission (\#1664).
* Testing:
    * Do not test V1 API with `DB_ENGINE="postgres-psycopg"` (\#1667).
    * Use new Fractal SLURM containers in CI (\#1663).
    * Adapt tests so that they always refer to the current Python version (the one running `pytest`), when needed; this means that we don't require the presence of any additional Python version in the development environment, apart from the current one (\#1633).
    * Include Python3.11 in some tests (\#1669).
    * Simplify CI SLURM Dockerfile after base-image updates (\#1670).
    * Cache `ubuntu22-slurm-multipy` Docker image in CI (\#1671).
    * Add `oauth.yaml` GitHub action to test OIDC authentication (\#1665).

# 2.3.3

This release fixes a SSH-task-collection bug introduced in version 2.3.1.

* API:
    * Expose new superuser-restricted endpoint `GET /api/settings/` (\#1662).
* SLURM runner:
    * Make `FRACTAL_SLURM_SBATCH_SLEEP` configuration variable `float` (\#1658).
* SSH features:
    * Fix wrong removal of task-package folder upon task-collection failure (\#1649).
    * Remove `FractalSSH.rename_folder` method (\#1654).
* Testing:
    * Refactor task-collection fixtures (\#1637).

# 2.3.2

> **WARNING**: The remove-remote-venv-folder in the SSH task collection is broken (see issue 1633). Do not deploy this version in an SSH-based `fractal-server` instance.

* API:
    * Fix incorrect zipping of structured job-log folders (\#1648).

# 2.3.1

This release includes a bugfix for task names with special characters.

> **WARNING**: The remove-remote-venv-folder in the SSH task collection is broken (see issue 1633). Do not deploy this version in an SSH-based `fractal-server` instance.

* Runner:
    * Improve sanitization of subfolder names (commits from 3d89d6ba104d1c6f11812bc9de5cbdff25f81aa2 to 426fa3522cf2eef90d8bd2da3b2b8a5b646b9bf4).
* API:
    * Improve error message when task-collection Python is not defined (\#1640).
    * Use a single endpoint for standard and SSH task collection (\#1640).
* SSH features:
    * Remove remote venv folder upon failed task collection in SSH mode (\#1634, \#1640).
    * Refactor `FractalSSH` (\#1635).
    * Set `fabric.Connection.forward_agent=False` (\#1639).
* Testing:
    * Improved testing of SSH task-collection API (\#1640).
    * Improved testing of `FractalSSH` methods (\#1635).
    * Stop testing SQLite database for V1 in CI (\#1630).

# 2.3.0

This release includes two important updates:
1. An Update update to task-collection configuration variables and logic.
2. The first released version of the **experimental** SSH features.

Re: task-collection configuration, we now support two main use cases:

1. When running a production instance (including on a SLURM cluster), you
   should set e.g. `FRACTAL_TASKS_PYTHON_DEFAULT_VERSION=3.10`, and make sure
   that `FRACTAL_TASKS_PYTHON_3_10=/some/python` is an absolute path. Optionally,
   you can define other variables like `FRACTAL_TASKS_PYTHON_3_9`,
   `FRACTAL_TASKS_PYTHON_3_11` or `FRACTAL_TASKS_PYTHON_3_12`.

2. If you leave `FRACTAL_TASKS_PYTHON_DEFAULT_VERSION` unset, then only the
   Python interpreter that is currently running `fractal-server` can be used
   for task collection.

> WARNING: If you don't set `FRACTAL_TASKS_PYTHON_DEFAULT_VERSION`, then you
> will only have a single Python interpreter available for tasks (namely the
> one running `fractal-server`).

* API:
    * Introduce `api/v2/task/collect/custom/` endpoint (\#1607, \#1613, \#1617, \#1629).
* Task collection:
    * Introduce task-collection Python-related configuration variables (\#1587).
    * Always set Python version for task collection, and only use `FRACTAL_TASKS_PYTHON_X_Y` variables (\#1587).
    * Refactor task-collection functions and schemas (\#1587, \#1617).
    * Remove `TaskCollectStatusV2` and `get_collection_data` internal schema/function (\#1598).
    * Introduce `CollectionStatusV2` enum for task-collection status (\#1598).
    * Reject task-collection request if it includes a wheel file and a version (\#1608).
SSH features:
    * Introduce `fractal_server/ssh` subpackage (\#1545, \#1599, \#1611).
    * Introduce SSH executor and runner (\#1545).
    * Introduce SSH task collection (\#1545, \#1599, \#1626).
    * Introduce SSH-related configuration variables (\#1545).
    * Modify app lifespan to handle SSH connection (\#1545).
    * Split `app/runner/executor/slurm` into `sudo` and `ssh` subfolders (\#1545).
    * Introduce FractalSSH object which is a wrapper class around fabric.Connection object.
It provides a `lock` to avoid loss of ssh instructions and a custom timeout (\#1618)
* Dependencies:
    * Update `sqlmodel` to `^0.0.19` (\#1584).
    * Update `pytest-asyncio` to `^0.23` (\#1558).
* Testing:
    * Test the way `FractalProcessPoolExecutor` spawns processes and threads (\#1579).
    * Remove `event_loop` fixture: every test will run on its own event loop (\#1558).
    * Test task collection with non-canonical package name (\#1602).

# 2.2.0

This release streamlines options for the Gunicorn startup command, and includes
two new experimental features.

> NOTE 1: you can now enable custom Gunicorn worker/logger by adding the following
> options to the `gunicorn` startup command:
> - `--worker-class fractal_server.gunicorn_fractal.FractalWorker`
> - `--logger-class fractal_server.gunicorn_fractal.FractalGunicornLogger`

> NOTE 2: A new experimental local runner is available, which uses processes
> instead of threads and support shutdown. You can try it out with the
> configuration variable `FRACTAL_BACKEND_RUNNER=local_experimental`

> NOTE 3: A new PostgreSQL database adapter is available, fully based on
> `psycopg3` (rather than `pyscopg2`+`asyncpg`). You can try it out with the
> configuration variable `DB_ENGINE=postgres-psycopg` (note that this requires
> the `pip install` extra `postgres-psycopg-binary`).


* API:
    * Add extensive logs to `DELETE /api/v2/project/{project_id}` (\#1532).
    * Remove catch of `IntegrityError` in `POST /api/v1/project` (\#1530).
* App and deployment:
    * Move `FractalGunicornLogger` and `FractalWorker` into `fractal_server/gunicorn_fractal.py` (\#1535).
    * Add custom gunicorn/uvicorn worker to handle SIGABRT signal (\#1526).
    * Store list of submitted jobs in app state (\#1538).
    * Add logic for graceful shutdown for job slurm executors (\#1547).
* Runner:
    * Change structure of job folders, introducing per-task subfolders (\#1523).
    * Rename internal `workflow_dir` and `workflow_dir_user` variables to local/remote (\#1534).
    * Improve handling of errors in `submit_workflow` background task (\#1556, \#1566).
    * Add new `local_experimental` runner, based on `ProcessPoolExecutor` (\#1544, \#1566).
* Database:
    * Add new Postgres adapter `psycopg` (\#1562).
* Dependencies
    * Add `fabric` to `dev` dependencies (\#1518).
    * Add new `postgres-psycopg-binary` extra (\#1562).
* Testing:
    * Extract `pytest-docker` fixtures into a dedicated module (\#1516).
    * Rename SLURM containers in CI (\#1516).
    * Install and run SSH daemon in CI containers (\#1518).
    * Add unit test of SSH connection via fabric/paramiko (\#1518).
    * Remove obsolete folders from `tests/data` (\#1517).

# 2.1.0

This release fixes a severe bug where SLURM-executor auxiliary threads are
not joined when a Fractal job ends.

* App:
    * Add missing join for `wait_thread` upon `FractalSlurmExecutor` exit (\#1511).
    * Replace `startup`/`shutdown` events with `lifespan` event (\#1501).
* API:
    * Remove `Path.resolve` from the submit-job endpoints and add validator for `Settings.FRACTAL_RUNNER_WORKING_BASE_DIR` (\#1497).
* Testing:
    * Improve dockerfiles for SLURM (\#1495, \#1496).
    * Set short timeout for `docker compose down` (\#1500).

# 2.0.6

> NOTE: This version changes log formats.
> For `uvicorn` logs, this change requires no action.
> For `gunicorn`, logs formats are only changed by adding the following
> command-line option:
> `gunicorn ... --logger-class fractal_server.logger.gunicorn_logger.FractalGunicornLogger`.

* API:
    * Add `FRACTAL_API_V1_MODE` environment variable to include/exclude V1 API (\#1480).
    * Change format of uvicorn loggers (\#1491).
    * Introduce `FractalGunicornLogger` class (\#1491).
* Runner:
    * Fix missing `.log` files in server folder for SLURM jobs (\#1479).
* Database:
    * Remove `UserOAuth.project_list` and `UserOAuth.project_list_v2` relationships (\#1482).
* Dev dependencies:
    * Bump `pytest` to `8.1.*` (#1486).
    * Bump `coverage` to `7.5.*` (#1486).
    * Bump `pytest-docker` to `3.1.*` (#1486).
    * Bump `pytest-subprocess` to `^1.5` (#1486).
* Benchmarks:
    * Move `populate_db` scripts into `benchmark` folder (\#1489).


# 2.0.5

* API:
    * Add `GET /admin/v2/task/` (\#1465).
    * Improve error message in DELETE-task endpoint (\#1471).
* Set `JobV2` folder attributes from within the submit-job endpoint (\#1464).
* Tests:
    * Make SLURM CI work on MacOS (\#1476).

# 2.0.4

* Add `FRACTAL_SLURM_SBATCH_SLEEP` configuration variable (\#1467).

# 2.0.3

> WARNING: This update requires running a fix-db script, via `fractalctl update-db-data`.

* Database:
    * Create fix-db script to remove `images` and `history` from dataset dumps in V1/V2 jobs (\#1456).
* Tests:
    * Split `test_full_workflow_v2.py` into local/slurm files (\#1454).


# 2.0.2

> WARNING: Running this version on a pre-existing database (where the `jobsv2`
> table has some entries) is broken. Running this version on a freshly-created
> database works as expected.

* API:
    * Fix bug in status endpoint (\#1449).
    * Improve handling of out-of-scope scenario in status endpoint (\#1449).
    * Do not include dataset `history` in `JobV2.dataset_dump` (\#1445).
    * Forbid extra arguments in `DumpV2` schemas (\#1445).
* API V1:
    * Do not include dataset `history` in `ApplyWorkflow.{input,output}_dataset_dump` (\#1453).
* Move settings logs to `check_settings` and use fractal-server `set_logger` (\#1452).
* Benchmarks:
    * Handle some more errors in benchmark flow (\#1445).
* Tests:
    * Update testing database to version 2.0.1 (\#1445).

# 2.0.1

* Database/API:
    * Do not include `dataset_dump.images` in `JobV2` table (\#1441).
* Internal functions:
    * Introduce more robust `reset_logger_handlers` function (\#1425).
* Benchmarks:
    * Add `POST /api/v2/project/project_id/dataset/dataset_id/images/query/` in bechmarks  to evaluate the impact of the number of images during the query (\#1441).
* Development:
    * Use `poetry` 1.8.2 in GitHub actions and documentation.

# 2.0.0

Major update.

# 1.4.10

> WARNING: Starting from this version, the dependencies for the `slurm` extra
> are required; commands like `pip install fractal-server[slurm,postgres]` must
> be replaced by `pip install fractal-server[postgres]`.

* Dependencies:
    * Make `clusterfutures` and `cloudpickle` required dependencies (\#1255).
    * Remove `slurm` extra from package (\#1255).
* API:
    * Handle invalid history file in `GET /project/{project_id}/dataset/{dataset_id}/status/` (\#1259).
* Runner:
    * Add custom `_jobs_finished` function to check the job status and to avoid squeue errors (\#1266)

# 1.4.9

This release is a follow-up of 1.4.7 and 1.4.8, to mitigate the risk of
job folders becoming very large.

* Runner:
    * Exclude `history` from `TaskParameters` object for parallel tasks, so that it does not end up in input pickle files (\#1247).

# 1.4.8

This release is a follow-up of 1.4.7, to mitigate the risk of job folders
becoming very large.

* Runner:
    * Exclude `metadata["image"]` from `TaskParameters` object for parallel tasks, so that it does not end up in input pickle files (\#1245).
    * Exclude components list from `workflow.log` logs (\#1245).
* Database:
    * Remove spurious logging of `fractal_server.app.db` string (\#1245).

# 1.4.7

This release provides a bugfix (PR 1239) and a workaround (PR 1238) for the
SLURM runner, which became relevant for the use case of processing a large
dataset (300 wells with 25 cycles each).

* Runner:
    * Do not include `metadata["image"]` in JSON file with task arguments (\#1238).
    * Add `FRACTAL_RUNNER_TASKS_INCLUDE_IMAGE` configuration variable, to define exceptions where tasks still require `metadata["image"]` (\#1238).
    * Fix bug in globbing patterns, when copying files from user-side to server-side job folder in SLURM executor (\#1239).
* API:
    * Fix error message for rate limits in apply-workflow endpoint (\#1231).
* Benchmarks:
    * Add more scenarios, as per issue \#1184 (\#1232).

# 1.4.6

* API:
    * Add `GET /admin/job/{job_id}` (\#1230).
    * Handle `FileNotFound` in `GET /project/{project_id}/job/{job_id}/` (\#1230).

# 1.4.5

* Remove CORS middleware (\#1228).
* Testing:
    *  Fix `migrations.yml` GitHub action (\#1225).

# 1.4.4

* API:
    * Add rate limiting to `POST /{project_id}/workflow/{workflow_id}/apply/` (\#1199).
    * Allow users to read the logs of ongoing jobs with `GET /project/{project_id}/job/{job_id}/`, using `show_tmp_logs` query parameter (\#1216).
    * Add `log` query parameter in `GET {/api/v1/job/,/api/v1/{project.id}/job/,/admin/job/}`, to trim response body (\#1218).
    * Add `args_schema` query parameter in `GET /api/v1/task/` to trim response body (\#1218).
    * Add `history` query parameter in `GET {/api/v1/dataset/,/api/v1/project/{project.id}/dataset/}` to trim response body (\#1219).
    * Remove `task_list` from `job.workflow_dump` creation in `/api/v1/{project_id}/workflow/{workflow_id}/apply/`(\#1219)
    * Remove `task_list` from `WorkflowDump` Pydantic schema (\#1219)
* Dependencies:
    * Update fastapi to `^0.109.0` (\#1222).
    * Update gunicorn to `^21.2.0` (\#1222).
    * Update aiosqlite to `^0.19.0` (\#1222).
    * Update uvicorn to `^0.27.0` (\#1222).

# 1.4.3

> **WARNING**:
>
> This update requires running a fix-db script, via `fractalctl update-db-data`.

* API:
    * Improve validation of `UserCreate.slurm_accounts` (\#1162).
    * Add `timestamp_created` to `WorkflowRead`, `WorkflowDump`, `DatasetRead` and `DatasetDump` (\#1152).
    * Make all dumps in `ApplyWorkflowRead` non optional (\#1175).
    * Ensure that timestamps in `Read` schemas are timezone-aware, regardless of `DB_ENGINE` (\#1186).
    * Add timezone-aware timestamp query parameters to all `/admin` endpoints (\#1186).
* API (internal):
    * Change the class method `Workflow.insert_task` into the auxiliary function `_workflow_insert_task` (\#1149).
* Database:
    * Make `WorkflowTask.workflow_id` and `WorkflowTask.task_id` not nullable (\#1137).
    * Add `Workflow.timestamp_created` and `Dataset.timestamp_created` columns (\#1152).
    * Start a new `current.py` fix-db script (\#1152, \#1195).
    * Add to `migrations.yml` a new script (`validate_db_data_with_read_schemas.py`) that validates test-DB data with Read schemas (\#1187).
    * Expose `fix-db` scripts via command-line option `fractalctl update-db-data` (\#1197).
* App (internal):
    * Check in `Settings` that `psycopg2`, `asyngpg` and `cfut`, if required, are installed (\#1167).
    * Split `DB.set_db` into sync/async methods (\#1165).
    * Rename `DB.get_db` into `DB.get_async_db` (\#1183).
    * Normalize names of task packages (\#1188).
* Testing:
    * Update `clean_db_fractal_1.4.1.sql` to `clean_db_fractal_1.4.2.sql`, and change `migrations.yml` target version (\#1152).
    * Reorganise the test directory into subdirectories, named according to the order in which we want the CI to execute them (\#1166).
    * Split the CI into two independent jobs, `Core` and `Runner`, to save time through parallelisation (\#1204).
* Dependencies:
    * Update `python-dotenv` to version 0.21.0 (\#1172).
* Runner:
    * Remove `JobStatusType.RUNNING`, incorporating it into `JobStatusType.SUBMITTED` (\#1179).
* Benchmarks:
    * Add `fractal_client.py` and `populate_script_v2.py` for creating different database status scenarios (\#1178).
    * Add a custom benchmark suite in `api_bench.py`.
    * Remove locust.
* Documentation:
    * Add the minimum set of environment variables required to set the database and start the server (\#1198).

# 1.4.2

> **WARNINGs**:
>
> 1. This update requires running a fix-db script, available at https://raw.githubusercontent.com/fractal-analytics-platform/fractal-server/1.4.2/scripts/fix_db/current.py.
> 2. Starting from this version, non-verified users have limited access to `/api/v1/` endpoints. Before the upgrade, all existing users must be manually set to verified.

* API:
    * Prevent access to `GET/PATCH` task endpoints for non-verified users (\#1114).
    * Prevent access to task-collection and workflow-apply endpoints for non-verified users (\#1099).
    * Make first-admin-user verified (\#1110).
    * Add the automatic setting of `ApplyWorkflow.end_timestamp` when patching `ApplyWorkflow.status` via `PATCH /admin/job/{job_id}` (\#1121).
    * Change `ProjectDump.timestamp_created` type from `datetime` to `str` (\#1120).
    * Change `_DatasetHistoryItem.workflowtask` type into `WorkflowTaskDump` (\#1139).
    * Change status code of stop-job endpoints to 202 (\#1151).
* API (internal):
    * Implement cascade operations explicitly, in `DELETE` endpoints for datasets, workflows and projects (\#1130).
    * Update `GET /project/{project_id}/workflow/{workflow_id}/job/` to avoid using `Workflow.job_list` (\#1130).
    * Remove obsolete sync-database dependency from apply-workflow endpoint (\#1144).
* Database:
    * Add `ApplyWorkflow.project_dump` column (\#1070).
    * Provide more meaningful names to fix-db scripts (\#1107).
    * Add `Project.timestamp_created` column, with timezone-aware default (\#1102, \#1131).
    * Remove `Dataset.list_jobs_input` and `Dataset.list_jobs_output` relationships (\#1130).
    * Remove `Workflow.job_list` (\#1130).
* Runner:
    * In SLURM backend, use `slurm_account` (as received from apply-workflow endpoint) with top priority (\#1145).
    * Forbid setting of SLURM account from `WorkflowTask.meta` or as part of `worker_init` variable (\#1145).
    * Include more info in error message upon `sbatch` failure (\#1142).
    * Replace `sbatch` `--chdir` option with `-D`, to support also slurm versions before 17.11 (\#1159).
* Testing:
    * Extended systematic testing of database models (\#1078).
    * Review `MockCurrentUser` fixture, to handle different kinds of users (\#1099).
    * Remove `persist` from `MockCurrentUser` (\#1098).
    * Update `migrations.yml` GitHub Action to use up-to-date database and also test fix-db script (\#1101).
    * Add more schema-based validation to fix-db current script (\#1107).
    * Update `.dict()` to `.model_dump()` for `SQLModel` objects, to fix some `DeprecationWarnings`(\##1133).
    * Small improvement in schema coverage (\#1125).
    * Add unit test for `security` module (\#1036).
* Dependencies:
    * Update `sqlmodel` to version 0.0.14 (\#1124).
* Benchmarks:
    * Add automatic benchmark system for API's performances (\#1123)
* App (internal):
    * Move `_create_first_user` from `main` to `security` module, and allow it to create multiple regular users (\#1036).

# 1.4.1

* API:
    * Add `GET /admin/job/{job_id}/stop/` and `GET /admin/job/{job_id}/download/` endpoints (\#1059).
    * Use `DatasetDump` and `WorkflowDump` models for "dump" attributes of `ApplyWorkflowRead` (\#1049, \#1082).
    * Add `slurm_accounts` to `User` schemas and add `slurm_account` to `ApplyWorkflow` schemas (\#1067).
    * Prevent providing a `package_version` for task collection from a `.whl` local package (\#1069).
    * Add `DatasetRead.project` and `WorkflowRead.project` attributes (\#1082).
* Database:
    * Make `ApplyWorkflow.workflow_dump` column non-nullable (\#1049).
    * Add `UserOAuth.slurm_accounts` and `ApplyWorkflow.slurm_account` columns (\#1067).
    * Add script for adding `ApplyWorkflow.user_email` (\#1058).
    * Add `Dataset.project` and `Workflow.project` relationships (\#1082).
    * Avoid using `Project` relationships `dataset_list` or `workflow_list` within some `GET` endpoints (\#1082).
    * Fully remove `Project` relationships `dataset_list`, `workflow_list` and `job_list` (\#1091).
* Testing:
    * Only use ubuntu-22.04 in GitHub actions (\#1061).
    * Improve unit testing of database models (\#1082).
* Dependencies:
    * Pin `bcrypt` to 4.0.1 to avoid warning in passlib (\#1060).
* Runner:
    *  Set SLURM-job working directory to `job.working_dir_user` through `--chdir` option (\#1064).

# 1.4.0

* API:
    * Major endpoint changes:
        * Add trailing slash to _all_ endpoints' paths (\#1003).
        * Add new admin-area endpoints restricted to superusers at `/admin` (\#947, \#1009, \#1032).
        * Add new `GET` endpoints `api/v1/job/` and `api/v1/project/{project_id}/workflow/{workflow_id}/job/` (\#969, \#1003).
        * Add new `GET` endpoints `api/v1/dataset/` and `api/v1/workflow/` (\#988, \#1003).
        * Add new `GET` endpoint `api/v1/project/{project_id}/dataset/` (\#993).
        * Add `PATCH /admin/job/{job_id}/` endpoint (\#1030, \#1053).
        * Move `GET /auth/whoami/` to `GET /auth/current-user/` (\#1013).
        * Move `PATCH /auth/users/me/` to `PATCH /auth/current-user/` (\#1013, \#1035).
        * Remove `DELETE /auth/users/{id}/` endpoint (\#994).
        * Remove `GET /auth/users/me/` (\#1013).
        * Remove `POST` `/auth/forgot-password/`, `/auth/reset-password/`, `/auth/request-verify-token/`, `/auth/verify/` (\#1033).
        * Move `GET /auth/userlist/` to `GET /auth/users/` (\#1033).
    * New behaviors or responses of existing endpoints:
        * Change response of `/api/v1/project/{project_id}/job/{job_id}/stop/` endpoint to 204 no-content (\#967).
        * Remove `dataset_list` attribute from `ProjectRead`, which affects all `GET` endpoints that return some project (\#993).
        * Make it possible to delete a `Dataset`, `Workflow` or `Project`, even when it is in relationship to an `ApplyWorkflow` - provided that the `ApplyWorkflow` is not pending or running (\#927, \#973).
        * Align `ApplyWorkflowRead` with new `ApplyWorkflow`, which has optional foreign keys `project_id`, `workflow_id`, `input_dataset_id`, and `output_dataset_id` (\#984).
        * Define types for `ApplyWorkflowRead` "dump" attributes (\#990). **WARNING**: reverted with \#999.
    * Internal changes:
        * Move all routes definitions into `fractal_server/app/routes` (\#976).
        * Fix construction of `ApplyWorkflow.workflow_dump`, within apply endpoint (\#968).
        * Fix construction of `ApplyWorkflow` attributes `input_dataset_dump` and `output_dataset_dump`, within apply endpoint (\#990).
        * Remove `asyncio.gather`, in view of SQLAlchemy2 update (\#1004).
* Database:
    * Make foreign-keys of `ApplyWorkflow` (`project_id`, `workflow_id`, `input_dataset_id`, `output_dataset_id`) optional (\#927).
    * Add columns `input_dataset_dump`, `output_dataset_dump` and `user_email` to `ApplyWorkflow` (\#927).
    * Add relations `Dataset.list_jobs_input` and `Dataset.list_jobs_output` (\#927).
    * Make `ApplyWorkflow.start_timestamp` non-nullable (\#927).
    * Remove `"cascade": "all, delete-orphan"` from `Project.job_list` (\#927).
    * Add `Workflow.job_list` relation (\#927).
    * Do not use `Enum`s as column types (e.g. for `ApplyWorkflow.status`), but only for (de-)serialization (\#974).
    * Set `pool_pre_ping` option to `True`, for asyncpg driver (\#1037).
    * Add script for updating DB from 1.4.0 to 1.4.1 (\#1010)
    * Fix missing try/except in sync session (\#1020).
* App:
    * Skip creation of first-superuser when one superuser already exists (\#1006).
* Dependencies:
    * Update sqlalchemy to version `>=2.0.23,<2.1` (\#1044).
    * Update sqlmodel to version 0.0.12 (\#1044).
    * Upgrade asyncpg to version 0.29.0 (\#1036).
* Runner:
    * Refresh DB objects within `submit_workflow` (\#927).
* Testing:
    * Add `await db_engine.dispose()` in `db_create_tables` fixture (\#1047).
    * Set `debug=False` in `event_loop` fixture (\#1044).
    * Improve `test_full_workflow.py` (\#971).
    * Update `pytest-asyncio` to v0.21 (\#1008).
    * Fix CI issue related to event loop and asyncpg (\#1012).
    * Add GitHub Action testing database migrations (\#1010).
    * Use greenlet v3 in `poetry.lock` (\#1044).
* Documentation:
    * Add OAuth2 example endpoints to Web API page (\#1034, \#1038).
* Development:
    * Use poetry 1.7.1 (\#1043).

# 1.3.14 (do not use!)

> **WARNING**: This version introduces a change that is then reverted in 1.4.0,
> namely it sets the `ApplyWorkflow.status` type to `Enum`, when used with
> PostgreSQL. It is recommended to **not** use it, and upgrade to 1.4.0
> directly.

* Make `Dataset.resource_list` an `ordering_list`, ordered by `Resource.id` (\#951).
* Expose `redirect_url` for OAuth clients (\#953).
* Expose JSON Schema for the `ManifestV1` Pydantic model (\#942).
* Improve delete-resource endpoint (\#943).
* Dependencies:
    * Upgrade sqlmodel to 0.0.11 (\#949).
* Testing:
    * Fix bug in local tests with Docker/SLURM (\#948).

# 1.3.13

* Configure sqlite WAL to avoid "database is locked" errors (\#860).
* Dependencies:
    * Add `sqlalchemy[asyncio]` extra, and do not directly require `greenlet` (\#895).
    * Fix `cloudpickle`-version definition in `pyproject.toml` (\#937).
    * Remove obsolete `sqlalchemy_utils` dependency (\#939).
* Testing:
    * Use ubuntu-22 for GitHub CI (\#909).
    * Run GitHub CI both with SQLite and Postgres (\#915).
    * Disable `postgres` service in GitHub action when running tests with SQLite (\#931).
    * Make `test_commands.py` tests stateless, also when running with Postgres (\#917).
* Documentation:
    * Add information about minimal supported SQLite version (\#916).

# 1.3.12

* Project creation:
    * Do not automatically create a dataset upon project creation (\#897).
    * Remove `ProjectCreate.default_dataset_name` attribute (\#897).
* Dataset history:
    * Create a new (**non-nullable**) history column in `Dataset` table (\#898, \#901).
    * Deprecate history handling in `/project/{project_id}/job/{job_id}` endpoint (\#898).
    * Deprecate `HISTORY_LEGACY` (\#898).
* Testing:
    * Remove obsolete fixture `slurm_config` (\#903).

# 1.3.11

This is mainly a bugfix release for the `PermissionError` issue.

* Fix `PermissionError`s in parallel-task metadata aggregation for the SLURM backend (\#893).
* Documentation:
    * Bump `mkdocs-render-swagger-plugin` to 0.1.0 (\#889).
* Testing:
    * Fix `poetry install` command and `poetry` version in GitHub CI (\#889).

# 1.3.10

Warning: updating to this version requires changes to the configuration variable

* Updates to SLURM interface:
    * Remove `sudo`-requiring `ls` calls from `FractalFileWaitThread.check` (\#885);
    * Change default of `FRACTAL_SLURM_POLL_INTERVAL` to 5 seconds (\#885);
    * Rename `FRACTAL_SLURM_OUTPUT_FILE_GRACE_TIME` configuration variables into `FRACTAL_SLURM_ERROR_HANDLING_INTERVAL` (\#885);
    * Remove `FRACTAL_SLURM_KILLWAIT_INTERVAL` variable and corresponding logic (\#885);
    * Remove `_multiple_paths_exist_as_user` helper function (\#885);
    * Review type hints and default values of SLURM-related configuration variables (\#885).
* Dependencies:
    * Update `fastapi` to version `^0.103.0` (\#877);
    * Update `fastapi-users` to version `^12.1.0` (\#877).

# 1.3.9

* Make updated-metadata collection robust for metadiff files consisting of a single `null` value (\#879).
* Automate procedure for publishing package to PyPI (\#881).

# 1.3.8

* Backend runner:
    * Add aggregation logic for parallel-task updated metadata (\#852);
    * Make updated-metadata collection robust for missing files (\#852, \#863).
* Database interface:
* API:
    * Prevent user from bypassing workflow-name constraint via the PATCH endpoint (\#867).
    * Handle error upon task collection, when tasks exist in the database but not on-disk (\#874).
    * Add `_check_project_exists` helper function (\#872).
* Configuration variables:
    * Remove `DEPLOYMENT_TYPE` variable and update `alive` endpoint (\#875);
    * Introduce `Settings.check_db` method, and call it during inline/offline migrations (\#855);
    * Introduce `Settings.check_runner` method (\#875);
    * Fail if `FRACTAL_BACKEND_RUNNER` is `"local"` and `FRACTAL_LOCAL_CONFIG_FILE` is set but missing on-disk (\#875);
    * Clean up `Settings.check` method and improve its coverage (\#875);
* Package, repository, documentation:
    * Change `fractal_server.common` from being a git-submodule to being a regular folder (\#859).
    * Pin documentation dependencies (\#865).
    * Split `app/models/project.py` into two modules for dataset and project (\#871).
    * Revamp documentation on database interface and on the corresponding configuration variables (\#855).


# 1.3.7

* Oauth2-related updates (\#822):
    * Update configuration of OAuth2 clients, to support OIDC/GitHub/Google;
    * Merge `SQLModelBaseOAuthAccount` and `OAuthAccount` models;
    * Update `UserOAuth.oauth_accounts` relationship and fix `list_users` endpoint accordingly;
    * Introduce dummy `UserManager.on_after_login` method;
    * Rename `OAuthClient` into `OAuthClientConfig`;
    * Revamp users-related parts of documentation.

# 1.3.6

* Update `output_dataset.meta` also when workflow execution fails (\#843).
* Improve error message for unknown errors in job execution (\#843).
* Fix log message incorrectly marked as "error" (\#846).

# 1.3.5

* Review structure of dataset history (\#803):
    * Re-define structure for `history` property of `Dataset.meta`;
    * Introduce `"api/v1/project/{project_id}/dataset/{dataset_id}/status/"` endpoint;
    * Introduce `"api/v1/project/{project_id}/dataset/{dataset_id}/export_history/"` endpoint;
    * Move legacy history to `Dataset.meta["HISTORY_LEGACY"]`.
* Make `first_task_index` and `last_task_index` properties of `ApplyWorkflow` required (\#803).
* Add `docs_info` and `docs_link` to Task model (\#814)
* Accept `TaskUpdate.version=None` in task-patch endpoint (\#818).
* Store a copy of the `Workflow` into the optional column `ApplyWorkflow.workflow_dump` at the time of submission (\#804, \#834).
* Prevent execution of multiple jobs with the same output dataset (\#801).
* Transform non-absolute `FRACTAL_TASKS_DIR` into absolute paths, relative to the current working directory (\#825).
* Error handling:
    * Raise an appropriate error if a task command is not executable (\#800).
    * Improve handling of errors raised in `get_slurm_config` (\#800).
* Documentation:
    * Clarify documentation about `SlurmConfig` (\#798).
    * Update documentation configuration and GitHub actions (\#811).
* Tests:
    * Move `tests/test_common.py` into `fractal-common` repository (\#808).
    * Switch to `docker compose` v2 and unpin `pyyaml` version (\#816).

# 1.3.4

* Support execution of a workflow subset (\#784).
* Fix internal server error for invalid `task_id` in `create_workflowtask` endpoint (\#782).
* Improve logging in background task collection (\#776).
* Handle failures in `submit_workflow` without raising errors (\#787).
* Simplify internal function for execution of a list of task (\#780).
* Exclude `common/tests` and other git-related files from build (\#795).
* Remove development dependencies `Pillow` and `pytest-mock` (\#795).
* Remove obsolete folders from `tests/data` folder (\#795).

# 1.3.3

* Pin Pydantic to v1 (\#779).

# 1.3.2

* Add sqlalchemy naming convention for DB constraints, and add `render_as_batch=True` to `do_run_migrations` (\#757).
* Fix bug in job-stop endpoint, due to missing default for `FractalSlurmExecutor.wait_thread.shutdown_file` (\#768, \#769).
* Fix bug upon inserting a task with `meta=None` into a Workflow (\#772).

# 1.3.1

* Fix return value of stop-job endpoint (\#764).
* Expose new GET `WorkflowTask` endpoint (\#762).
* Clean up API modules (\#762):
    * Split workflow/workflowtask modules;
    * Split tasks/task-collection modules.

# 1.3.0

* Refactor user model:
    * Switch from UUID4 to int for IDs (\#660, \#684).
    * Fix many-to-many relationship between users and project (\#660).
    * Rename `Project.user_member_list` into `Project.user_list` (\#660).
    * Add `username` column (\#704).
* Update endpoints (see also [1.2->1.3 upgrade info](internals/version_upgrades/upgrade_1_2_5_to_1_3_0.md) in the documentation):
    * Review endpoint URLs (\#669).
    * Remove foreign keys from payloads (\#669).
* Update `Task` models, task collection and task-related endpoints:
    * Add `version` and `owner` columns to `Task` model (\#704).
    * Set `Task.version` during task collection (\#719).
    * Set `Task.owner` as part of create-task endpoint (\#704).
    * For custom tasks, prepend `owner` to user-provided `source` (\#725).
    * Remove `default_args` from `Tasks` model and from manifest tasks (\#707).
    * Add `args_schema` and `args_schema_version` to `Task` model (\#707).
    * Expose `args_schema` and `args_schema_version` in task POST/PATCH endpoints (\#749).
    * Make `Task.source` task-specific rather than package-specific (\#719).
    * Make `Task.source` unique (\#725).
    * Update `_TaskCollectPip` methods, attributes and properties (\#719).
    * Remove private/public options for task collection (\#704).
    * Improve error message for missing package manifest (\#704).
    * Improve behavior when task-collection folder already exists (\#704).
    * Expose `pinned_package_version` for tasks collection (\#744).
    * Restrict Task editing to superusers and task owners (\#733).
    * Implement `delete_task` endpoint (\#745).
* Update `Workflow` and `WorkflowTask` endpoints:
    * Always merge new `WorkflowTask.args` with defaults from `Task.args_schema`, in `update_workflowtask` endpoint (\#759).
    * Remove `WorkflowTask.overridden_meta` property and on-the-fly overriding of `meta` (\#752).
    * Add warning when exporting workflows which include custom tasks (\#728).
    * When importing a workflow, only use tasks' `source` values, instead of `(source,name)` pairs (\#719).
* Job execution:
    * Add `FractalSlurmExecutor.shutdown` and corresponding endpoint (\#631, \#691, \#696).
    * In `FractalSlurmExecutor`, make `working_dir*` attributes required (\#679).
    * Remove `ApplyWorkflow.overwrite_input` column (\#684, \#694).
    * Make `output_dataset_id` a required argument of apply-workflow endpoint (\#681).
    * Improve error message related to out-of-space disk (\#699).
    * Include timestamp in job working directory, to avoid name clashes (\#756).
* Other updates to endpoints and database:
    * Add `ApplyWorkflow.end_timestamp` column (\#687, \#684).
    * Prevent deletion of a `Workflow`/`Dataset` in relationship with existing `ApplyWorkflow` (\#703).
    * Add project-name uniqueness constraint in project-edit endpoint (\#689).
* Other updates to internal logic:
    * Drop `WorkflowTask.arguments` property and `WorkflowTask.assemble_args` method (\#742).
    * Add test for collection of tasks packages with tasks in a subpackage (\#743).
    * Expose `FRACTAL_CORS_ALLOW_ORIGIN` environment variable (\#688).
    * Expose `FRACTAL_DEFAULT_ADMIN_USERNAME` environment variable (\#751).
* Package and repository:
    * Remove `fastapi-users-db-sqlmodel` dependency (\#660).
    * Make coverage measure more accurate (\#676) and improve coverage (\#678).
    * Require pydantic version to be `>=1.10.8` (\#711, \#713).
    * Include multiple `fractal-common` updates (\#705, \#719).
    * Add test equivalent to `alembic check` (\#722).
    * Update `poetry.lock` to address security alerts (\#723).
    * Remove `sqlmodel` from `fractal-common`, and declare database models with multiple inheritance (\#710).
    * Make email generation more robust in `MockCurrentUser` (\#730).
    * Update `poetry.lock` to `cryptography=41`, to address security alert (\#739).
    * Add `greenlet` as a direct dependency (\#748).
    * Removed tests for `IntegrityError` (\#754).


# 1.2.5

* Fix bug in task collection when using sqlite (\#664, \#673).
* Fix bug in task collection from local package, where package extras were not considered (\#671).
* Improve error handling in workflow-apply endpoint (\#665).
* Fix a bug upon project removal in the presence of project-related jobs (\#666). Note: this removes the `ApplyWorkflow.Project` attribute.

# 1.2.4

* Review setup for database URLs, especially to allow using UNIX-socket connections for postgresql (\#657).

# 1.2.3

* Fix bug that was keeping multiple database conection open (\#649).

# 1.2.2

* Fix bug related to `user_local_exports` in SLURM-backend configuration (\#642).

# 1.2.1

* Fix bug upon creation of first user when using multiple workers (\#632).
* Allow both ports 5173 and 4173 as CORS origins (\#637).

# 1.2.0

* Drop `project.project_dir` and replace it with `user.cache_dir` (\#601).
* Update SLURM backend (\#582, \#612, \#614); this includes (1) combining several tasks in a single SLURM job, and (2) offering more granular sources for SLURM configuration options.
* Expose local user exports in SLURM configuration file (\#625).
* Make local backend rely on custom `FractalThreadPoolExecutor`, where `parallel_tasks_per_job` can affect parallelism (\#626).
* Review logging configuration (\#619, \#623).
* Update to fastapi `0.95` (\#587).
* Minor improvements in dataset-edit endpoint (\#593) and tests (\#589).
* Include test of non-python task (\#594).
* Move dummy tasks from package to tests (\#601).
* Remove deprecated parsl backend (\#607).
* Improve error handling in workflow-import endpoint (\#595).
* Also show logs for successful workflow execution (\#635).

# 1.1.1

* Include `reordered_workflowtask_ids` in workflow-edit endpoint payload, to reorder the task list of a workflow (\#585).

# 1.1.0

* Align with new tasks interface in `fractal-tasks-core>=0.8.0`, and remove `glob_pattern` column from `resource` database table (\#544).
* Drop python 3.8 support (\#527).
* Improve validation of API request payloads (\#545).
* Improve request validation in project-creation endpoint (\#537).
* Update the endpoint to patch a `Task` (\#526).
* Add new project-update endpoint, and relax constraints on `project_dir` in new-project endpoint (\#563).
* Update `DatasetUpdate` schema (\#558 and \#565).
* Fix redundant task-error logs in slurm backend (\#552).
* Improve handling of task-collection errors (\#559).
* If `FRACTAL_BACKEND_RUNNER=slurm`, include some configuration checks at server startup (\#529).
* Fail if `FRACTAL_SLURM_WORKER_PYTHON` has different versions of `fractal-server` or `cloudpickle` (\#533).

# 1.0.8

* Fix handling of parallel-tasks errors in `FractalSlurmExecutor` (\#497).
* Add test for custom tasks (\#500).
* Improve formatting of job logs (\#503).
* Improve error handling in workflow-execution server endpoint (\#515).
* Update `_TaskBase` schema from fractal-common (\#517).

# 1.0.7

* Update endpoints to import/export a workflow (\#495).

# 1.0.6

* Add new endpoints to import/export a workflow (\#490).

# 1.0.5

* Separate workflow-execution folder into two (server- and user-owned) folders, to avoid permission issues (\#475).
* Explicitly pin sqlalchemy to v1 (\#480).

# 1.0.4

* Add new POST endpoint to create new Task (\#486).

# 1.0.3

Missing due to releasing error.

# 1.0.2

* Add `FRACTAL_RUNNER_MAX_TASKS_PER_WORKFLOW` configuration variable (\#469).

# 1.0.1

* Fix bug with environment variable names (\#468).

# 1.0.0

* First release listed in CHANGELOG.<|MERGE_RESOLUTION|>--- conflicted
+++ resolved
@@ -3,11 +3,8 @@
 # 2.18.2 (unreleased)
 
 * API:
-<<<<<<< HEAD
     * Review logs in `read_log_file` aux function (\#3073).
-=======
     * Review the job-list endpoints, so that their response is sorted and they do not check for project ownership information (\#3076).
->>>>>>> d525788f
 * Database:
     * Drop `TaskGroupV2.venv_size_in_kB` and `TaskGroupV2.venv_file_number` (\#3075).
 * Task-group lifecycle:
