--- conflicted
+++ resolved
@@ -17,15 +17,12 @@
 > This user must exist, and they will own all previously-common
 > tasks/task-groups.
 
-# 2.7.0a6 (unrleased)
-
-<<<<<<< HEAD
+# 2.7.0a6 (unreleased)
+
 * Runner:
     * Do not create local folders with 755 permissions unless `FRACTAL_BACKEND_RUNNER="slurm"` (\#1923).
-=======
 * Testing:
     *  Benchmark `GET /api/v2/task-group/` (\#1922).
->>>>>>> 53308b97
 
 # 2.7.0a5
 
