**Note**: Numbers like (\#1234) point to closed Pull Requests on the fractal-server repository.

# 2.14.11

<<<<<<< HEAD
* API:
    * Update `/project/{project_id}/status/images/`, removing `unit_status` and moving it into `request_body.attributes_filters` (\#2588).
=======
* Task-group lifecycle:
    * Support version-pinning for two dependencies in task collection (\#2590).
    * Support version-pinning for previously-missing dependencies in task collection (\#2590).
>>>>>>> 84004b16
* Development:
    * Improve `mypy` configuration in `pyproject.toml` (\#2595).

# 2.14.10

> This version requires a data-migration script (`fractalctl update-db-data`).

* Database:
    * Improve data-migration script that is necessary for 2.14.8 (\#2594).

# 2.14.9

> WARNING: Do not release this version, but go directly to 2.14.10.

* Task-group lifecycle:
    * Improve handling of SSH-related errors (\#2589).
* Database:
    * Rename data-migration script that is necessary for 2.14.8 (\#2592).

# 2.14.8

> WARNING: Do not release this version, but go directly to 2.14.10.

* API:
    * Update `POST /project/{project_id}/workflow/{workflow_id}/wftask/replace-task/` so that it re-uses existing workflow task (\#2565).
* Database:
    * Add `HistoryRun.task_id` column (\#2565).
* Internal:
    * Refactor: extract `enrich_image_list` function from `/project/{project_id}/status/images/` endpoint (\#2585).

# 2.14.7


* Runner:
    * Re-include SLURM accounts for both sudo-slurm and ssh-slurm runners (\#2580)
    * Re-include use of `worker_init` for both sudo-slurm and ssh-slurm runners (\#2580)
* Testing:
    * Use `Optional` for argument type hints in mock tasks (\#2575).

# 2.14.6

* API:
    * Introduce `api/v2/project/{project.id}/workflow/{workflow.id}/version-update-candidates/` endpoint (\#2556).
* Task lifecycle:
    * Use dedicated SSH connections for lifecycle background tasks (\#2569).
    * Also set `TaskGroup.version` for custom task collections (\#2573).
* Internal:
    * Inherit from `StrEnum` rather than `str, Enum` (\#2561).
    * Run `pyupgrade` on codebase (\#2563).
    * Remove init file of obsolete folder (\#2571).
* Dependencies:
    * Deprecate Python 3.10 (\#2561).

# 2.14.5

This version introduces an important _internal_ refactor of the runner
component, with the goal of simplifying the SLURM version.

* Runner:
    * Make `submit/multisubmit` method take static arguments, rather than a callable (\#2549).
    * Replace input/output pickle files with JSON files (\#2549).
    * Drop possibility of non-`utf-8` encoding for `_run_command_as_user` function (\#2549).
    * Avoid local-remote-local round trip for task parameters, by writing the local file first (\#2549).
    * Stop relying on positive/negative return codes to produce either `TaskExecutionError`/`JobExecutionError`, in favor of only producing `TaskExecutionError` at the lowest task-execution level (\#2549).
    * Re-implement `run_single_task` within SLURM remote `worker` function (\#2549).
    * Drop `TaskFiles.remote_files_dict` (\#2549).
    * Drop obsolete `FRACTAL_SLURM_ERROR_HANDLING_INTERVAL` config variable (\#2549).
    * Drop obsolete `utils_executors.py` module (\#2549).
* Dependencies:
    * Drop `cloudpickle` dependency (\#2549).
    * Remove copyright references to `clusterfutures` (\#2549).
* Testing:
    * Introduce `slurm_alive` fixture that checks `scontrol ping` results (\#2549).

# 2.14.4

* API:
    * Replace most `field_validator`s with `Annotated` types, and review `model_validator`s (\#2504).
* SSH:
    * Remove Python-wrapper layer for `tar` commands (\#2554).
    * Add `elapsed` information to SSH-lock-was-acquired log (\#2558).

# 2.14.3

* Runner:
    * Skip creation/removal of folder copy in compress-folder module (\#2553).
    * Drop obsolete `--extra-import-paths` option from SLURM remote worker (\#2550).

# 2.14.2

* API:
    * Handle inaccessible `python_interpreter` or `package_root` in custom task collection  (\#2536).
    * Do not raise non-processed-images warning if the previous task is a converter (\#2546).
* App:
    * Use `Enum` values in f-strings, for filenames and error messages (\#2540).
* Runner:
    * Handle exceptions in post-task-execution runner code (\#2543).

# 2.14.1

* API:
    * Add `POST /project/{project_id}/dataset/{dataset_id}/images/non-processed/` endpoint (\#2524, \#2533).
* Runner:
    * Do not create temporary output-pickle files (\#2538).
    * Set logging level to `DEBUG` within `compress_folder` and `extract_archive` modules (\#2538).
    * Transform job-error log into warning (\#2538).
    * Drop `FRACTAL_SLURM_INTERVAL_BEFORE_RETRIEVAL` (\#2525, \#2531).
    * Increase `MAX_NUM_THREADS` from 4 to 12 (\#2520).
    * Support re-deriving an existing image with a non-trivial `origin` (\#2527).
* Testing:
    * Adopt ubuntu24 containers for CI (\#2530).
    * Do not run Python3.11 container CI for PRs, but only for merges (\#2519).
    * Add mock wheel file and update assertion for pip 25.1 (\#2523).
    * Optimize `test_reactivate_local_fail` (\#2511).
    * Replace `fractal-tasks-core` with `testing-tasks-mock` in tests (\#2511).
    * Improve flaky test (\#2513).

# 2.14.0

This release mostly concerns the new database/runner integration in view of
providing more granular history/status information. This includes a full
overhaul of the runner.

* API:
    * Add all new status endpoints.
    * Add `GET /job/latest/` endpoint (\#2389).
    * Make request body required for `replace-task` endpoint (\#2355).
    * Introduce shared tools for pagination.
    * Remove `valstr` validator and introduce `NonEmptyString` in schemas (\#2352).
* Database
    * New tables `HistoryRun`, `HistoryUnit` and `HistoryImageCache` tables.
    * Drop attribute/type filters from dataset table.
    * Add `type_filters` column to job table.
    * Use `ondelete` flag in place of custom DELETE-endpoint logics.
* Runner
    * Full overhaul of runners. Among the large number of changes, this includes:
        * Fully drop the `concurrent.futures` interface.
        * Fully drop the multithreaded nature of SLURM runners, in favor of a more linear submission/retrieval flow.
        * New `BaseRunner`, `LocalRunner`, `BaseSlurmRunner`, `SlurmSSHRunner` and `SlurmSudoRunner` objects.
        * The two SLURM runners now share a large part of base logic.
        * Database updates to `HistoryRun`, `HistoryUnit` and `HistoryImageCache` tables.
        * We do not fill `Dataset.history` any more.
* Task lifecycle:
    * Drop hard-coded use of `--no-cache-dir` for `pip install` command (\#2357).
* App:
    * Obfuscate sensitive information from settings using `SecretStr` (\#2333).
    * Drop `FRACTAL_RUNNER_TASKS_INCLUDE_IMAGE` obsolete configuration variable (\#2359).
* Testing:
    * Use `fractal-task-tools` to build `fractal-tasks-mock` manifest (\#2374).
* Development:
    * Add `codespell` to precommit (\#2358).
    * Drop obsolete `examples` folder (\#2405).


# 2.13.1

* API:
    * Add `AccountingRecord` and `AccountingRecordSlurm` tables (\#2267).
    * Add `/admin/v2/impersonate` endpoint (\#2280).
    * Replace `_raise_if_naive_datetime` with `AwareDatetime` (\#2283).
* Database:
    * Add `/admin/v2/accounting/` and `/admin/v2/accounting/slurm/` endpoints (\#2267).
* Runner:
    * Populate `AccountingRecord` from runner (\#2267).
* App:
    * Review configuration variables for email-sending (\#2269).
    * Reduce error-level log records(\#2282).
* Testing:
    * Drop obsolete files/folders from `tests/data` (\#2281).
* Dependencies:
    * Bump `httpx` to version `0.28.*` (\#2284).

# 2.13.0

With this release we switch to Pydantic v2.

* Runner:
    * Deprecate `FRACTAL_BACKEND_RUNNER="local_experimental"` (\#2273).
    * Fully replace `clusterfutures` classes with custom ones (\#2272).
* Dependencies:
    * Bump `pydantic` to v2 (\#2270).
    * Drop `clusterfutures` dependency (\#2272).
    * Drop `psutil` dependency (\#2273).
    * Bump `cryptography` to version `44.0.*` (\#2274).
    * Bump `sqlmodel` to version `0.0.22` (\#2275).
    * Bump `packaging` to version `24.*.*` (\#2275).
    * Bump `cloudpickle` to version `3.1.*` (\#2275).
    * Bump `uvicorn-workers` to version `0.3.0` (\#2275).
    * Bump `gunicorn` to version `23.*.*` (\#2275).
    * Bump `httpx` to version `0.27.*` (\#2275).

# 2.12.1

> Note: this version requires a manual update of email-related configuration variables.

* API:
    * Deprecate `use_dataset_filters` query parameter for `/project/{project_id}/dataset/{dataset_id}/images/query/` (\#2231).
* App:
    * Add fractal-server version to logs (\#2228).
    * Review configuration variables for email-sending (\#2241).
* Database:
    * Remove `run_migrations_offline` from `env.py` and make `run_migrations_online` sync (\#2239).
* Task lifecycle:
    * Reset logger handlers upon success of a background lifecycle operation, to avoid open file descriptors (\#2256).
* Runner
    * Sudo/SLURM executor checks the fractal-server version using `FRACTAL_SLURM_WORKER_PYTHON` config variable, if set (\#2240).
    * Add `uname -n` to SLURM submission scripts (\#2247).
    * Handle `_COMPONENT_KEY_`-related errors in sudo/SLURM executor, to simplify testing (\#2245).
    * Drop obsolete `SlurmJob.workflow_task_file_prefix` for both SSH/sudo executors (\#2245).
    * Drop obsolete `keep_pickle_files` attribute from slurm executors (\#2246).
* Dependencies:
    * Bump `uvicorn` version (\#2242).
* Testing:
    * Improve testing of sudo-Slurm executor (\#2245, \#2246).
    * Introduce `container` pytest marker (\#2249).
    * Split CI GitHub Actions in three jobs: API, not API and Containers (\#2249).

# 2.12.0

> WARNING: The database schema update introduced via this version is non-reversible.

* API:
    * Drop V1 endpoints (\#2230).
* Database:
    * Drop V1 tables (\#2230).
* Runner:
    * Drop V1 runners (\#2230).
* Testing:
    * Drop V1 tests (\#2230).
    *  Update V2 tests to keep coverage stable (\#2230).


# 2.11.1

* Database
    * Drop columns `DatasetV2.filters` and `WorkflowTaskV2.input_filters` (\#2232).

# 2.11.0

This version revamps the filters data structure, and it introduces complex attribute filters.

> Note: This release requires running `fractalctl update-db-data`.
> Some legacy columns will be removed from the database, either as part of
> the `2.11.0` data-migration or as part of the `2.11.1` schema migration.
> Please make sure you have a database dump.

* API:
    * Align API with new database schemas for filters-related columns (\#2168, \#2196, \#2202).
    * Support importing workflows or datasets with legacy (pre-`2.11.0`) filters-related fields (\#2185, \#2227).
    * Avoid blocking operations from the download-job-logs endpoint, when the zip archive of a running job is requested (\#2225).
    * Update and simplify `/api/v2/project/{project_id}/status/`, dropping use of temporary job files (\#2169).
    * Add new (experimental) `/project/{project_id}/workflow/{workflow_id}/type-filters-flow/` endpoint (\#2208).
* Database:
    * Update table schemas for all filters-related columns:
        * Always handle attribute- and type-filters in different columns (\#2168).
        * Update attribute-filter-values type from scalar to list (\#2168, \#2196).
        * Deprecate attribute filters for `WorkflowTaskV2` (\#2168).
        * Add attribute filters to `JobV2` (\#2168).
    * `2.11.0` data-migration script (\#2168, \#2202, \#2208, \#2209).
* Runner:
    * Introduce database writes in runner component, to replace the use of temporary files (\#2169).
    * Use `TaskV2.input_types` for filtering, rather than validation (\#2191, \#2196).
    * Make job-execution background-task function sync, to make it transparent that it runs on a thread (\#2220).
    * Remove all filters from `TaskOutput` (\#2190).
* Task Collection:
    * Improve logs handling for failed task collections (\#2192)
* Testing:
    * Speed up CI by splitting it into more jobs (\#2210).

# 2.10.6

* Task lifecycle:
    * Use unique logger names for task-lifecycle operations (\#2204).

# 2.10.5

* App:
    * Add missing space in "To" field for email settings (\#2173).
* Testing:
    * Improve configuration for coverage GitHub Action step (\#2175).
    * Add `persist-credentials: false` to `actions/checkout@v4` GitHub Action steps (\#2176).
* Dependencies:
    * Require `bumpver>2024.0` (\#2179).


# 2.10.4

* Switch to poetry v2 (\#2165).
* Require Python <3.13 (\#2165).

# 2.10.3

Note: this version fixes a bug introduced in version 2.10.1.

* API:
    * Fix bug in `POST /api/v2/project/{p_id}/workflow/{w_id}/wftask/replace-task/` endpoint (\#2163).
    * Add validation for `.whl` filename (\#2147).
    * Trim whitespaces in `DatasetCreateV2.zarr_dir` (\#2138).
    * Support sending emails upon new OAuth signup (\#2150).
* App:
    * Introduce configuration for email settings (\#2150).
* Command-line interface:
    * Add `fractalctl email-settings` (\#2150).
* Dependencies:
    * Add direct dependency on `cryptography` (\#2150).
* Testing:
    * Introduce `mailpit`-based end-to-end test of email sending (\#2150).

# 2.10.2

* App:
    * Add `FRACTAL_PIP_CACHE_DIR` configuration variable (\#2141).
* Tasks life cycle:
    * Prevent deactivation of task groups with `"github.com"` in pip-freeze information (\#2144).
* Runner:
    * Handle early shutdown for sudo SLURM executor (\#2132).
    * Fix repeated setting of `timestamp_ended` in task-group reactivation (\#2140).

# 2.10.1

* API:
    * Add `POST /api/v2/project/{p_id}/workflow/{w_id}/wftask/replace-task/` endpoint (\#2129).
* Testing:
    * Use system postgresql in GitHub actions, rather than independent container (\#2199).

# 2.10.0

* API:
    * Major update of `POST /api/v2/task/collect/pip/`, to support wheel-file upload (\#2113).
* Testing:
    * Add test of private task collection (\#2126).

# 2.9.2

* API
    * Remove `cache_dir` and use `project_dir/.fractal_cache` (\#2121).
* Docs
    * Improve docstrings and reduce mkdocs warnings (\#2122).

# 2.9.1

* Task collection:
    * Fix bug in wheel-based SSH task-collection (\#2119).
* Testing:
    * Re-include a specific test previously skipped for Python 3.12 (\#2114).
    * Add metadata to `fractal-tasks-mock` package (\#2117).
* Docs:
    * Add info about working versions.

# 2.9.0

> WARNING 1: This version drops support for sqlite, and removes the
> configuration variables `DB_ENGINE` and `SQLITE_PATH`.

> WARNING 2: This version removes the `CollectionStateV2` database table.
> Make sure you have a database dump before running `fractalctl set-db`, since this operation cannot be undone.

* API
    * Remove `GET /api/v2/task/collect/{state_id}/` endpoint (\#2010).
    * Remove `active` property from `PATCH /api/v2/task-group/{task_group_id}/` (\#2033).
    * Add `GET /api/v2/task-group/activity/` endpoint (\#2005, \#2027).
    * Add `GET /api/v2/task-group/activity/{task_group_activity_id}/` endpoint (\#2005).
    * Add `GET /admin/v2/task-group/activity/` endpoint (\#2005, \#2027).
    * Add `POST /api/v2/task-group/{task_group_id}/{deactivate|reactivate}` endpoints (\#2033, \#2066, \#2078).
    * Add `POST /admin/v2/task-group/{task_group_id}/{deactivate|reactivate}` endpoints (\#2062, \#2078).
    * Remove `GET /auth/current-user/viewer-paths/` (\#2096).
    * Add `GET /auth/current-user/allowed-viewer-paths/`, with logic for `fractal-vizarr-viewer` authorization (\#2096).
    * Add `category`, `modality` and `author` query parameters to `GET /admin/v2/task/` (\#2102).
    * Add `POST /auth/group/{group_id}/add-user/{user_id}/` (\#2101).
    * Add `POST /auth/group/{group_id}/remove-user/{user_id}/` (\#2101, \#2111).
    * Add `POST /auth/users/{user_id}/set-groups/` (\#2106).
    * Remove `new_user_ids` property from `PATCH /auth/group/{group_id}/` (\#2101).
    * Remove `new_group_ids` property from `PATCH /auth/users/{user_id}/` (\#2106).
    * Internals:
      * Fix bug in `_get_collection_task_group_activity_status_message` (\#2047).
      * Remove `valutc` validator for timestamps from API schemas, since it does not match with `psycopg3` behavior (\#2064).
      * Add query parameters `timestamp_last_used_{min|max}` to `GET /admin/v2/task-group/` (\#2061).
      * Remove `_convert_to_db_timestamp` and add `_raise_if_naive_datetime`: now API only accepts timezone-aware datetimes as query parameters (\#2068).
      * Remove `_encode_as_utc`: now timestamps are serialized in JSONs with their own timezone (\#2081).
* Database
    * Drop support for sqlite, and remove the `DB_ENGINE` and `SQLITE_PATH` configuration variables (\#2052).
    * Add `TaskGroupActivityV2` table (\#2005).
    * Drop `CollectionStateV2` table (\#2010).
    * Add `TaskGroupV2.pip_freeze` nullable column (\#2017).
    * Add  `venv_size_in_kB` and `venv_file_number` to `TaskGroupV2` (\#2034).
    * Add `TaskGroupV2.timestamp_last_used` column, updated on job submission (\#2049, \#2061, \#2086).
* Task-lifecycle internals:
    * Refactor task collection and database-session management in background tasks (\#2030).
    * Update `TaskGroupActivityV2` objects (\#2005).
    * Update filename and path for task-collection scripts (\#2008).
    * Copy wheel file into `task_group.path` and update `task_group.wheel_path`, for local task collection (\#2020).
    * Set `TaskGroupActivityV2.timestamp_ended` when collections terminate (\#2026).
    * Refactor bash templates and add `install_from_freeze.sh` (\#2029).
    * Introduce background operations for _local_ reactivate/deactivate (\#2033).
    * Introduce background operations for _SSH_ reactivate/deactivate (\#2066).
    * Fix escaping of newlines within f-strings, in logs (\#2028).
    * Improve handling of task groups created before 2.9.0 (\#2050).
    * Add `TaskGroupCreateV2Strict` for task collections (\#2080).
    * Always create `script_dir_remote` in SSH lifecycle background tasks (\#2089).
    * Postpone setting `active=False` in task-group deactivation to after all preliminary checks (\#2100).
* Runner:
    * Improve error handling in `_zip_folder_to_file_and_remove` (\#2057).
    * Improve error handling in `FractalSlurmSSHExecutor` `handshake` method (\#2083).
    * Use the "spawn" start method for the multiprocessing context, for the `ProcessPoolExecutor`-based runner (\#2084).
    * Extract common functionalities from SLURM/sudo and SLURM/SSH executors (\#2107).
* SSH internals:
    * Add `FractalSSH.remote_exists` method (\#2008).
    * Drop `FractalSSH.{_get,_put}` wrappers of `SFTPClient` methods (\#2077).
    * Try re-opening the connection in `FractalSSH.check_connection` when an error occurs (\#2035).
    * Move `NoValidConnectionError` exception handling into `FractalSSH.log_and_raise` method (\#2070).
    * Improve closed-socket testing (\#2076).
* App:
   * Add `FRACTAL_VIEWER_AUTHORIZATION_SCHEME` and `FRACTAL_VIEWER_BASE_FOLDER` configuration variables (\#2096).
* Testing:
    * Drop `fetch-depth` from `checkout` in GitHub actions (\#2039).
* Scripts:
    * Introduce `scripts/export_v1_workflows.py` (\#2043).
* Dependencies:
    * Remove `passlib` dependency (\#2112).
    * Bump `fastapi-users` to v14, which includes switch to `pwdlib` (\#2112).

# 2.8.1

* API:
    * Validate all user-provided strings that end up in pip-install commands (\#2003).

# 2.8.0

* Task collection
    * Now both the local and SSH versions of the task collection use the bash templates (\#1980).
    * Update task-collections database logs incrementally (\#1980).
    * Add `TaskGroupV2.pinned_package_versions_string` property (\#1980).
    * Support pinned-package versions for SSH task collection (\#1980).
    * Now `pip install` uses `--no-cache` (\#1980).
* API
    * Deprecate the `verbose` query parameter in `GET /api/v2/task/collect/{state_id}/` (\#1980).
    * Add `project_dir` attribute to `UserSettings` (\#1990).
    * Set a default for `DatasetV2.zarr_dir` (\#1990).
    * Combine the `args_schema_parallel` and `args_schema_non_parallel` query parameters in `GET /api/v2/task/` into a single parameter `args_schema` (\#1998).

# 2.7.1

> WARNING: As of this version, all extras for `pip install` are deprecated and
> the corresponding dependencies become required.

* Database:
    * Drop `TaskV2.owner` column (\#1977).
    * Make `TaskV2.taskgroupv2_id` column required (\#1977).
* Dependencies:
    * Make `psycopg[binary]` dependency required, and drop `postgres-pyscopg-binary` extra (\#1970).
    * Make `gunicorn` dependency required, and drop `gunicorn` extra (\#1970).
* Testing:
    * Switch from SQLite to Postgres in the OAuth Github action (\#1981).

# 2.7.0

> WARNING: This release comes with several specific notes:
>
> 1. It requires running `fractalctl update-db-data` (after `fractalctl set-db`).
> 2. When running `fractalctl update-db-data`, the environment variable
>    `FRACTAL_V27_DEFAULT_USER_EMAIL` must be set, e.g. as in
>    `FRACTAL_V27_DEFAULT_USER_EMAIL=admin@fractal.yx fractalctl
>    update-db-data`. This user must exist, and they will own all
>    previously-common tasks/task-groups.
> 3. The pip extra `postgres` is deprecated, in favor of `postgres-psycopg-binary`.
> 4. The configuration variable `DB_ENGINE="postgres"` is deprecated, in favor of `DB_ENGINE="postgres-psycopg"`.
> 5. Python3.9 is deprecated.

* API:
    * Users and user groups:
        * Replace `UserRead.group_names` and `UserRead.group_ids` with `UserRead.group_ids_names` ordered list (\#1844, \#1850).
        * Deprecate `GET /auth/group-names/` (\#1844).
        * Add `DELETE /auth/group/{id}/` endpoint (\#1885).
        * Add `PATCH auth/group/{group_id}/user-settings/` bulk endpoint (\#1936).
    * Task groups:
        * Introduce `/api/v2/task-group/` routes (\#1817, \#1847, \#1852, \#1856, \#1943).
        * Respond with 422 error when any task-creating endpoint would break a non-duplication constraint (\#1861).
        * Enforce non-duplication constraints on `TaskGroupV2` (\#1865).
        * Fix non-duplication check in `PATCH /api/v2/task-group/{id}/` (\#1911).
        * Add cascade operations to `DELETE /api/v2/task-group/{task_group_id}/` and to `DELETE /admin/v2/task-group/{task_group_id}/` (\#1867).
        * Expand use and validators for `TaskGroupCreateV2` schema (\#1861).
        * Do not process task `source`s in task/task-group CRUD operations (\#1861).
        * Do not process task `owner`s in task/task-group CRUD operations (\#1861).
    * Tasks:
        * Drop `TaskCreateV2.source` (\#1909).
        * Drop `TaskUpdateV2.version` (\#1905).
        * Revamp access-control for `/api/v2/task/` endpoints, based on task-group attributes (\#1817).
        * Update `/api/v2/task/` endpoints and schemas with new task attributes (\#1856).
        * Forbid changing `TaskV2.name` (\#1925).
    * Task collection:
        * Improve preliminary checks in task-collection endpoints (\#1861).
        * Refactor split between task-collection endpoints and background tasks (\#1861).
        * Create `TaskGroupV2` object within task-collection endpoints (\#1861).
        * Fix response of task-collection endpoint (\#1902).
        * Automatically discover PyPI package version if missing or invalid (\#1858, \#1861, \#1902).
        * Use appropriate log-file path in collection-status endpoint (\#1902).
        * Add task `authors` to manifest schema (\#1856).
        * Do not use `source` for custom task collection (\#1893).
        * Rename custom-task-collection request-body field from `source` to `label` (\#1896).
        * Improve error messages from task collection (\#1913).
        * Forbid non-unique task names in `ManifestV2` (\#1925).
    * Workflows and workflow tasks:
        * Introduce additional checks in POST-workflowtask endpoint, concerning non-active or non-accessible tasks (\#1817).
        * Introduce additional intormation in GET-workflow endpoint, concerning non-active or non-accessible tasks (\#1817).
        * Introduce additional intormation in PATCH-workflow endpoint, concerning non-active or non-accessible tasks (\#1868, \#1869).
        * Stop logging warnings for non-common tasks in workflow export (\#1893).
        * Drop `WorkflowTaskCreateV2.order` (\#1906).
        * Update endpoints for workflow import/export  (\#1925, \#1939, \#1960).
    * Datasets:
        * Remove `TaskDumpV2.owner` attribute (\#1909).
    * Jobs:
        * Prevent job submission if includes non-active or non-accessible tasks (\#1817).
        * Remove rate limit for `POST /project/{project_id}/job/submit/` (\#1944).
    * Admin:
        * Remove `owner` from `GET admin/v2/task/` (\#1909).
        * Deprecate `kind` query parameter for `/admin/v2/task/` (\#1893).
        * Add `origin` and `pkg_name` query parameters to `GET /admin/v2/task-group/` (\#1979).
    * Schemas:
        * Forbid extras in `TaskCollectPipV2` (\#1891).
        * Forbid extras in all Create/Update/Import schemas (\#1895).
        * Deprecate internal `TaskCollectPip` schema in favor of `TaskGroupV2` (\#1861).
* Database:
    * Introduce `TaskGroupV2` table (\#1817, \#1856).
    * Add  `timestamp_created` column to `LinkUserGroup` table (\#1850).
    * Add `TaskV2` attributes `authors`, `tags`, `category` and `modality` (\#1856).
    * Add `update-db-data` script (\#1820, \#1888).
    * Add `taskgroupv2_id` foreign key to `CollectionStateV2` (\#1867).
    * Make `TaskV2.source` nullable and drop its uniqueness constraint (\#1861).
    * Add `TaskGroupV2` columns `wheel_path`, `pinned_package_versions` (\#1861).
    * Clean up `alembic` migration scripts (\#1894).
    * Verify task-group non-duplication constraint in `2.7.0` data-migration script (\#1927).
    * Normalize `pkg_name` in `2.7.0` data-migration script (\#1930).
    * Deprecate `DB_ENGINE="postgres"` configuration variable (\#1946).
* Runner:
    * Do not create local folders with 755 permissions unless `FRACTAL_BACKEND_RUNNER="slurm"` (\#1923).
    * Fix bug of SSH/SFTP commands not acquiring lock (\#1949).
    * Fix bug of unhandled exception in SSH/SLURM executor (\#1963).
    * Always remove task-subfolder compressed archive (\#1949).
* Task collection:
    * Create base directory (in SSH mode), if missing (\#1949).
    * Fix bug of SSH/SFTP commands not acquiring lock (\#1949).
* SSH:
    * Improve logging for SSH-connection-locking flow (\#1949).
    * Introduce `FractalSSH.fetch_file` and `FractalSSH.read_remote_json_file` (\#1949).
    * Use `paramiko.sftp_client.SFTPClient` methods directly rathen than `fabric` wrappers (\#1949).
    * Disable prefetching for `SFTPClient.get` (\#1949).
* Internal:
    * Update `_create_first_group` so that it only searches for `UserGroups` with a given name (\#1964).
* Dependencies:
    * Bump fastapi to `0.115` (\#1942).
    * Remove pip extra `postgres`, corresponding to `psycopg2+asyncpg` (\#1946).
    * Deprecate python3.9 (\#1946).
* Testing:
    * Benchmark `GET /api/v2/task-group/` (\#1922).
    * Use new `ubuntu22-slurm-multipy` image, with Python3.12 and with Python-version specific venvs (\#1946, #1969).
    * Get `DB_ENGINE` variable from `os.environ` rather than from installed packages (\#1968).

# 2.6.4

* Database
    * Fix use of naming convention for database schema-migration scripts (\#1819).
* Testing:
    * Test `alembic downgrade base` (\#1819).
    * Add `GET /api/v2/task/` to benchmarks (\#1825).

# 2.6.3

* API:
    * Introduce `GET /auth/current-user/viewer-paths/` endpoint (\#1816).
    * Add `viewer_paths` attribute to `UserGroup` endpoints (\#1816).
* Database:
    * Add  `viewer_paths` column to `UserGroup` table (\#1816).
* Runner:
    * Anticipate `wait_thread.shutdown_callback` assignment in `FractalSlurmExecutor`, to avoid an uncaught exception (\#1815).

# 2.6.2

* Allow setting `UserSettings` attributes to `None` in standard/strict PATCH endpoints (\#1814).

# 2.6.1

* App (internal):
    * Remove `FRACTAL_SLURM_SSH_HOST`, `FRACTAL_SLURM_SSH_USER`, `FRACTAL_SLURM_SSH_PRIVATE_KEY_PATH` and `FRACTAL_SLURM_SSH_WORKING_BASE_DIR` from `Settings`  (\#1804).
* Database:
    * Drop `slurm_user`, `slurm_accounts` and `cache_dir` columns from `UserOAuth` (\#1804)

# 2.6.0

> WARNING: This release requires running `fractalctl update-db-data` (after `fractalctl set-db`).

* API:
    * Introduce user-settings API, in `/auth/users/{user_id}/settings/` and `/auth/current-user/settings/` (\#1778, \#1807).
    * Add the creation of empty settings to `UserManager.on_after_register` hook (\#1778).
    * Remove deprecated user's attributes (`slurm_user`, `cache_dir`, `slurm_accounts`) from API, in favor of new `UserSetting` ones (\#1778).
    * Validate user settings in endpoints that rely on them (\#1778).
    * Propagate user settings to background tasks when needed (\#1778).
* Database:
    * Introduce new `user_settings` table, and link it to `user_oauth` (\#1778).
* Internal:
   * Remove redundant string validation in `FractalSSH.remove_folder` and `TaskCollectCustomV2` (\#1810).
   * Make `validate_cmd` more strict about non-string arguments (\#1810).


# 2.5.2

* App:
    * Replace `fractal_ssh` attribute with `fractal_ssh_list`, in `app.state` (\#1790).
    * Move creation of SSH connections from app startup to endpoints (\#1790).
* Internal
    * Introduce `FractalSSHList`, in view of support for multiple SSH/Slurm service users (\#1790).
    * Make `FractalSSH.close()` more aggressively close `Transport` attribute (\#1790).
    * Set `look_for_keys=False` for paramiko/fabric connection (\#1790).
* Testing:
    * Add fixture to always test that threads do not accumulate during tests (\#1790).

# 2.5.1

* API:
    * Make `WorkflowTaskDumpV2` attributes `task_id` and `task` optional (\#1784).
    * Add validation for user-provided strings that execute commands with subprocess or remote-shell (\#1767).
* Runner and task collection:
    * Validate commands before running them via `subprocess` or `fabric` (\#1767).

# 2.5.0

> WARNING: This release has a minor API bug when displaying a V2 dataset with a history that contains legacy tasks. It's recommended to update to 2.5.1.

This release removes support for including V1 tasks in V2 workflows. This comes
with changes to the database (data and metadata), to the API, and to the V2
runner.

* Runner:
    * Deprecate running v1 tasks within v2 workflows (\#1721).
* Database:
    * Remove `Task.is_v2_compatible` column (\#1721).
    * For table `WorkflowTaskV2`, drop `is_legacy_task` and `task_legacy_id` columns, remove `task_legacy` ORM attribute, make `task_id` required, make `task` required (\#1721).
* API:
    * Drop v1-v2-task-compatibility admin endpoint (\#1721).
    * Drop `/task-legacy/` endpoint (\#1721).
    * Remove legacy task code branches from `WorkflowTaskV2` CRUD endpoints (\#1721).
    * Add OAuth accounts info to `UserRead` at `.oauth_accounts` (\#1765).
* Testing:
    * Improve OAuth Github Action to test OAuth account flow (\#1765).

# 2.4.2

* App:
    * Improve logging in `fractalctl set-db` (\#1764).
* Runner:
    * Add `--set-home` to `sudo -u` impersonation command, to fix Ubuntu18 behavior (\#1762).
* Testing:
    * Start tests of migrations from valid v2.4.0 database (\#1764).

# 2.4.1

This is mainly a bugfix release, re-implementing a check that was removed in 2.4.0.

* API:
    * Re-introduce check for existing-user-email in `PATCH /auth/users/{id}/` (\#1760).

# 2.4.0

This release introduces support for user groups, but without linking it to any
access-control rules (which will be introduced later).

> NOTE: This release requires running the `fractalctl update-db-data` script.

* App:
    * Move creation of first user from application startup into `fractalctl set-db` command (\#1738, \#1748).
    * Add creation of default user group into `fractalctl set-db` command (\#1738).
    * Create `update-db-script` for current version, that adds all users to default group (\#1738).
* API:
    * Added `/auth/group/` and `/auth/group-names/` routers (\#1738, \#1752).
    * Implement `/auth/users/{id}/` POST/PATCH routes in `fractal-server` (\#1738, \#1747, \#1752).
    * Introduce `UserUpdateWithNewGroupIds` schema for `PATCH /auth/users/{id}/` (\#1747, \#1752).
    * Add `UserManager.on_after_register` hook to add new users to default user group (\#1738).
* Database:
    * Added new `usergroup` and `linkusergroup` tables (\#1738).
* Internal
    * Refactored `fractal_server.app.auth` and `fractal_server.app.security` (\#1738)/
    * Export all relevant modules in `app.models`, since it matters e.g. for `autogenerate`-ing migration scripts (\#1738).
* Testing
    * Add `UserGroup` validation to `scripts/validate_db_data_with_read_schemas.py` (\#1746).


# 2.3.11

* SSH runner:
    * Move remote-folder creation from `submit_workflow` to more specific `_process_workflow` (\#1728).
* Benchmarks:
    * Add `GET /auth/token/login/` to tested endpoints (\#1720).
* Testing:
    * Update GitHub actions `upload-artifact` and `download-artifact` to `v4` (\#1725).

# 2.3.10

* Fix minor bug in zipping-job logging (\#1716).

# 2.3.9

* Add logging for zipping-job-folder operations (\#1714).

# 2.3.8

> NOTE: `FRACTAL_API_V1_MODE="include_without_submission"` is now transformed
> into `FRACTAL_API_V1_MODE="include_read_only"`.

* API:
    * Support read-only mode for V1 (\#1701).
    * Improve handling of zipped job-folder in download-logs endpoints (\#1702).
* Runner:
    * Improve database-error handling in V2 job execution (\#1702).
    * Zip job folder after job execution (\#1702).
* App:
    * `UvicornWorker` is now imported from `uvicorn-worker` (\#1690).
* Testing:
    * Remove `HAS_LOCAL_SBATCH` variable and related if-branches (\#1699).
* Benchmarks:
    * Add `GET /auth/current-user/` to tested endpoints (\#1700).
* Dependencies:
    * Update `mkdocstrings` to `^0.25.2` (\#1707).
    * Update `fastapi` to `^0.112.0` (\#1705).

# 2.3.7

* SSH SLURM executor:
    * Handle early shutdown in SSH executor (\#1696).
* Task collection:
    * Introduce a new configuration variable `FRACTAL_MAX_PIP_VERSION` to pin task-collection pip (\#1675).

# 2.3.6

* API:
    * When creating a WorkflowTask, do not pre-populate its top-level arguments based on JSON Schema default values (\#1688).
* Dependencies:
    * Update `sqlmodel` to `^0.0.21` (\#1674).
    * Add `uvicorn-worker` (\#1690).

# 2.3.5

> WARNING: The `pre_submission_commands` SLURM configuration is included as an
> experimental feature, since it is still not useful for its main intended
> goal (calling `module load` before running `sbatch`).

* SLURM runners:
    * Expose `gpus` SLURM parameter (\#1678).
    * For SSH executor, add `pre_submission_commands` (\#1678).
    * Removed obsolete arguments from `get_slurm_config` function (\#1678).
* SSH features:
    * Add `FractalSSH.write_remote_file` method (\#1678).


# 2.3.4

* SSH SLURM runner:
    * Refactor `compress_folder` and `extract_archive` modules, and stop using `tarfile` library (\#1641).
* API:
    * Introduce `FRACTAL_API_V1_MODE=include_without_submission` to include V1 API but forbid job submission (\#1664).
* Testing:
    * Do not test V1 API with `DB_ENGINE="postgres-psycopg"` (\#1667).
    * Use new Fractal SLURM containers in CI (\#1663).
    * Adapt tests so that they always refer to the current Python version (the one running `pytest`), when needed; this means that we don't require the presence of any additional Python version in the development environment, apart from the current one (\#1633).
    * Include Python3.11 in some tests (\#1669).
    * Simplify CI SLURM Dockerfile after base-image updates (\#1670).
    * Cache `ubuntu22-slurm-multipy` Docker image in CI (\#1671).
    * Add `oauth.yaml` GitHub action to test OIDC authentication (\#1665).

# 2.3.3

This release fixes a SSH-task-collection bug introduced in version 2.3.1.

* API:
    * Expose new superuser-restricted endpoint `GET /api/settings/` (\#1662).
* SLURM runner:
    * Make `FRACTAL_SLURM_SBATCH_SLEEP` configuration variable `float` (\#1658).
* SSH features:
    * Fix wrong removal of task-package folder upon task-collection failure (\#1649).
    * Remove `FractalSSH.rename_folder` method (\#1654).
* Testing:
    * Refactor task-collection fixtures (\#1637).

# 2.3.2

> **WARNING**: The remove-remote-venv-folder in the SSH task collection is broken (see issue 1633). Do not deploy this version in an SSH-based `fractal-server` instance.

* API:
    * Fix incorrect zipping of structured job-log folders (\#1648).

# 2.3.1

This release includes a bugfix for task names with special characters.

> **WARNING**: The remove-remote-venv-folder in the SSH task collection is broken (see issue 1633). Do not deploy this version in an SSH-based `fractal-server` instance.

* Runner:
    * Improve sanitization of subfolder names (commits from 3d89d6ba104d1c6f11812bc9de5cbdff25f81aa2 to 426fa3522cf2eef90d8bd2da3b2b8a5b646b9bf4).
* API:
    * Improve error message when task-collection Python is not defined (\#1640).
    * Use a single endpoint for standard and SSH task collection (\#1640).
* SSH features:
    * Remove remote venv folder upon failed task collection in SSH mode (\#1634, \#1640).
    * Refactor `FractalSSH` (\#1635).
    * Set `fabric.Connection.forward_agent=False` (\#1639).
* Testing:
    * Improved testing of SSH task-collection API (\#1640).
    * Improved testing of `FractalSSH` methods (\#1635).
    * Stop testing SQLite database for V1 in CI (\#1630).

# 2.3.0

This release includes two important updates:
1. An Update update to task-collection configuration variables and logic.
2. The first released version of the **experimental** SSH features.

Re: task-collection configuration, we now support two main use cases:

1. When running a production instance (including on a SLURM cluster), you
   should set e.g. `FRACTAL_TASKS_PYTHON_DEFAULT_VERSION=3.10`, and make sure
   that `FRACTAL_TASKS_PYTHON_3_10=/some/python` is an absolute path. Optionally,
   you can define other variables like `FRACTAL_TASKS_PYTHON_3_9`,
   `FRACTAL_TASKS_PYTHON_3_11` or `FRACTAL_TASKS_PYTHON_3_12`.

2. If you leave `FRACTAL_TASKS_PYTHON_DEFAULT_VERSION` unset, then only the
   Python interpreter that is currently running `fractal-server` can be used
   for task collection.

> WARNING: If you don't set `FRACTAL_TASKS_PYTHON_DEFAULT_VERSION`, then you
> will only have a single Python interpreter available for tasks (namely the
> one running `fractal-server`).

* API:
    * Introduce `api/v2/task/collect/custom/` endpoint (\#1607, \#1613, \#1617, \#1629).
* Task collection:
    * Introduce task-collection Python-related configuration variables (\#1587).
    * Always set Python version for task collection, and only use `FRACTAL_TASKS_PYTHON_X_Y` variables (\#1587).
    * Refactor task-collection functions and schemas (\#1587, \#1617).
    * Remove `TaskCollectStatusV2` and `get_collection_data` internal schema/function (\#1598).
    * Introduce `CollectionStatusV2` enum for task-collection status (\#1598).
    * Reject task-collection request if it includes a wheel file and a version (\#1608).
SSH features:
    * Introduce `fractal_server/ssh` subpackage (\#1545, \#1599, \#1611).
    * Introduce SSH executor and runner (\#1545).
    * Introduce SSH task collection (\#1545, \#1599, \#1626).
    * Introduce SSH-related configuration variables (\#1545).
    * Modify app lifespan to handle SSH connection (\#1545).
    * Split `app/runner/executor/slurm` into `sudo` and `ssh` subfolders (\#1545).
    * Introduce FractalSSH object which is a wrapper class around fabric.Connection object.
It provides a `lock` to avoid loss of ssh instructions and a custom timeout (\#1618)
* Dependencies:
    * Update `sqlmodel` to `^0.0.19` (\#1584).
    * Update `pytest-asyncio` to `^0.23` (\#1558).
* Testing:
    * Test the way `FractalProcessPoolExecutor` spawns processes and threads (\#1579).
    * Remove `event_loop` fixture: every test will run on its own event loop (\#1558).
    * Test task collection with non-canonical package name (\#1602).

# 2.2.0

This release streamlines options for the Gunicorn startup command, and includes
two new experimental features.

> NOTE 1: you can now enable custom Gunicorn worker/logger by adding the following
> options to the `gunicorn` startup command:
> - `--worker-class fractal_server.gunicorn_fractal.FractalWorker`
> - `--logger-class fractal_server.gunicorn_fractal.FractalGunicornLogger`

> NOTE 2: A new experimental local runner is available, which uses processes
> instead of threads and support shutdown. You can try it out with the
> configuration variable `FRACTAL_BACKEND_RUNNER=local_experimental`

> NOTE 3: A new PostgreSQL database adapter is available, fully based on
> `psycopg3` (rather than `pyscopg2`+`asyncpg`). You can try it out with the
> configuration variable `DB_ENGINE=postgres-psycopg` (note that this requires
> the `pip install` extra `postgres-psycopg-binary`).


* API:
    * Add extensive logs to `DELETE /api/v2/project/{project_id}` (\#1532).
    * Remove catch of `IntegrityError` in `POST /api/v1/project` (\#1530).
* App and deployment:
    * Move `FractalGunicornLogger` and `FractalWorker` into `fractal_server/gunicorn_fractal.py` (\#1535).
    * Add custom gunicorn/uvicorn worker to handle SIGABRT signal (\#1526).
    * Store list of submitted jobs in app state (\#1538).
    * Add logic for graceful shutdown for job slurm executors (\#1547).
* Runner:
    * Change structure of job folders, introducing per-task subfolders (\#1523).
    * Rename internal `workflow_dir` and `workflow_dir_user` variables to local/remote (\#1534).
    * Improve handling of errors in `submit_workflow` background task (\#1556, \#1566).
    * Add new `local_experimental` runner, based on `ProcessPoolExecutor` (\#1544, \#1566).
* Database:
    * Add new Postgres adapter `psycopg` (\#1562).
* Dependencies
    * Add `fabric` to `dev` dependencies (\#1518).
    * Add new `postgres-psycopg-binary` extra (\#1562).
* Testing:
    * Extract `pytest-docker` fixtures into a dedicated module (\#1516).
    * Rename SLURM containers in CI (\#1516).
    * Install and run SSH daemon in CI containers (\#1518).
    * Add unit test of SSH connection via fabric/paramiko (\#1518).
    * Remove obsolete folders from `tests/data` (\#1517).

# 2.1.0

This release fixes a severe bug where SLURM-executor auxiliary threads are
not joined when a Fractal job ends.

* App:
    * Add missing join for `wait_thread` upon `FractalSlurmExecutor` exit (\#1511).
    * Replace `startup`/`shutdown` events with `lifespan` event (\#1501).
* API:
    * Remove `Path.resolve` from the submit-job endpoints and add validator for `Settings.FRACTAL_RUNNER_WORKING_BASE_DIR` (\#1497).
* Testing:
    * Improve dockerfiles for SLURM (\#1495, \#1496).
    * Set short timeout for `docker compose down` (\#1500).

# 2.0.6

> NOTE: This version changes log formats.
> For `uvicorn` logs, this change requires no action.
> For `gunicorn`, logs formats are only changed by adding the following
> command-line option:
> `gunicorn ... --logger-class fractal_server.logger.gunicorn_logger.FractalGunicornLogger`.

* API:
    * Add `FRACTAL_API_V1_MODE` environment variable to include/exclude V1 API (\#1480).
    * Change format of uvicorn loggers (\#1491).
    * Introduce `FractalGunicornLogger` class (\#1491).
* Runner:
    * Fix missing `.log` files in server folder for SLURM jobs (\#1479).
* Database:
    * Remove `UserOAuth.project_list` and `UserOAuth.project_list_v2` relationships (\#1482).
* Dev dependencies:
    * Bump `pytest` to `8.1.*` (#1486).
    * Bump `coverage` to `7.5.*` (#1486).
    * Bump `pytest-docker` to `3.1.*` (#1486).
    * Bump `pytest-subprocess` to `^1.5` (#1486).
* Benchmarks:
    * Move `populate_db` scripts into `benchmark` folder (\#1489).


# 2.0.5

* API:
    * Add `GET /admin/v2/task/` (\#1465).
    * Improve error message in DELETE-task endpoint (\#1471).
* Set `JobV2` folder attributes from within the submit-job endpoint (\#1464).
* Tests:
    * Make SLURM CI work on MacOS (\#1476).

# 2.0.4

* Add `FRACTAL_SLURM_SBATCH_SLEEP` configuration variable (\#1467).

# 2.0.3

> WARNING: This update requires running a fix-db script, via `fractalctl update-db-data`.

* Database:
    * Create fix-db script to remove `images` and `history` from dataset dumps in V1/V2 jobs (\#1456).
* Tests:
    * Split `test_full_workflow_v2.py` into local/slurm files (\#1454).


# 2.0.2

> WARNING: Running this version on a pre-existing database (where the `jobsv2`
> table has some entries) is broken. Running this version on a freshly-created
> database works as expected.

* API:
    * Fix bug in status endpoint (\#1449).
    * Improve handling of out-of-scope scenario in status endpoint (\#1449).
    * Do not include dataset `history` in `JobV2.dataset_dump` (\#1445).
    * Forbid extra arguments in `DumpV2` schemas (\#1445).
* API V1:
    * Do not include dataset `history` in `ApplyWorkflow.{input,output}_dataset_dump` (\#1453).
* Move settings logs to `check_settings` and use fractal-server `set_logger` (\#1452).
* Benchmarks:
    * Handle some more errors in benchmark flow (\#1445).
* Tests:
    * Update testing database to version 2.0.1 (\#1445).

# 2.0.1

* Database/API:
    * Do not include `dataset_dump.images` in `JobV2` table (\#1441).
* Internal functions:
    * Introduce more robust `reset_logger_handlers` function (\#1425).
* Benchmarks:
    * Add `POST /api/v2/project/project_id/dataset/dataset_id/images/query/` in bechmarks  to evaluate the impact of the number of images during the query (\#1441).
* Development:
    * Use `poetry` 1.8.2 in GitHub actions and documentation.

# 2.0.0

Major update.

# 1.4.10

> WARNING: Starting from this version, the dependencies for the `slurm` extra
> are required; commands like `pip install fractal-server[slurm,postgres]` must
> be replaced by `pip install fractal-server[postgres]`.

* Dependencies:
    * Make `clusterfutures` and `cloudpickle` required dependencies (\#1255).
    * Remove `slurm` extra from package (\#1255).
* API:
    * Handle invalid history file in `GET /project/{project_id}/dataset/{dataset_id}/status/` (\#1259).
* Runner:
    * Add custom `_jobs_finished` function to check the job status and to avoid squeue errors (\#1266)

# 1.4.9

This release is a follow-up of 1.4.7 and 1.4.8, to mitigate the risk of
job folders becoming very large.

* Runner:
    * Exclude `history` from `TaskParameters` object for parallel tasks, so that it does not end up in input pickle files (\#1247).

# 1.4.8

This release is a follow-up of 1.4.7, to mitigate the risk of job folders
becoming very large.

* Runner:
    * Exclude `metadata["image"]` from `TaskParameters` object for parallel tasks, so that it does not end up in input pickle files (\#1245).
    * Exclude components list from `workflow.log` logs (\#1245).
* Database:
    * Remove spurious logging of `fractal_server.app.db` string (\#1245).

# 1.4.7

This release provides a bugfix (PR 1239) and a workaround (PR 1238) for the
SLURM runner, which became relevant for the use case of processing a large
dataset (300 wells with 25 cycles each).

* Runner:
    * Do not include `metadata["image"]` in JSON file with task arguments (\#1238).
    * Add `FRACTAL_RUNNER_TASKS_INCLUDE_IMAGE` configuration variable, to define exceptions where tasks still require `metadata["image"]` (\#1238).
    * Fix bug in globbing patterns, when copying files from user-side to server-side job folder in SLURM executor (\#1239).
* API:
    * Fix error message for rate limits in apply-workflow endpoint (\#1231).
* Benchmarks:
    * Add more scenarios, as per issue \#1184 (\#1232).

# 1.4.6

* API:
    * Add `GET /admin/job/{job_id}` (\#1230).
    * Handle `FileNotFound` in `GET /project/{project_id}/job/{job_id}/` (\#1230).

# 1.4.5

* Remove CORS middleware (\#1228).
* Testing:
    *  Fix `migrations.yml` GitHub action (\#1225).

# 1.4.4

* API:
    * Add rate limiting to `POST /{project_id}/workflow/{workflow_id}/apply/` (\#1199).
    * Allow users to read the logs of ongoing jobs with `GET /project/{project_id}/job/{job_id}/`, using `show_tmp_logs` query parameter (\#1216).
    * Add `log` query parameter in `GET {/api/v1/job/,/api/v1/{project.id}/job/,/admin/job/}`, to trim response body (\#1218).
    * Add `args_schema` query parameter in `GET /api/v1/task/` to trim response body (\#1218).
    * Add `history` query parameter in `GET {/api/v1/dataset/,/api/v1/project/{project.id}/dataset/}` to trim response body (\#1219).
    * Remove `task_list` from `job.workflow_dump` creation in `/api/v1/{project_id}/workflow/{workflow_id}/apply/`(\#1219)
    * Remove `task_list` from `WorkflowDump` Pydantic schema (\#1219)
* Dependencies:
    * Update fastapi to `^0.109.0` (\#1222).
    * Update gunicorn to `^21.2.0` (\#1222).
    * Update aiosqlite to `^0.19.0` (\#1222).
    * Update uvicorn to `^0.27.0` (\#1222).

# 1.4.3

> **WARNING**:
>
> This update requires running a fix-db script, via `fractalctl update-db-data`.

* API:
    * Improve validation of `UserCreate.slurm_accounts` (\#1162).
    * Add `timestamp_created` to `WorkflowRead`, `WorkflowDump`, `DatasetRead` and `DatasetDump` (\#1152).
    * Make all dumps in `ApplyWorkflowRead` non optional (\#1175).
    * Ensure that timestamps in `Read` schemas are timezone-aware, regardless of `DB_ENGINE` (\#1186).
    * Add timezone-aware timestamp query parameters to all `/admin` endpoints (\#1186).
* API (internal):
    * Change the class method `Workflow.insert_task` into the auxiliary function `_workflow_insert_task` (\#1149).
* Database:
    * Make `WorkflowTask.workflow_id` and `WorkflowTask.task_id` not nullable (\#1137).
    * Add `Workflow.timestamp_created` and `Dataset.timestamp_created` columns (\#1152).
    * Start a new `current.py` fix-db script (\#1152, \#1195).
    * Add to `migrations.yml` a new script (`validate_db_data_with_read_schemas.py`) that validates test-DB data with Read schemas (\#1187).
    * Expose `fix-db` scripts via command-line option `fractalctl update-db-data` (\#1197).
* App (internal):
    * Check in `Settings` that `psycopg2`, `asyngpg` and `cfut`, if required, are installed (\#1167).
    * Split `DB.set_db` into sync/async methods (\#1165).
    * Rename `DB.get_db` into `DB.get_async_db` (\#1183).
    * Normalize names of task packages (\#1188).
* Testing:
    * Update `clean_db_fractal_1.4.1.sql` to `clean_db_fractal_1.4.2.sql`, and change `migrations.yml` target version (\#1152).
    * Reorganise the test directory into subdirectories, named according to the order in which we want the CI to execute them (\#1166).
    * Split the CI into two independent jobs, `Core` and `Runner`, to save time through parallelisation (\#1204).
* Dependencies:
    * Update `python-dotenv` to version 0.21.0 (\#1172).
* Runner:
    * Remove `JobStatusType.RUNNING`, incorporating it into `JobStatusType.SUBMITTED` (\#1179).
* Benchmarks:
    * Add `fractal_client.py` and `populate_script_v2.py` for creating different database status scenarios (\#1178).
    * Add a custom benchmark suite in `api_bench.py`.
    * Remove locust.
* Documentation:
    * Add the minimum set of environment variables required to set the database and start the server (\#1198).

# 1.4.2

> **WARNINGs**:
>
> 1. This update requires running a fix-db script, available at https://raw.githubusercontent.com/fractal-analytics-platform/fractal-server/1.4.2/scripts/fix_db/current.py.
> 2. Starting from this version, non-verified users have limited access to `/api/v1/` endpoints. Before the upgrade, all existing users must be manually set to verified.

* API:
    * Prevent access to `GET/PATCH` task endpoints for non-verified users (\#1114).
    * Prevent access to task-collection and workflow-apply endpoints for non-verified users (\#1099).
    * Make first-admin-user verified (\#1110).
    * Add the automatic setting of `ApplyWorkflow.end_timestamp` when patching `ApplyWorkflow.status` via `PATCH /admin/job/{job_id}` (\#1121).
    * Change `ProjectDump.timestamp_created` type from `datetime` to `str` (\#1120).
    * Change `_DatasetHistoryItem.workflowtask` type into `WorkflowTaskDump` (\#1139).
    * Change status code of stop-job endpoints to 202 (\#1151).
* API (internal):
    * Implement cascade operations explicitly, in `DELETE` endpoints for datasets, workflows and projects (\#1130).
    * Update `GET /project/{project_id}/workflow/{workflow_id}/job/` to avoid using `Workflow.job_list` (\#1130).
    * Remove obsolete sync-database dependency from apply-workflow endpoint (\#1144).
* Database:
    * Add `ApplyWorkflow.project_dump` column (\#1070).
    * Provide more meaningful names to fix-db scripts (\#1107).
    * Add `Project.timestamp_created` column, with timezone-aware default (\#1102, \#1131).
    * Remove `Dataset.list_jobs_input` and `Dataset.list_jobs_output` relationships (\#1130).
    * Remove `Workflow.job_list` (\#1130).
* Runner:
    * In SLURM backend, use `slurm_account` (as received from apply-workflow endpoint) with top priority (\#1145).
    * Forbid setting of SLURM account from `WorkflowTask.meta` or as part of `worker_init` variable (\#1145).
    * Include more info in error message upon `sbatch` failure (\#1142).
    * Replace `sbatch` `--chdir` option with `-D`, to support also slurm versions before 17.11 (\#1159).
* Testing:
    * Extended systematic testing of database models (\#1078).
    * Review `MockCurrentUser` fixture, to handle different kinds of users (\#1099).
    * Remove `persist` from `MockCurrentUser` (\#1098).
    * Update `migrations.yml` GitHub Action to use up-to-date database and also test fix-db script (\#1101).
    * Add more schema-based validation to fix-db current script (\#1107).
    * Update `.dict()` to `.model_dump()` for `SQLModel` objects, to fix some `DeprecationWarnings`(\##1133).
    * Small improvement in schema coverage (\#1125).
    * Add unit test for `security` module (\#1036).
* Dependencies:
    * Update `sqlmodel` to version 0.0.14 (\#1124).
* Benchmarks:
    * Add automatic benchmark system for API's performances (\#1123)
* App (internal):
    * Move `_create_first_user` from `main` to `security` module, and allow it to create multiple regular users (\#1036).

# 1.4.1

* API:
    * Add `GET /admin/job/{job_id}/stop/` and `GET /admin/job/{job_id}/download/` endpoints (\#1059).
    * Use `DatasetDump` and `WorkflowDump` models for "dump" attributes of `ApplyWorkflowRead` (\#1049, \#1082).
    * Add `slurm_accounts` to `User` schemas and add `slurm_account` to `ApplyWorkflow` schemas (\#1067).
    * Prevent providing a `package_version` for task collection from a `.whl` local package (\#1069).
    * Add `DatasetRead.project` and `WorkflowRead.project` attributes (\#1082).
* Database:
    * Make `ApplyWorkflow.workflow_dump` column non-nullable (\#1049).
    * Add `UserOAuth.slurm_accounts` and `ApplyWorkflow.slurm_account` columns (\#1067).
    * Add script for adding `ApplyWorkflow.user_email` (\#1058).
    * Add `Dataset.project` and `Workflow.project` relationships (\#1082).
    * Avoid using `Project` relationships `dataset_list` or `workflow_list` within some `GET` endpoints (\#1082).
    * Fully remove `Project` relationships `dataset_list`, `workflow_list` and `job_list` (\#1091).
* Testing:
    * Only use ubuntu-22.04 in GitHub actions (\#1061).
    * Improve unit testing of database models (\#1082).
* Dependencies:
    * Pin `bcrypt` to 4.0.1 to avoid warning in passlib (\#1060).
* Runner:
    *  Set SLURM-job working directory to `job.working_dir_user` through `--chdir` option (\#1064).

# 1.4.0

* API:
    * Major endpoint changes:
        * Add trailing slash to _all_ endpoints' paths (\#1003).
        * Add new admin-area endpoints restricted to superusers at `/admin` (\#947, \#1009, \#1032).
        * Add new `GET` endpoints `api/v1/job/` and `api/v1/project/{project_id}/workflow/{workflow_id}/job/` (\#969, \#1003).
        * Add new `GET` endpoints `api/v1/dataset/` and `api/v1/workflow/` (\#988, \#1003).
        * Add new `GET` endpoint `api/v1/project/{project_id}/dataset/` (\#993).
        * Add `PATCH /admin/job/{job_id}/` endpoint (\#1030, \#1053).
        * Move `GET /auth/whoami/` to `GET /auth/current-user/` (\#1013).
        * Move `PATCH /auth/users/me/` to `PATCH /auth/current-user/` (\#1013, \#1035).
        * Remove `DELETE /auth/users/{id}/` endpoint (\#994).
        * Remove `GET /auth/users/me/` (\#1013).
        * Remove `POST` `/auth/forgot-password/`, `/auth/reset-password/`, `/auth/request-verify-token/`, `/auth/verify/` (\#1033).
        * Move `GET /auth/userlist/` to `GET /auth/users/` (\#1033).
    * New behaviors or responses of existing endpoints:
        * Change response of `/api/v1/project/{project_id}/job/{job_id}/stop/` endpoint to 204 no-content (\#967).
        * Remove `dataset_list` attribute from `ProjectRead`, which affects all `GET` endpoints that return some project (\#993).
        * Make it possible to delete a `Dataset`, `Workflow` or `Project`, even when it is in relationship to an `ApplyWorkflow` - provided that the `ApplyWorkflow` is not pending or running (\#927, \#973).
        * Align `ApplyWorkflowRead` with new `ApplyWorkflow`, which has optional foreign keys `project_id`, `workflow_id`, `input_dataset_id`, and `output_dataset_id` (\#984).
        * Define types for `ApplyWorkflowRead` "dump" attributes (\#990). **WARNING**: reverted with \#999.
    * Internal changes:
        * Move all routes definitions into `fractal_server/app/routes` (\#976).
        * Fix construction of `ApplyWorkflow.workflow_dump`, within apply endpoint (\#968).
        * Fix construction of `ApplyWorkflow` attributes `input_dataset_dump` and `output_dataset_dump`, within apply endpoint (\#990).
        * Remove `asyncio.gather`, in view of SQLAlchemy2 update (\#1004).
* Database:
    * Make foreign-keys of `ApplyWorkflow` (`project_id`, `workflow_id`, `input_dataset_id`, `output_dataset_id`) optional (\#927).
    * Add columns `input_dataset_dump`, `output_dataset_dump` and `user_email` to `ApplyWorkflow` (\#927).
    * Add relations `Dataset.list_jobs_input` and `Dataset.list_jobs_output` (\#927).
    * Make `ApplyWorkflow.start_timestamp` non-nullable (\#927).
    * Remove `"cascade": "all, delete-orphan"` from `Project.job_list` (\#927).
    * Add `Workflow.job_list` relation (\#927).
    * Do not use `Enum`s as column types (e.g. for `ApplyWorkflow.status`), but only for (de-)serialization (\#974).
    * Set `pool_pre_ping` option to `True`, for asyncpg driver (\#1037).
    * Add script for updating DB from 1.4.0 to 1.4.1 (\#1010)
    * Fix missing try/except in sync session (\#1020).
* App:
    * Skip creation of first-superuser when one superuser already exists (\#1006).
* Dependencies:
    * Update sqlalchemy to version `>=2.0.23,<2.1` (\#1044).
    * Update sqlmodel to version 0.0.12 (\#1044).
    * Upgrade asyncpg to version 0.29.0 (\#1036).
* Runner:
    * Refresh DB objects within `submit_workflow` (\#927).
* Testing:
    * Add `await db_engine.dispose()` in `db_create_tables` fixture (\#1047).
    * Set `debug=False` in `event_loop` fixture (\#1044).
    * Improve `test_full_workflow.py` (\#971).
    * Update `pytest-asyncio` to v0.21 (\#1008).
    * Fix CI issue related to event loop and asyncpg (\#1012).
    * Add GitHub Action testing database migrations (\#1010).
    * Use greenlet v3 in `poetry.lock` (\#1044).
* Documentation:
    * Add OAuth2 example endpoints to Web API page (\#1034, \#1038).
* Development:
    * Use poetry 1.7.1 (\#1043).

# 1.3.14 (do not use!)

> **WARNING**: This version introduces a change that is then reverted in 1.4.0,
> namely it sets the `ApplyWorkflow.status` type to `Enum`, when used with
> PostgreSQL. It is recommended to **not** use it, and upgrade to 1.4.0
> directly.

* Make `Dataset.resource_list` an `ordering_list`, ordered by `Resource.id` (\#951).
* Expose `redirect_url` for OAuth clients (\#953).
* Expose JSON Schema for the `ManifestV1` Pydantic model (\#942).
* Improve delete-resource endpoint (\#943).
* Dependencies:
    * Upgrade sqlmodel to 0.0.11 (\#949).
* Testing:
    * Fix bug in local tests with Docker/SLURM (\#948).

# 1.3.13

* Configure sqlite WAL to avoid "database is locked" errors (\#860).
* Dependencies:
    * Add `sqlalchemy[asyncio]` extra, and do not directly require `greenlet` (\#895).
    * Fix `cloudpickle`-version definition in `pyproject.toml` (\#937).
    * Remove obsolete `sqlalchemy_utils` dependency (\#939).
* Testing:
    * Use ubuntu-22 for GitHub CI (\#909).
    * Run GitHub CI both with SQLite and Postgres (\#915).
    * Disable `postgres` service in GitHub action when running tests with SQLite (\#931).
    * Make `test_commands.py` tests stateless, also when running with Postgres (\#917).
* Documentation:
    * Add information about minimal supported SQLite version (\#916).

# 1.3.12

* Project creation:
    * Do not automatically create a dataset upon project creation (\#897).
    * Remove `ProjectCreate.default_dataset_name` attribute (\#897).
* Dataset history:
    * Create a new (**non-nullable**) history column in `Dataset` table (\#898, \#901).
    * Deprecate history handling in `/project/{project_id}/job/{job_id}` endpoint (\#898).
    * Deprecate `HISTORY_LEGACY` (\#898).
* Testing:
    * Remove obsolete fixture `slurm_config` (\#903).

# 1.3.11

This is mainly a bugfix release for the `PermissionError` issue.

* Fix `PermissionError`s in parallel-task metadata aggregation for the SLURM backend (\#893).
* Documentation:
    * Bump `mkdocs-render-swagger-plugin` to 0.1.0 (\#889).
* Testing:
    * Fix `poetry install` command and `poetry` version in GitHub CI (\#889).

# 1.3.10

Warning: updating to this version requires changes to the configuration variable

* Updates to SLURM interface:
    * Remove `sudo`-requiring `ls` calls from `FractalFileWaitThread.check` (\#885);
    * Change default of `FRACTAL_SLURM_POLL_INTERVAL` to 5 seconds (\#885);
    * Rename `FRACTAL_SLURM_OUTPUT_FILE_GRACE_TIME` configuration variables into `FRACTAL_SLURM_ERROR_HANDLING_INTERVAL` (\#885);
    * Remove `FRACTAL_SLURM_KILLWAIT_INTERVAL` variable and corresponding logic (\#885);
    * Remove `_multiple_paths_exist_as_user` helper function (\#885);
    * Review type hints and default values of SLURM-related configuration variables (\#885).
* Dependencies:
    * Update `fastapi` to version `^0.103.0` (\#877);
    * Update `fastapi-users` to version `^12.1.0` (\#877).

# 1.3.9

* Make updated-metadata collection robust for metadiff files consisting of a single `null` value (\#879).
* Automate procedure for publishing package to PyPI (\#881).

# 1.3.8

* Backend runner:
    * Add aggregation logic for parallel-task updated metadata (\#852);
    * Make updated-metadata collection robust for missing files (\#852, \#863).
* Database interface:
* API:
    * Prevent user from bypassing workflow-name constraint via the PATCH endpoint (\#867).
    * Handle error upon task collection, when tasks exist in the database but not on-disk (\#874).
    * Add `_check_project_exists` helper function (\#872).
* Configuration variables:
    * Remove `DEPLOYMENT_TYPE` variable and update `alive` endpoint (\#875);
    * Introduce `Settings.check_db` method, and call it during inline/offline migrations (\#855);
    * Introduce `Settings.check_runner` method (\#875);
    * Fail if `FRACTAL_BACKEND_RUNNER` is `"local"` and `FRACTAL_LOCAL_CONFIG_FILE` is set but missing on-disk (\#875);
    * Clean up `Settings.check` method and improve its coverage (\#875);
* Package, repository, documentation:
    * Change `fractal_server.common` from being a git-submodule to being a regular folder (\#859).
    * Pin documentation dependencies (\#865).
    * Split `app/models/project.py` into two modules for dataset and project (\#871).
    * Revamp documentation on database interface and on the corresponding configuration variables (\#855).


# 1.3.7

* Oauth2-related updates (\#822):
    * Update configuration of OAuth2 clients, to support OIDC/GitHub/Google;
    * Merge `SQLModelBaseOAuthAccount` and `OAuthAccount` models;
    * Update `UserOAuth.oauth_accounts` relationship and fix `list_users` endpoint accordingly;
    * Introduce dummy `UserManager.on_after_login` method;
    * Rename `OAuthClient` into `OAuthClientConfig`;
    * Revamp users-related parts of documentation.

# 1.3.6

* Update `output_dataset.meta` also when workflow execution fails (\#843).
* Improve error message for unknown errors in job execution (\#843).
* Fix log message incorrectly marked as "error" (\#846).

# 1.3.5

* Review structure of dataset history (\#803):
    * Re-define structure for `history` property of `Dataset.meta`;
    * Introduce `"api/v1/project/{project_id}/dataset/{dataset_id}/status/"` endpoint;
    * Introduce `"api/v1/project/{project_id}/dataset/{dataset_id}/export_history/"` endpoint;
    * Move legacy history to `Dataset.meta["HISTORY_LEGACY"]`.
* Make `first_task_index` and `last_task_index` properties of `ApplyWorkflow` required (\#803).
* Add `docs_info` and `docs_link` to Task model (\#814)
* Accept `TaskUpdate.version=None` in task-patch endpoint (\#818).
* Store a copy of the `Workflow` into the optional column `ApplyWorkflow.workflow_dump` at the time of submission (\#804, \#834).
* Prevent execution of multiple jobs with the same output dataset (\#801).
* Transform non-absolute `FRACTAL_TASKS_DIR` into absolute paths, relative to the current working directory (\#825).
* Error handling:
    * Raise an appropriate error if a task command is not executable (\#800).
    * Improve handling of errors raised in `get_slurm_config` (\#800).
* Documentation:
    * Clarify documentation about `SlurmConfig` (\#798).
    * Update documentation configuration and GitHub actions (\#811).
* Tests:
    * Move `tests/test_common.py` into `fractal-common` repository (\#808).
    * Switch to `docker compose` v2 and unpin `pyyaml` version (\#816).

# 1.3.4

* Support execution of a workflow subset (\#784).
* Fix internal server error for invalid `task_id` in `create_workflowtask` endpoint (\#782).
* Improve logging in background task collection (\#776).
* Handle failures in `submit_workflow` without raising errors (\#787).
* Simplify internal function for execution of a list of task (\#780).
* Exclude `common/tests` and other git-related files from build (\#795).
* Remove development dependencies `Pillow` and `pytest-mock` (\#795).
* Remove obsolete folders from `tests/data` folder (\#795).

# 1.3.3

* Pin Pydantic to v1 (\#779).

# 1.3.2

* Add sqlalchemy naming convention for DB constraints, and add `render_as_batch=True` to `do_run_migrations` (\#757).
* Fix bug in job-stop endpoint, due to missing default for `FractalSlurmExecutor.wait_thread.shutdown_file` (\#768, \#769).
* Fix bug upon inserting a task with `meta=None` into a Workflow (\#772).

# 1.3.1

* Fix return value of stop-job endpoint (\#764).
* Expose new GET `WorkflowTask` endpoint (\#762).
* Clean up API modules (\#762):
    * Split workflow/workflowtask modules;
    * Split tasks/task-collection modules.

# 1.3.0

* Refactor user model:
    * Switch from UUID4 to int for IDs (\#660, \#684).
    * Fix many-to-many relationship between users and project (\#660).
    * Rename `Project.user_member_list` into `Project.user_list` (\#660).
    * Add `username` column (\#704).
* Update endpoints (see also [1.2->1.3 upgrade info](../internals/version_upgrades/upgrade_1_2_5_to_1_3_0/) in the documentation):
    * Review endpoint URLs (\#669).
    * Remove foreign keys from payloads (\#669).
* Update `Task` models, task collection and task-related endpoints:
    * Add `version` and `owner` columns to `Task` model (\#704).
    * Set `Task.version` during task collection (\#719).
    * Set `Task.owner` as part of create-task endpoint (\#704).
    * For custom tasks, prepend `owner` to user-provided `source` (\#725).
    * Remove `default_args` from `Tasks` model and from manifest tasks (\#707).
    * Add `args_schema` and `args_schema_version` to `Task` model (\#707).
    * Expose `args_schema` and `args_schema_version` in task POST/PATCH endpoints (\#749).
    * Make `Task.source` task-specific rather than package-specific (\#719).
    * Make `Task.source` unique (\#725).
    * Update `_TaskCollectPip` methods, attributes and properties (\#719).
    * Remove private/public options for task collection (\#704).
    * Improve error message for missing package manifest (\#704).
    * Improve behavior when task-collection folder already exists (\#704).
    * Expose `pinned_package_version` for tasks collection (\#744).
    * Restrict Task editing to superusers and task owners (\#733).
    * Implement `delete_task` endpoint (\#745).
* Update `Workflow` and `WorkflowTask` endpoints:
    * Always merge new `WorkflowTask.args` with defaults from `Task.args_schema`, in `update_workflowtask` endpoint (\#759).
    * Remove `WorkflowTask.overridden_meta` property and on-the-fly overriding of `meta` (\#752).
    * Add warning when exporting workflows which include custom tasks (\#728).
    * When importing a workflow, only use tasks' `source` values, instead of `(source,name)` pairs (\#719).
* Job execution:
    * Add `FractalSlurmExecutor.shutdown` and corresponding endpoint (\#631, \#691, \#696).
    * In `FractalSlurmExecutor`, make `working_dir*` attributes required (\#679).
    * Remove `ApplyWorkflow.overwrite_input` column (\#684, \#694).
    * Make `output_dataset_id` a required argument of apply-workflow endpoint (\#681).
    * Improve error message related to out-of-space disk (\#699).
    * Include timestamp in job working directory, to avoid name clashes (\#756).
* Other updates to endpoints and database:
    * Add `ApplyWorkflow.end_timestamp` column (\#687, \#684).
    * Prevent deletion of a `Workflow`/`Dataset` in relationship with existing `ApplyWorkflow` (\#703).
    * Add project-name uniqueness constraint in project-edit endpoint (\#689).
* Other updates to internal logic:
    * Drop `WorkflowTask.arguments` property and `WorkflowTask.assemble_args` method (\#742).
    * Add test for collection of tasks packages with tasks in a subpackage (\#743).
    * Expose `FRACTAL_CORS_ALLOW_ORIGIN` environment variable (\#688).
    * Expose `FRACTAL_DEFAULT_ADMIN_USERNAME` environment variable (\#751).
* Package and repository:
    * Remove `fastapi-users-db-sqlmodel` dependency (\#660).
    * Make coverage measure more accurate (\#676) and improve coverage (\#678).
    * Require pydantic version to be `>=1.10.8` (\#711, \#713).
    * Include multiple `fractal-common` updates (\#705, \#719).
    * Add test equivalent to `alembic check` (\#722).
    * Update `poetry.lock` to address security alerts (\#723).
    * Remove `sqlmodel` from `fractal-common`, and declare database models with multiple inheritance (\#710).
    * Make email generation more robust in `MockCurrentUser` (\#730).
    * Update `poetry.lock` to `cryptography=41`, to address security alert (\#739).
    * Add `greenlet` as a direct dependency (\#748).
    * Removed tests for `IntegrityError` (\#754).


# 1.2.5

* Fix bug in task collection when using sqlite (\#664, \#673).
* Fix bug in task collection from local package, where package extras were not considered (\#671).
* Improve error handling in workflow-apply endpoint (\#665).
* Fix a bug upon project removal in the presence of project-related jobs (\#666). Note: this removes the `ApplyWorkflow.Project` attribute.

# 1.2.4

* Review setup for database URLs, especially to allow using UNIX-socket connections for postgresql (\#657).

# 1.2.3

* Fix bug that was keeping multiple database conection open (\#649).

# 1.2.2

* Fix bug related to `user_local_exports` in SLURM-backend configuration (\#642).

# 1.2.1

* Fix bug upon creation of first user when using multiple workers (\#632).
* Allow both ports 5173 and 4173 as CORS origins (\#637).

# 1.2.0

* Drop `project.project_dir` and replace it with `user.cache_dir` (\#601).
* Update SLURM backend (\#582, \#612, \#614); this includes (1) combining several tasks in a single SLURM job, and (2) offering more granular sources for SLURM configuration options.
* Expose local user exports in SLURM configuration file (\#625).
* Make local backend rely on custom `FractalThreadPoolExecutor`, where `parallel_tasks_per_job` can affect parallelism (\#626).
* Review logging configuration (\#619, \#623).
* Update to fastapi `0.95` (\#587).
* Minor improvements in dataset-edit endpoint (\#593) and tests (\#589).
* Include test of non-python task (\#594).
* Move dummy tasks from package to tests (\#601).
* Remove deprecated parsl backend (\#607).
* Improve error handling in workflow-import endpoint (\#595).
* Also show logs for successful workflow execution (\#635).

# 1.1.1

* Include `reordered_workflowtask_ids` in workflow-edit endpoint payload, to reorder the task list of a workflow (\#585).

# 1.1.0

* Align with new tasks interface in `fractal-tasks-core>=0.8.0`, and remove `glob_pattern` column from `resource` database table (\#544).
* Drop python 3.8 support (\#527).
* Improve validation of API request payloads (\#545).
* Improve request validation in project-creation endpoint (\#537).
* Update the endpoint to patch a `Task` (\#526).
* Add new project-update endpoint, and relax constraints on `project_dir` in new-project endpoint (\#563).
* Update `DatasetUpdate` schema (\#558 and \#565).
* Fix redundant task-error logs in slurm backend (\#552).
* Improve handling of task-collection errors (\#559).
* If `FRACTAL_BACKEND_RUNNER=slurm`, include some configuration checks at server startup (\#529).
* Fail if `FRACTAL_SLURM_WORKER_PYTHON` has different versions of `fractal-server` or `cloudpickle` (\#533).

# 1.0.8

* Fix handling of parallel-tasks errors in `FractalSlurmExecutor` (\#497).
* Add test for custom tasks (\#500).
* Improve formatting of job logs (\#503).
* Improve error handling in workflow-execution server endpoint (\#515).
* Update `_TaskBase` schema from fractal-common (\#517).

# 1.0.7

* Update endpoints to import/export a workflow (\#495).

# 1.0.6

* Add new endpoints to import/export a workflow (\#490).

# 1.0.5

* Separate workflow-execution folder into two (server- and user-owned) folders, to avoid permission issues (\#475).
* Explicitly pin sqlalchemy to v1 (\#480).

# 1.0.4

* Add new POST endpoint to create new Task (\#486).

# 1.0.3

Missing due to releasing error.

# 1.0.2

* Add `FRACTAL_RUNNER_MAX_TASKS_PER_WORKFLOW` configuration variable (\#469).

# 1.0.1

* Fix bug with environment variable names (\#468).

# 1.0.0

* First release listed in CHANGELOG.<|MERGE_RESOLUTION|>--- conflicted
+++ resolved
@@ -2,14 +2,11 @@
 
 # 2.14.11
 
-<<<<<<< HEAD
 * API:
     * Update `/project/{project_id}/status/images/`, removing `unit_status` and moving it into `request_body.attributes_filters` (\#2588).
-=======
 * Task-group lifecycle:
     * Support version-pinning for two dependencies in task collection (\#2590).
     * Support version-pinning for previously-missing dependencies in task collection (\#2590).
->>>>>>> 84004b16
 * Development:
     * Improve `mypy` configuration in `pyproject.toml` (\#2595).
 
