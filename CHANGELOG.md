**Note**: Numbers like (\#1234) point to closed Pull Requests on the fractal-server repository.

<<<<<<< HEAD
# 2.15.9 (unreleased)

* Task life cycle:
    * Support both pre-pinning and post-pinning of dependencies (\#2761).
=======
# 2.15.9

* API:
    * In `POST /api/v2/project/{project_id}/status/images/`, include _all_ available types&attributes (\#2762).
* Internal:
    * Optimize `fractal_server.images.tools.aggregate_attributes` (\#2762).
>>>>>>> 0f130706

# 2.15.8

* Runner:
    * Split `SlurmJob` submission into three steps, reducing SSH connections (\#2749).
    * Deprecate experimental `pre_submission_commands` feature (\#2749).
* Documentation:
    * Fix `Fractal Users` documentation page (\#2738).
    * Improve documentation for Pixi task collection (\#2742).
* Task life cycle:
    * Add test to lock `FRACTAL_MAX_PIP_VERSION` with latest version on PyPI (\#2752).
    * Use pixi v0.54.1 in tests (\#2758).
* Internal
    * Improve type hints (\#2739).
* SSH:
    * Add a decorator to open a new connection (socket) if the decorated function hits a `NoValidConnectionError` or a `OSError` (\#2747).
    * Remove multiple-attempts logic (\#2747).

# 2.15.7

* API:
    * Capture SSH related failure in submit-job endpoint (\#2734).
* Task life cycle:
    * Also edit `tool.pixi.project.platforms` section of `pyproject.toml`, for `pixi`-based task collection (\#2711).
* Internal:
    * Extend use of `UnreachableBranchError` in API and runner (\#2726).
* Dependencies:
    * Bump `fastapi` to version `0.116.*` (\#2718).
    * Bump all `docs` optional dependencies (\#2722).
    * Add support for Python 3.13 (\#2716).
* Documentation:
    * Remove/fix several obsolete docs pages (\#2722).
* Testing:
    * Improve/optimize several tests (\#2727).
    * Use `poetry` 2.1.3 in all GitHub Actions and always install it using `pipx` (\#2731).
    * Move all GitHub Action runners to `ubuntu-24.04` (\#2732).
    * Avoid using `threading` private method (\#2733).

# 2.15.6

* Runner:
    * Remove obsolete `JobExecutionError` attributes and `TaskExecutionError` handling (\#2708).
    * Always interpret `needs_gpu` string as a boolean (\#2706).
* Task life cycle:
    * Use `bash --login` for `pixi install` execution over SSH (\#2709).
* Development:
    * Move `example` folder to root directory (\#2720).

# 2.15.5

* API:
    * Update `HistoryRun` and `HistoryUnit`s statuses when `Workflow`s are manually labeled as failed (\#2705).

# 2.15.4

* Task lifecycle:
    * Edit `pyproject.toml` in-place before running `pixi install` (\#2696).

# 2.15.3

* API:
    * Ongoing `WorkflowTask`s are marked as submitted during `Job` execution (\#2692).

# 2.15.2

* API:
    * Improve logging for `PATCH /admin/v2/job/{job_id}/` (\#2686).
    * Prevent deletion and reordering of `WorkflowTask`s in `Workflow`s associated to submitted `Job`s (\#2689).
* Database:
    * Set `pool_pre_ping=True` for sync db engine (\#2676).
* Runner:
    * Update `chmod ... -R` to `chmod -R ...` (\#2681).
    * Add custom handling of some `slurm_load_jobs` socket-timeout error (\#2683).
    * Remove redundant `mkdir` in SLURM SSH runner (\#2671).
    * Do not write to SLURM stderr from remote worker (\#2691).
    * Fix spurious version-mismatch warning in remote worker (\#2691).
* SSH:
    * Always set `in_stream=False` for `fabric.Connection.run` (\#2694).
* Testing:
    * Fix `test_FractalSSH.py::test_folder_utils` for MacOS (\#2678).
    * Add pytest marker `fails_on_macos` (\#2681).
    * Remove patching of `sys.stdin`, thanks to updates to `fabric.Connection.run` arguments (\#2694).

# 2.15.1

This release fixes the reason for yanking 2.15.0.

* Database:
    * Modify `JSON->JSONB` database schema migration in-place, so that columns which represent JSON Schemas or `meta_*` fields remain in JSON form rather than JSONB (\#2664, \#2666).

# 2.15.0 [yanked]

> This release was yanked on PyPI, because its conversion of all JSON columns
> into JSONB changes the key order, see
> https://github.com/fractal-analytics-platform/fractal-server/issues/2663.


* Database:
    * Rename `TaskGroupV2.wheel_path` into `TaskGroupV2.archive_path` (\#2627).
    * Rename `TaskGroupV2.pip_freeze` into `TaskGroupV2.env_info` (\#2627).
    * Add `TaskGroupV2.pixi_version` (\#2627).
    * Transform every JSON column to JSONB (\#2662).
* API:
    * Introduce new value `TaskGroupV2OriginEnum.PIXI` (\#2627).
    * Exclude `TaskGroupV2.env_info` from API responses (\#2627).
    * Introduce `POST /api/v2/task/collect/pixi/` (\#2627).
    * Extend deactivation/reactivation endpoints to pixi task groups (\#2627).
    * Block `DELETE /api/v2/task-group/{task_group_id}/` if a task-group activity is ongoing (\#2642).
    * Introduce `_verify_non_duplication_group_path` auxiliary function (\#2643).
* Task lifecycle:
    * Introduce full support for pixi task-group lifecycle (\#2627, \#2651, \#2652, \#2654).
* SSH:
    * Introduce `FractalSSH.read_remote_text_file` (\#2627).
* Runner:
    * Fix use of `worker_init/extra_lines` for multi-image job execution (\#2660).
    * Support SLURM configuration options `nodelist` and `exclude` (\#2660).
* App configuration:
    * Introduce new configuration variable `FRACTAL_PIXI_CONFIG_FILE` and new attribute `Settings.pixi` (\#2627, \#2650).


# 2.14.16

* Internal:
    * Refactor and optimize enrich-image functions (\#2620).
* Database:
    * Add indices to `HistoryImageCache` table (\#2620).
* SSH:
    * Increase Paramiko `banner_timeout` from the default 15 seconds to 30 seconds (\#2632).
    * Re-include `check_connection` upon `SlurmSSHRunner` startup (\#2636).
* Testing:
    * Introduce benchmarks for database operations (\#2620).
* Dependencies:
    * Update `cryptography`, `packaging` and `python-dotenv` dependencies (\#2630).

# 2.14.15

* API:
    * Add required `workflowtask_id` query parameter to `verify-unique-types` endpoint (\#2619).
    * Enrich images with status within `verify-unique-types` endpoint, when necessary (\#2619).

# 2.14.14

* API:
    * Fix `GET /api/v2/task-group/` by adding missing sorting before `itertools.groupby` (\#2614).
* Internal:
    * Drop `execute_command_async` function (\#2611).
    * Introduce `TaskType` enum (\#2612).

# 2.14.13

* API:
    * Group response items of `GET /api/v2/task-group/` by `pkg_name` (\#2596).
    * Disambiguate response items of `GET /api/v2/task-group/` (\#2596).
* Internal:
    * Introduce `UnreachableBranchError` (\#2596).
* Testing:
    * Enforce task-group non-duplication constraints in `task_factory_v2` fixture (\#2596).

# 2.14.12

* Runner:
    * Enable status-based selection of images to process (\#2588).
* API:
    * Remove `unit_status` query parameter from `/project/{project_id}/status/images/` (\#2588).
    * Remove default type filters from `/project/{project_id}/status/images/` (\#2588).
    * Sort lists of existing attribute values in `aggregate_attributes` (\#2588).
* Task-group lifecycle:
    * Split `pip install` command into two steps (\#2600).

# 2.14.11

* Task-group lifecycle:
    * Support version-pinning for two dependencies in task collection (\#2590, \#2599).
    * Support version-pinning for previously-missing dependencies in task collection (\#2590, \#2599).
* Development:
    * Improve `mypy` configuration in `pyproject.toml` (\#2595).

# 2.14.10

> This version requires a data-migration script (`fractalctl update-db-data`).

* Database:
    * Improve data-migration script that is necessary for 2.14.8 (\#2594).

# 2.14.9

> WARNING: Do not release this version, but go directly to 2.14.10.

* Task-group lifecycle:
    * Improve handling of SSH-related errors (\#2589).
* Database:
    * Rename data-migration script that is necessary for 2.14.8 (\#2592).

# 2.14.8

> WARNING: Do not release this version, but go directly to 2.14.10.

* API:
    * Update `POST /project/{project_id}/workflow/{workflow_id}/wftask/replace-task/` so that it re-uses existing workflow task (\#2565).
* Database:
    * Add `HistoryRun.task_id` column (\#2565).
* Internal:
    * Refactor: extract `enrich_image_list` function from `/project/{project_id}/status/images/` endpoint (\#2585).

# 2.14.7


* Runner:
    * Re-include SLURM accounts for both sudo-slurm and ssh-slurm runners (\#2580)
    * Re-include use of `worker_init` for both sudo-slurm and ssh-slurm runners (\#2580)
* Testing:
    * Use `Optional` for argument type hints in mock tasks (\#2575).

# 2.14.6

* API:
    * Introduce `api/v2/project/{project.id}/workflow/{workflow.id}/version-update-candidates/` endpoint (\#2556).
* Task lifecycle:
    * Use dedicated SSH connections for lifecycle background tasks (\#2569).
    * Also set `TaskGroup.version` for custom task collections (\#2573).
* Internal:
    * Inherit from `StrEnum` rather than `str, Enum` (\#2561).
    * Run `pyupgrade` on codebase (\#2563).
    * Remove init file of obsolete folder (\#2571).
* Dependencies:
    * Deprecate Python 3.10 (\#2561).

# 2.14.5

This version introduces an important _internal_ refactor of the runner
component, with the goal of simplifying the SLURM version.

* Runner:
    * Make `submit/multisubmit` method take static arguments, rather than a callable (\#2549).
    * Replace input/output pickle files with JSON files (\#2549).
    * Drop possibility of non-`utf-8` encoding for `_run_command_as_user` function (\#2549).
    * Avoid local-remote-local round trip for task parameters, by writing the local file first (\#2549).
    * Stop relying on positive/negative return codes to produce either `TaskExecutionError`/`JobExecutionError`, in favor of only producing `TaskExecutionError` at the lowest task-execution level (\#2549).
    * Re-implement `run_single_task` within SLURM remote `worker` function (\#2549).
    * Drop `TaskFiles.remote_files_dict` (\#2549).
    * Drop obsolete `FRACTAL_SLURM_ERROR_HANDLING_INTERVAL` config variable (\#2549).
    * Drop obsolete `utils_executors.py` module (\#2549).
* Dependencies:
    * Drop `cloudpickle` dependency (\#2549).
    * Remove copyright references to `clusterfutures` (\#2549).
* Testing:
    * Introduce `slurm_alive` fixture that checks `scontrol ping` results (\#2549).

# 2.14.4

* API:
    * Replace most `field_validator`s with `Annotated` types, and review `model_validator`s (\#2504).
* SSH:
    * Remove Python-wrapper layer for `tar` commands (\#2554).
    * Add `elapsed` information to SSH-lock-was-acquired log (\#2558).

# 2.14.3

* Runner:
    * Skip creation/removal of folder copy in compress-folder module (\#2553).
    * Drop obsolete `--extra-import-paths` option from SLURM remote worker (\#2550).

# 2.14.2

* API:
    * Handle inaccessible `python_interpreter` or `package_root` in custom task collection  (\#2536).
    * Do not raise non-processed-images warning if the previous task is a converter (\#2546).
* App:
    * Use `Enum` values in f-strings, for filenames and error messages (\#2540).
* Runner:
    * Handle exceptions in post-task-execution runner code (\#2543).

# 2.14.1

* API:
    * Add `POST /project/{project_id}/dataset/{dataset_id}/images/non-processed/` endpoint (\#2524, \#2533).
* Runner:
    * Do not create temporary output-pickle files (\#2539).
    * Set logging level to `DEBUG` within `compress_folder` and `extract_archive` modules (\#2539).
    * Transform job-error log into warning (\#2539).
    * Drop `FRACTAL_SLURM_INTERVAL_BEFORE_RETRIEVAL` (\#2525, \#2531).
    * Increase `MAX_NUM_THREADS` from 4 to 12 (\#2520).
    * Support re-deriving an existing image with a non-trivial `origin` (\#2527).
* Testing:
    * Adopt ubuntu24 containers for CI (\#2530).
    * Do not run Python3.11 container CI for PRs, but only for merges (\#2519).
    * Add mock wheel file and update assertion for pip 25.1 (\#2523).
    * Optimize `test_reactivate_local_fail` (\#2511).
    * Replace `fractal-tasks-core` with `testing-tasks-mock` in tests (\#2511).
    * Improve flaky test (\#2513).

# 2.14.0

This release mostly concerns the new database/runner integration in view of
providing more granular history/status information. This includes a full
overhaul of the runner.

* API:
    * Add all new status endpoints.
    * Add `GET /job/latest/` endpoint (\#2389).
    * Make request body required for `replace-task` endpoint (\#2355).
    * Introduce shared tools for pagination.
    * Remove `valstr` validator and introduce `NonEmptyString` in schemas (\#2352).
* Database
    * New tables `HistoryRun`, `HistoryUnit` and `HistoryImageCache` tables.
    * Drop attribute/type filters from dataset table.
    * Add `type_filters` column to job table.
    * Use `ondelete` flag in place of custom DELETE-endpoint logics.
* Runner
    * Full overhaul of runners. Among the large number of changes, this includes:
        * Fully drop the `concurrent.futures` interface.
        * Fully drop the multithreaded nature of SLURM runners, in favor of a more linear submission/retrieval flow.
        * New `BaseRunner`, `LocalRunner`, `BaseSlurmRunner`, `SlurmSSHRunner` and `SlurmSudoRunner` objects.
        * The two SLURM runners now share a large part of base logic.
        * Database updates to `HistoryRun`, `HistoryUnit` and `HistoryImageCache` tables.
        * We do not fill `Dataset.history` any more.
* Task lifecycle:
    * Drop hard-coded use of `--no-cache-dir` for `pip install` command (\#2357).
* App:
    * Obfuscate sensitive information from settings using `SecretStr` (\#2333).
    * Drop `FRACTAL_RUNNER_TASKS_INCLUDE_IMAGE` obsolete configuration variable (\#2359).
* Testing:
    * Use `fractal-task-tools` to build `fractal-tasks-mock` manifest (\#2374).
* Development:
    * Add `codespell` to precommit (\#2358).
    * Drop obsolete `examples` folder (\#2405).


# 2.13.1

* API:
    * Add `AccountingRecord` and `AccountingRecordSlurm` tables (\#2267).
    * Add `/admin/v2/impersonate` endpoint (\#2280).
    * Replace `_raise_if_naive_datetime` with `AwareDatetime` (\#2283).
* Database:
    * Add `/admin/v2/accounting/` and `/admin/v2/accounting/slurm/` endpoints (\#2267).
* Runner:
    * Populate `AccountingRecord` from runner (\#2267).
* App:
    * Review configuration variables for email-sending (\#2269).
    * Reduce error-level log records(\#2282).
* Testing:
    * Drop obsolete files/folders from `tests/data` (\#2281).
* Dependencies:
    * Bump `httpx` to version `0.28.*` (\#2284).

# 2.13.0

With this release we switch to Pydantic v2.

* Runner:
    * Deprecate `FRACTAL_BACKEND_RUNNER="local_experimental"` (\#2273).
    * Fully replace `clusterfutures` classes with custom ones (\#2272).
* Dependencies:
    * Bump `pydantic` to v2 (\#2270).
    * Drop `clusterfutures` dependency (\#2272).
    * Drop `psutil` dependency (\#2273).
    * Bump `cryptography` to version `44.0.*` (\#2274).
    * Bump `sqlmodel` to version `0.0.22` (\#2275).
    * Bump `packaging` to version `24.*.*` (\#2275).
    * Bump `cloudpickle` to version `3.1.*` (\#2275).
    * Bump `uvicorn-workers` to version `0.3.0` (\#2275).
    * Bump `gunicorn` to version `23.*.*` (\#2275).
    * Bump `httpx` to version `0.27.*` (\#2275).

# 2.12.1

> Note: this version requires a manual update of email-related configuration variables.

* API:
    * Deprecate `use_dataset_filters` query parameter for `/project/{project_id}/dataset/{dataset_id}/images/query/` (\#2231).
* App:
    * Add fractal-server version to logs (\#2228).
    * Review configuration variables for email-sending (\#2241).
* Database:
    * Remove `run_migrations_offline` from `env.py` and make `run_migrations_online` sync (\#2239).
* Task lifecycle:
    * Reset logger handlers upon success of a background lifecycle operation, to avoid open file descriptors (\#2256).
* Runner
    * Sudo/SLURM executor checks the fractal-server version using `FRACTAL_SLURM_WORKER_PYTHON` config variable, if set (\#2240).
    * Add `uname -n` to SLURM submission scripts (\#2247).
    * Handle `_COMPONENT_KEY_`-related errors in sudo/SLURM executor, to simplify testing (\#2245).
    * Drop obsolete `SlurmJob.workflow_task_file_prefix` for both SSH/sudo executors (\#2245).
    * Drop obsolete `keep_pickle_files` attribute from slurm executors (\#2246).
* Dependencies:
    * Bump `uvicorn` version (\#2242).
* Testing:
    * Improve testing of sudo-Slurm executor (\#2245, \#2246).
    * Introduce `container` pytest marker (\#2249).
    * Split CI GitHub Actions in three jobs: API, not API and Containers (\#2249).

# 2.12.0

> WARNING: The database schema update introduced via this version is non-reversible.

* API:
    * Drop V1 endpoints (\#2230).
* Database:
    * Drop V1 tables (\#2230).
* Runner:
    * Drop V1 runners (\#2230).
* Testing:
    * Drop V1 tests (\#2230).
    *  Update V2 tests to keep coverage stable (\#2230).


# 2.11.1

* Database
    * Drop columns `DatasetV2.filters` and `WorkflowTaskV2.input_filters` (\#2232).

# 2.11.0

This version revamps the filters data structure, and it introduces complex attribute filters.

> Note: This release requires running `fractalctl update-db-data`.
> Some legacy columns will be removed from the database, either as part of
> the `2.11.0` data-migration or as part of the `2.11.1` schema migration.
> Please make sure you have a database dump.

* API:
    * Align API with new database schemas for filters-related columns (\#2168, \#2196, \#2202).
    * Support importing workflows or datasets with legacy (pre-`2.11.0`) filters-related fields (\#2185, \#2227).
    * Avoid blocking operations from the download-job-logs endpoint, when the zip archive of a running job is requested (\#2225).
    * Update and simplify `/api/v2/project/{project_id}/status/`, dropping use of temporary job files (\#2169).
    * Add new (experimental) `/project/{project_id}/workflow/{workflow_id}/type-filters-flow/` endpoint (\#2208).
* Database:
    * Update table schemas for all filters-related columns:
        * Always handle attribute- and type-filters in different columns (\#2168).
        * Update attribute-filter-values type from scalar to list (\#2168, \#2196).
        * Deprecate attribute filters for `WorkflowTaskV2` (\#2168).
        * Add attribute filters to `JobV2` (\#2168).
    * `2.11.0` data-migration script (\#2168, \#2202, \#2208, \#2209).
* Runner:
    * Introduce database writes in runner component, to replace the use of temporary files (\#2169).
    * Use `TaskV2.input_types` for filtering, rather than validation (\#2191, \#2196).
    * Make job-execution background-task function sync, to make it transparent that it runs on a thread (\#2220).
    * Remove all filters from `TaskOutput` (\#2190).
* Task Collection:
    * Improve logs handling for failed task collections (\#2192)
* Testing:
    * Speed up CI by splitting it into more jobs (\#2210).

# 2.10.6

* Task lifecycle:
    * Use unique logger names for task-lifecycle operations (\#2204).

# 2.10.5

* App:
    * Add missing space in "To" field for email settings (\#2173).
* Testing:
    * Improve configuration for coverage GitHub Action step (\#2175).
    * Add `persist-credentials: false` to `actions/checkout@v4` GitHub Action steps (\#2176).
* Dependencies:
    * Require `bumpver>2024.0` (\#2179).


# 2.10.4

* Switch to poetry v2 (\#2165).
* Require Python <3.13 (\#2165).

# 2.10.3

Note: this version fixes a bug introduced in version 2.10.1.

* API:
    * Fix bug in `POST /api/v2/project/{p_id}/workflow/{w_id}/wftask/replace-task/` endpoint (\#2163).
    * Add validation for `.whl` filename (\#2147).
    * Trim whitespaces in `DatasetCreateV2.zarr_dir` (\#2138).
    * Support sending emails upon new OAuth signup (\#2150).
* App:
    * Introduce configuration for email settings (\#2150).
* Command-line interface:
    * Add `fractalctl email-settings` (\#2150).
* Dependencies:
    * Add direct dependency on `cryptography` (\#2150).
* Testing:
    * Introduce `mailpit`-based end-to-end test of email sending (\#2150).

# 2.10.2

* App:
    * Add `FRACTAL_PIP_CACHE_DIR` configuration variable (\#2141).
* Tasks life cycle:
    * Prevent deactivation of task groups with `"github.com"` in pip-freeze information (\#2144).
* Runner:
    * Handle early shutdown for sudo SLURM executor (\#2132).
    * Fix repeated setting of `timestamp_ended` in task-group reactivation (\#2140).

# 2.10.1

* API:
    * Add `POST /api/v2/project/{p_id}/workflow/{w_id}/wftask/replace-task/` endpoint (\#2129).
* Testing:
    * Use system postgresql in GitHub actions, rather than independent container (\#2199).

# 2.10.0

* API:
    * Major update of `POST /api/v2/task/collect/pip/`, to support wheel-file upload (\#2113).
* Testing:
    * Add test of private task collection (\#2126).

# 2.9.2

* API
    * Remove `cache_dir` and use `project_dir/.fractal_cache` (\#2121).
* Docs
    * Improve docstrings and reduce mkdocs warnings (\#2122).

# 2.9.1

* Task collection:
    * Fix bug in wheel-based SSH task-collection (\#2119).
* Testing:
    * Re-include a specific test previously skipped for Python 3.12 (\#2114).
    * Add metadata to `fractal-tasks-mock` package (\#2117).
* Docs:
    * Add info about working versions.

# 2.9.0

> WARNING 1: This version drops support for sqlite, and removes the
> configuration variables `DB_ENGINE` and `SQLITE_PATH`.

> WARNING 2: This version removes the `CollectionStateV2` database table.
> Make sure you have a database dump before running `fractalctl set-db`, since this operation cannot be undone.

* API
    * Remove `GET /api/v2/task/collect/{state_id}/` endpoint (\#2010).
    * Remove `active` property from `PATCH /api/v2/task-group/{task_group_id}/` (\#2033).
    * Add `GET /api/v2/task-group/activity/` endpoint (\#2005, \#2027).
    * Add `GET /api/v2/task-group/activity/{task_group_activity_id}/` endpoint (\#2005).
    * Add `GET /admin/v2/task-group/activity/` endpoint (\#2005, \#2027).
    * Add `POST /api/v2/task-group/{task_group_id}/{deactivate|reactivate}` endpoints (\#2033, \#2066, \#2078).
    * Add `POST /admin/v2/task-group/{task_group_id}/{deactivate|reactivate}` endpoints (\#2062, \#2078).
    * Remove `GET /auth/current-user/viewer-paths/` (\#2096).
    * Add `GET /auth/current-user/allowed-viewer-paths/`, with logic for `fractal-vizarr-viewer` authorization (\#2096).
    * Add `category`, `modality` and `author` query parameters to `GET /admin/v2/task/` (\#2102).
    * Add `POST /auth/group/{group_id}/add-user/{user_id}/` (\#2101).
    * Add `POST /auth/group/{group_id}/remove-user/{user_id}/` (\#2101, \#2111).
    * Add `POST /auth/users/{user_id}/set-groups/` (\#2106).
    * Remove `new_user_ids` property from `PATCH /auth/group/{group_id}/` (\#2101).
    * Remove `new_group_ids` property from `PATCH /auth/users/{user_id}/` (\#2106).
    * Internals:
      * Fix bug in `_get_collection_task_group_activity_status_message` (\#2047).
      * Remove `valutc` validator for timestamps from API schemas, since it does not match with `psycopg3` behavior (\#2064).
      * Add query parameters `timestamp_last_used_{min|max}` to `GET /admin/v2/task-group/` (\#2061).
      * Remove `_convert_to_db_timestamp` and add `_raise_if_naive_datetime`: now API only accepts timezone-aware datetimes as query parameters (\#2068).
      * Remove `_encode_as_utc`: now timestamps are serialized in JSONs with their own timezone (\#2081).
* Database
    * Drop support for sqlite, and remove the `DB_ENGINE` and `SQLITE_PATH` configuration variables (\#2052).
    * Add `TaskGroupActivityV2` table (\#2005).
    * Drop `CollectionStateV2` table (\#2010).
    * Add `TaskGroupV2.pip_freeze` nullable column (\#2017).
    * Add  `venv_size_in_kB` and `venv_file_number` to `TaskGroupV2` (\#2034).
    * Add `TaskGroupV2.timestamp_last_used` column, updated on job submission (\#2049, \#2061, \#2086).
* Task-lifecycle internals:
    * Refactor task collection and database-session management in background tasks (\#2030).
    * Update `TaskGroupActivityV2` objects (\#2005).
    * Update filename and path for task-collection scripts (\#2008).
    * Copy wheel file into `task_group.path` and update `task_group.wheel_path`, for local task collection (\#2020).
    * Set `TaskGroupActivityV2.timestamp_ended` when collections terminate (\#2026).
    * Refactor bash templates and add `install_from_freeze.sh` (\#2029).
    * Introduce background operations for _local_ reactivate/deactivate (\#2033).
    * Introduce background operations for _SSH_ reactivate/deactivate (\#2066).
    * Fix escaping of newlines within f-strings, in logs (\#2028).
    * Improve handling of task groups created before 2.9.0 (\#2050).
    * Add `TaskGroupCreateV2Strict` for task collections (\#2080).
    * Always create `script_dir_remote` in SSH lifecycle background tasks (\#2089).
    * Postpone setting `active=False` in task-group deactivation to after all preliminary checks (\#2100).
* Runner:
    * Improve error handling in `_zip_folder_to_file_and_remove` (\#2057).
    * Improve error handling in `FractalSlurmSSHExecutor` `handshake` method (\#2083).
    * Use the "spawn" start method for the multiprocessing context, for the `ProcessPoolExecutor`-based runner (\#2084).
    * Extract common functionalities from SLURM/sudo and SLURM/SSH executors (\#2107).
* SSH internals:
    * Add `FractalSSH.remote_exists` method (\#2008).
    * Drop `FractalSSH.{_get,_put}` wrappers of `SFTPClient` methods (\#2077).
    * Try re-opening the connection in `FractalSSH.check_connection` when an error occurs (\#2035).
    * Move `NoValidConnectionError` exception handling into `FractalSSH.log_and_raise` method (\#2070).
    * Improve closed-socket testing (\#2076).
* App:
   * Add `FRACTAL_VIEWER_AUTHORIZATION_SCHEME` and `FRACTAL_VIEWER_BASE_FOLDER` configuration variables (\#2096).
* Testing:
    * Drop `fetch-depth` from `checkout` in GitHub actions (\#2039).
* Scripts:
    * Introduce `scripts/export_v1_workflows.py` (\#2043).
* Dependencies:
    * Remove `passlib` dependency (\#2112).
    * Bump `fastapi-users` to v14, which includes switch to `pwdlib` (\#2112).

# 2.8.1

* API:
    * Validate all user-provided strings that end up in pip-install commands (\#2003).

# 2.8.0

* Task collection
    * Now both the local and SSH versions of the task collection use the bash templates (\#1980).
    * Update task-collections database logs incrementally (\#1980).
    * Add `TaskGroupV2.pinned_package_versions_string` property (\#1980).
    * Support pinned-package versions for SSH task collection (\#1980).
    * Now `pip install` uses `--no-cache` (\#1980).
* API
    * Deprecate the `verbose` query parameter in `GET /api/v2/task/collect/{state_id}/` (\#1980).
    * Add `project_dir` attribute to `UserSettings` (\#1990).
    * Set a default for `DatasetV2.zarr_dir` (\#1990).
    * Combine the `args_schema_parallel` and `args_schema_non_parallel` query parameters in `GET /api/v2/task/` into a single parameter `args_schema` (\#1998).

# 2.7.1

> WARNING: As of this version, all extras for `pip install` are deprecated and
> the corresponding dependencies become required.

* Database:
    * Drop `TaskV2.owner` column (\#1977).
    * Make `TaskV2.taskgroupv2_id` column required (\#1977).
* Dependencies:
    * Make `psycopg[binary]` dependency required, and drop `postgres-pyscopg-binary` extra (\#1970).
    * Make `gunicorn` dependency required, and drop `gunicorn` extra (\#1970).
* Testing:
    * Switch from SQLite to Postgres in the OAuth Github action (\#1981).

# 2.7.0

> WARNING: This release comes with several specific notes:
>
> 1. It requires running `fractalctl update-db-data` (after `fractalctl set-db`).
> 2. When running `fractalctl update-db-data`, the environment variable
>    `FRACTAL_V27_DEFAULT_USER_EMAIL` must be set, e.g. as in
>    `FRACTAL_V27_DEFAULT_USER_EMAIL=admin@fractal.yx fractalctl
>    update-db-data`. This user must exist, and they will own all
>    previously-common tasks/task-groups.
> 3. The pip extra `postgres` is deprecated, in favor of `postgres-psycopg-binary`.
> 4. The configuration variable `DB_ENGINE="postgres"` is deprecated, in favor of `DB_ENGINE="postgres-psycopg"`.
> 5. Python3.9 is deprecated.

* API:
    * Users and user groups:
        * Replace `UserRead.group_names` and `UserRead.group_ids` with `UserRead.group_ids_names` ordered list (\#1844, \#1850).
        * Deprecate `GET /auth/group-names/` (\#1844).
        * Add `DELETE /auth/group/{id}/` endpoint (\#1885).
        * Add `PATCH auth/group/{group_id}/user-settings/` bulk endpoint (\#1936).
    * Task groups:
        * Introduce `/api/v2/task-group/` routes (\#1817, \#1847, \#1852, \#1856, \#1943).
        * Respond with 422 error when any task-creating endpoint would break a non-duplication constraint (\#1861).
        * Enforce non-duplication constraints on `TaskGroupV2` (\#1865).
        * Fix non-duplication check in `PATCH /api/v2/task-group/{id}/` (\#1911).
        * Add cascade operations to `DELETE /api/v2/task-group/{task_group_id}/` and to `DELETE /admin/v2/task-group/{task_group_id}/` (\#1867).
        * Expand use and validators for `TaskGroupCreateV2` schema (\#1861).
        * Do not process task `source`s in task/task-group CRUD operations (\#1861).
        * Do not process task `owner`s in task/task-group CRUD operations (\#1861).
    * Tasks:
        * Drop `TaskCreateV2.source` (\#1909).
        * Drop `TaskUpdateV2.version` (\#1905).
        * Revamp access-control for `/api/v2/task/` endpoints, based on task-group attributes (\#1817).
        * Update `/api/v2/task/` endpoints and schemas with new task attributes (\#1856).
        * Forbid changing `TaskV2.name` (\#1925).
    * Task collection:
        * Improve preliminary checks in task-collection endpoints (\#1861).
        * Refactor split between task-collection endpoints and background tasks (\#1861).
        * Create `TaskGroupV2` object within task-collection endpoints (\#1861).
        * Fix response of task-collection endpoint (\#1902).
        * Automatically discover PyPI package version if missing or invalid (\#1858, \#1861, \#1902).
        * Use appropriate log-file path in collection-status endpoint (\#1902).
        * Add task `authors` to manifest schema (\#1856).
        * Do not use `source` for custom task collection (\#1893).
        * Rename custom-task-collection request-body field from `source` to `label` (\#1896).
        * Improve error messages from task collection (\#1913).
        * Forbid non-unique task names in `ManifestV2` (\#1925).
    * Workflows and workflow tasks:
        * Introduce additional checks in POST-workflowtask endpoint, concerning non-active or non-accessible tasks (\#1817).
        * Introduce additional intormation in GET-workflow endpoint, concerning non-active or non-accessible tasks (\#1817).
        * Introduce additional intormation in PATCH-workflow endpoint, concerning non-active or non-accessible tasks (\#1868, \#1869).
        * Stop logging warnings for non-common tasks in workflow export (\#1893).
        * Drop `WorkflowTaskCreateV2.order` (\#1906).
        * Update endpoints for workflow import/export  (\#1925, \#1939, \#1960).
    * Datasets:
        * Remove `TaskDumpV2.owner` attribute (\#1909).
    * Jobs:
        * Prevent job submission if includes non-active or non-accessible tasks (\#1817).
        * Remove rate limit for `POST /project/{project_id}/job/submit/` (\#1944).
    * Admin:
        * Remove `owner` from `GET admin/v2/task/` (\#1909).
        * Deprecate `kind` query parameter for `/admin/v2/task/` (\#1893).
        * Add `origin` and `pkg_name` query parameters to `GET /admin/v2/task-group/` (\#1979).
    * Schemas:
        * Forbid extras in `TaskCollectPipV2` (\#1891).
        * Forbid extras in all Create/Update/Import schemas (\#1895).
        * Deprecate internal `TaskCollectPip` schema in favor of `TaskGroupV2` (\#1861).
* Database:
    * Introduce `TaskGroupV2` table (\#1817, \#1856).
    * Add  `timestamp_created` column to `LinkUserGroup` table (\#1850).
    * Add `TaskV2` attributes `authors`, `tags`, `category` and `modality` (\#1856).
    * Add `update-db-data` script (\#1820, \#1888).
    * Add `taskgroupv2_id` foreign key to `CollectionStateV2` (\#1867).
    * Make `TaskV2.source` nullable and drop its uniqueness constraint (\#1861).
    * Add `TaskGroupV2` columns `wheel_path`, `pinned_package_versions` (\#1861).
    * Clean up `alembic` migration scripts (\#1894).
    * Verify task-group non-duplication constraint in `2.7.0` data-migration script (\#1927).
    * Normalize `pkg_name` in `2.7.0` data-migration script (\#1930).
    * Deprecate `DB_ENGINE="postgres"` configuration variable (\#1946).
* Runner:
    * Do not create local folders with 755 permissions unless `FRACTAL_BACKEND_RUNNER="slurm"` (\#1923).
    * Fix bug of SSH/SFTP commands not acquiring lock (\#1949).
    * Fix bug of unhandled exception in SSH/SLURM executor (\#1963).
    * Always remove task-subfolder compressed archive (\#1949).
* Task collection:
    * Create base directory (in SSH mode), if missing (\#1949).
    * Fix bug of SSH/SFTP commands not acquiring lock (\#1949).
* SSH:
    * Improve logging for SSH-connection-locking flow (\#1949).
    * Introduce `FractalSSH.fetch_file` and `FractalSSH.read_remote_json_file` (\#1949).
    * Use `paramiko.sftp_client.SFTPClient` methods directly rathen than `fabric` wrappers (\#1949).
    * Disable prefetching for `SFTPClient.get` (\#1949).
* Internal:
    * Update `_create_first_group` so that it only searches for `UserGroups` with a given name (\#1964).
* Dependencies:
    * Bump fastapi to `0.115` (\#1942).
    * Remove pip extra `postgres`, corresponding to `psycopg2+asyncpg` (\#1946).
    * Deprecate python3.9 (\#1946).
* Testing:
    * Benchmark `GET /api/v2/task-group/` (\#1922).
    * Use new `ubuntu22-slurm-multipy` image, with Python3.12 and with Python-version specific venvs (\#1946, #1969).
    * Get `DB_ENGINE` variable from `os.environ` rather than from installed packages (\#1968).

# 2.6.4

* Database
    * Fix use of naming convention for database schema-migration scripts (\#1819).
* Testing:
    * Test `alembic downgrade base` (\#1819).
    * Add `GET /api/v2/task/` to benchmarks (\#1825).

# 2.6.3

* API:
    * Introduce `GET /auth/current-user/viewer-paths/` endpoint (\#1816).
    * Add `viewer_paths` attribute to `UserGroup` endpoints (\#1816).
* Database:
    * Add  `viewer_paths` column to `UserGroup` table (\#1816).
* Runner:
    * Anticipate `wait_thread.shutdown_callback` assignment in `FractalSlurmExecutor`, to avoid an uncaught exception (\#1815).

# 2.6.2

* Allow setting `UserSettings` attributes to `None` in standard/strict PATCH endpoints (\#1814).

# 2.6.1

* App (internal):
    * Remove `FRACTAL_SLURM_SSH_HOST`, `FRACTAL_SLURM_SSH_USER`, `FRACTAL_SLURM_SSH_PRIVATE_KEY_PATH` and `FRACTAL_SLURM_SSH_WORKING_BASE_DIR` from `Settings`  (\#1804).
* Database:
    * Drop `slurm_user`, `slurm_accounts` and `cache_dir` columns from `UserOAuth` (\#1804)

# 2.6.0

> WARNING: This release requires running `fractalctl update-db-data` (after `fractalctl set-db`).

* API:
    * Introduce user-settings API, in `/auth/users/{user_id}/settings/` and `/auth/current-user/settings/` (\#1778, \#1807).
    * Add the creation of empty settings to `UserManager.on_after_register` hook (\#1778).
    * Remove deprecated user's attributes (`slurm_user`, `cache_dir`, `slurm_accounts`) from API, in favor of new `UserSetting` ones (\#1778).
    * Validate user settings in endpoints that rely on them (\#1778).
    * Propagate user settings to background tasks when needed (\#1778).
* Database:
    * Introduce new `user_settings` table, and link it to `user_oauth` (\#1778).
* Internal:
   * Remove redundant string validation in `FractalSSH.remove_folder` and `TaskCollectCustomV2` (\#1810).
   * Make `validate_cmd` more strict about non-string arguments (\#1810).


# 2.5.2

* App:
    * Replace `fractal_ssh` attribute with `fractal_ssh_list`, in `app.state` (\#1790).
    * Move creation of SSH connections from app startup to endpoints (\#1790).
* Internal
    * Introduce `FractalSSHList`, in view of support for multiple SSH/Slurm service users (\#1790).
    * Make `FractalSSH.close()` more aggressively close `Transport` attribute (\#1790).
    * Set `look_for_keys=False` for paramiko/fabric connection (\#1790).
* Testing:
    * Add fixture to always test that threads do not accumulate during tests (\#1790).

# 2.5.1

* API:
    * Make `WorkflowTaskDumpV2` attributes `task_id` and `task` optional (\#1784).
    * Add validation for user-provided strings that execute commands with subprocess or remote-shell (\#1767).
* Runner and task collection:
    * Validate commands before running them via `subprocess` or `fabric` (\#1767).

# 2.5.0

> WARNING: This release has a minor API bug when displaying a V2 dataset with a history that contains legacy tasks. It's recommended to update to 2.5.1.

This release removes support for including V1 tasks in V2 workflows. This comes
with changes to the database (data and metadata), to the API, and to the V2
runner.

* Runner:
    * Deprecate running v1 tasks within v2 workflows (\#1721).
* Database:
    * Remove `Task.is_v2_compatible` column (\#1721).
    * For table `WorkflowTaskV2`, drop `is_legacy_task` and `task_legacy_id` columns, remove `task_legacy` ORM attribute, make `task_id` required, make `task` required (\#1721).
* API:
    * Drop v1-v2-task-compatibility admin endpoint (\#1721).
    * Drop `/task-legacy/` endpoint (\#1721).
    * Remove legacy task code branches from `WorkflowTaskV2` CRUD endpoints (\#1721).
    * Add OAuth accounts info to `UserRead` at `.oauth_accounts` (\#1765).
* Testing:
    * Improve OAuth Github Action to test OAuth account flow (\#1765).

# 2.4.2

* App:
    * Improve logging in `fractalctl set-db` (\#1764).
* Runner:
    * Add `--set-home` to `sudo -u` impersonation command, to fix Ubuntu18 behavior (\#1762).
* Testing:
    * Start tests of migrations from valid v2.4.0 database (\#1764).

# 2.4.1

This is mainly a bugfix release, re-implementing a check that was removed in 2.4.0.

* API:
    * Re-introduce check for existing-user-email in `PATCH /auth/users/{id}/` (\#1760).

# 2.4.0

This release introduces support for user groups, but without linking it to any
access-control rules (which will be introduced later).

> NOTE: This release requires running the `fractalctl update-db-data` script.

* App:
    * Move creation of first user from application startup into `fractalctl set-db` command (\#1738, \#1748).
    * Add creation of default user group into `fractalctl set-db` command (\#1738).
    * Create `update-db-script` for current version, that adds all users to default group (\#1738).
* API:
    * Added `/auth/group/` and `/auth/group-names/` routers (\#1738, \#1752).
    * Implement `/auth/users/{id}/` POST/PATCH routes in `fractal-server` (\#1738, \#1747, \#1752).
    * Introduce `UserUpdateWithNewGroupIds` schema for `PATCH /auth/users/{id}/` (\#1747, \#1752).
    * Add `UserManager.on_after_register` hook to add new users to default user group (\#1738).
* Database:
    * Added new `usergroup` and `linkusergroup` tables (\#1738).
* Internal
    * Refactored `fractal_server.app.auth` and `fractal_server.app.security` (\#1738)/
    * Export all relevant modules in `app.models`, since it matters e.g. for `autogenerate`-ing migration scripts (\#1738).
* Testing
    * Add `UserGroup` validation to `scripts/validate_db_data_with_read_schemas.py` (\#1746).


# 2.3.11

* SSH runner:
    * Move remote-folder creation from `submit_workflow` to more specific `_process_workflow` (\#1728).
* Benchmarks:
    * Add `GET /auth/token/login/` to tested endpoints (\#1720).
* Testing:
    * Update GitHub actions `upload-artifact` and `download-artifact` to `v4` (\#1725).

# 2.3.10

* Fix minor bug in zipping-job logging (\#1716).

# 2.3.9

* Add logging for zipping-job-folder operations (\#1714).

# 2.3.8

> NOTE: `FRACTAL_API_V1_MODE="include_without_submission"` is now transformed
> into `FRACTAL_API_V1_MODE="include_read_only"`.

* API:
    * Support read-only mode for V1 (\#1701).
    * Improve handling of zipped job-folder in download-logs endpoints (\#1702).
* Runner:
    * Improve database-error handling in V2 job execution (\#1702).
    * Zip job folder after job execution (\#1702).
* App:
    * `UvicornWorker` is now imported from `uvicorn-worker` (\#1690).
* Testing:
    * Remove `HAS_LOCAL_SBATCH` variable and related if-branches (\#1699).
* Benchmarks:
    * Add `GET /auth/current-user/` to tested endpoints (\#1700).
* Dependencies:
    * Update `mkdocstrings` to `^0.25.2` (\#1707).
    * Update `fastapi` to `^0.112.0` (\#1705).

# 2.3.7

* SSH SLURM executor:
    * Handle early shutdown in SSH executor (\#1696).
* Task collection:
    * Introduce a new configuration variable `FRACTAL_MAX_PIP_VERSION` to pin task-collection pip (\#1675).

# 2.3.6

* API:
    * When creating a WorkflowTask, do not pre-populate its top-level arguments based on JSON Schema default values (\#1688).
* Dependencies:
    * Update `sqlmodel` to `^0.0.21` (\#1674).
    * Add `uvicorn-worker` (\#1690).

# 2.3.5

> WARNING: The `pre_submission_commands` SLURM configuration is included as an
> experimental feature, since it is still not useful for its main intended
> goal (calling `module load` before running `sbatch`).

* SLURM runners:
    * Expose `gpus` SLURM parameter (\#1678).
    * For SSH executor, add `pre_submission_commands` (\#1678).
    * Removed obsolete arguments from `get_slurm_config` function (\#1678).
* SSH features:
    * Add `FractalSSH.write_remote_file` method (\#1678).


# 2.3.4

* SSH SLURM runner:
    * Refactor `compress_folder` and `extract_archive` modules, and stop using `tarfile` library (\#1641).
* API:
    * Introduce `FRACTAL_API_V1_MODE=include_without_submission` to include V1 API but forbid job submission (\#1664).
* Testing:
    * Do not test V1 API with `DB_ENGINE="postgres-psycopg"` (\#1667).
    * Use new Fractal SLURM containers in CI (\#1663).
    * Adapt tests so that they always refer to the current Python version (the one running `pytest`), when needed; this means that we don't require the presence of any additional Python version in the development environment, apart from the current one (\#1633).
    * Include Python3.11 in some tests (\#1669).
    * Simplify CI SLURM Dockerfile after base-image updates (\#1670).
    * Cache `ubuntu22-slurm-multipy` Docker image in CI (\#1671).
    * Add `oauth.yaml` GitHub action to test OIDC authentication (\#1665).

# 2.3.3

This release fixes a SSH-task-collection bug introduced in version 2.3.1.

* API:
    * Expose new superuser-restricted endpoint `GET /api/settings/` (\#1662).
* SLURM runner:
    * Make `FRACTAL_SLURM_SBATCH_SLEEP` configuration variable `float` (\#1658).
* SSH features:
    * Fix wrong removal of task-package folder upon task-collection failure (\#1649).
    * Remove `FractalSSH.rename_folder` method (\#1654).
* Testing:
    * Refactor task-collection fixtures (\#1637).

# 2.3.2

> **WARNING**: The remove-remote-venv-folder in the SSH task collection is broken (see issue 1633). Do not deploy this version in an SSH-based `fractal-server` instance.

* API:
    * Fix incorrect zipping of structured job-log folders (\#1648).

# 2.3.1

This release includes a bugfix for task names with special characters.

> **WARNING**: The remove-remote-venv-folder in the SSH task collection is broken (see issue 1633). Do not deploy this version in an SSH-based `fractal-server` instance.

* Runner:
    * Improve sanitization of subfolder names (commits from 3d89d6ba104d1c6f11812bc9de5cbdff25f81aa2 to 426fa3522cf2eef90d8bd2da3b2b8a5b646b9bf4).
* API:
    * Improve error message when task-collection Python is not defined (\#1640).
    * Use a single endpoint for standard and SSH task collection (\#1640).
* SSH features:
    * Remove remote venv folder upon failed task collection in SSH mode (\#1634, \#1640).
    * Refactor `FractalSSH` (\#1635).
    * Set `fabric.Connection.forward_agent=False` (\#1639).
* Testing:
    * Improved testing of SSH task-collection API (\#1640).
    * Improved testing of `FractalSSH` methods (\#1635).
    * Stop testing SQLite database for V1 in CI (\#1630).

# 2.3.0

This release includes two important updates:
1. An Update update to task-collection configuration variables and logic.
2. The first released version of the **experimental** SSH features.

Re: task-collection configuration, we now support two main use cases:

1. When running a production instance (including on a SLURM cluster), you
   should set e.g. `FRACTAL_TASKS_PYTHON_DEFAULT_VERSION=3.10`, and make sure
   that `FRACTAL_TASKS_PYTHON_3_10=/some/python` is an absolute path. Optionally,
   you can define other variables like `FRACTAL_TASKS_PYTHON_3_9`,
   `FRACTAL_TASKS_PYTHON_3_11` or `FRACTAL_TASKS_PYTHON_3_12`.

2. If you leave `FRACTAL_TASKS_PYTHON_DEFAULT_VERSION` unset, then only the
   Python interpreter that is currently running `fractal-server` can be used
   for task collection.

> WARNING: If you don't set `FRACTAL_TASKS_PYTHON_DEFAULT_VERSION`, then you
> will only have a single Python interpreter available for tasks (namely the
> one running `fractal-server`).

* API:
    * Introduce `api/v2/task/collect/custom/` endpoint (\#1607, \#1613, \#1617, \#1629).
* Task collection:
    * Introduce task-collection Python-related configuration variables (\#1587).
    * Always set Python version for task collection, and only use `FRACTAL_TASKS_PYTHON_X_Y` variables (\#1587).
    * Refactor task-collection functions and schemas (\#1587, \#1617).
    * Remove `TaskCollectStatusV2` and `get_collection_data` internal schema/function (\#1598).
    * Introduce `CollectionStatusV2` enum for task-collection status (\#1598).
    * Reject task-collection request if it includes a wheel file and a version (\#1608).
SSH features:
    * Introduce `fractal_server/ssh` subpackage (\#1545, \#1599, \#1611).
    * Introduce SSH executor and runner (\#1545).
    * Introduce SSH task collection (\#1545, \#1599, \#1626).
    * Introduce SSH-related configuration variables (\#1545).
    * Modify app lifespan to handle SSH connection (\#1545).
    * Split `app/runner/executor/slurm` into `sudo` and `ssh` subfolders (\#1545).
    * Introduce FractalSSH object which is a wrapper class around fabric.Connection object.
It provides a `lock` to avoid loss of ssh instructions and a custom timeout (\#1618)
* Dependencies:
    * Update `sqlmodel` to `^0.0.19` (\#1584).
    * Update `pytest-asyncio` to `^0.23` (\#1558).
* Testing:
    * Test the way `FractalProcessPoolExecutor` spawns processes and threads (\#1579).
    * Remove `event_loop` fixture: every test will run on its own event loop (\#1558).
    * Test task collection with non-canonical package name (\#1602).

# 2.2.0

This release streamlines options for the Gunicorn startup command, and includes
two new experimental features.

> NOTE 1: you can now enable custom Gunicorn worker/logger by adding the following
> options to the `gunicorn` startup command:
> - `--worker-class fractal_server.gunicorn_fractal.FractalWorker`
> - `--logger-class fractal_server.gunicorn_fractal.FractalGunicornLogger`

> NOTE 2: A new experimental local runner is available, which uses processes
> instead of threads and support shutdown. You can try it out with the
> configuration variable `FRACTAL_BACKEND_RUNNER=local_experimental`

> NOTE 3: A new PostgreSQL database adapter is available, fully based on
> `psycopg3` (rather than `pyscopg2`+`asyncpg`). You can try it out with the
> configuration variable `DB_ENGINE=postgres-psycopg` (note that this requires
> the `pip install` extra `postgres-psycopg-binary`).


* API:
    * Add extensive logs to `DELETE /api/v2/project/{project_id}` (\#1532).
    * Remove catch of `IntegrityError` in `POST /api/v1/project` (\#1530).
* App and deployment:
    * Move `FractalGunicornLogger` and `FractalWorker` into `fractal_server/gunicorn_fractal.py` (\#1535).
    * Add custom gunicorn/uvicorn worker to handle SIGABRT signal (\#1526).
    * Store list of submitted jobs in app state (\#1538).
    * Add logic for graceful shutdown for job slurm executors (\#1547).
* Runner:
    * Change structure of job folders, introducing per-task subfolders (\#1523).
    * Rename internal `workflow_dir` and `workflow_dir_user` variables to local/remote (\#1534).
    * Improve handling of errors in `submit_workflow` background task (\#1556, \#1566).
    * Add new `local_experimental` runner, based on `ProcessPoolExecutor` (\#1544, \#1566).
* Database:
    * Add new Postgres adapter `psycopg` (\#1562).
* Dependencies
    * Add `fabric` to `dev` dependencies (\#1518).
    * Add new `postgres-psycopg-binary` extra (\#1562).
* Testing:
    * Extract `pytest-docker` fixtures into a dedicated module (\#1516).
    * Rename SLURM containers in CI (\#1516).
    * Install and run SSH daemon in CI containers (\#1518).
    * Add unit test of SSH connection via fabric/paramiko (\#1518).
    * Remove obsolete folders from `tests/data` (\#1517).

# 2.1.0

This release fixes a severe bug where SLURM-executor auxiliary threads are
not joined when a Fractal job ends.

* App:
    * Add missing join for `wait_thread` upon `FractalSlurmExecutor` exit (\#1511).
    * Replace `startup`/`shutdown` events with `lifespan` event (\#1501).
* API:
    * Remove `Path.resolve` from the submit-job endpoints and add validator for `Settings.FRACTAL_RUNNER_WORKING_BASE_DIR` (\#1497).
* Testing:
    * Improve dockerfiles for SLURM (\#1495, \#1496).
    * Set short timeout for `docker compose down` (\#1500).

# 2.0.6

> NOTE: This version changes log formats.
> For `uvicorn` logs, this change requires no action.
> For `gunicorn`, logs formats are only changed by adding the following
> command-line option:
> `gunicorn ... --logger-class fractal_server.logger.gunicorn_logger.FractalGunicornLogger`.

* API:
    * Add `FRACTAL_API_V1_MODE` environment variable to include/exclude V1 API (\#1480).
    * Change format of uvicorn loggers (\#1491).
    * Introduce `FractalGunicornLogger` class (\#1491).
* Runner:
    * Fix missing `.log` files in server folder for SLURM jobs (\#1479).
* Database:
    * Remove `UserOAuth.project_list` and `UserOAuth.project_list_v2` relationships (\#1482).
* Dev dependencies:
    * Bump `pytest` to `8.1.*` (#1486).
    * Bump `coverage` to `7.5.*` (#1486).
    * Bump `pytest-docker` to `3.1.*` (#1486).
    * Bump `pytest-subprocess` to `^1.5` (#1486).
* Benchmarks:
    * Move `populate_db` scripts into `benchmark` folder (\#1489).


# 2.0.5

* API:
    * Add `GET /admin/v2/task/` (\#1465).
    * Improve error message in DELETE-task endpoint (\#1471).
* Set `JobV2` folder attributes from within the submit-job endpoint (\#1464).
* Tests:
    * Make SLURM CI work on MacOS (\#1476).

# 2.0.4

* Add `FRACTAL_SLURM_SBATCH_SLEEP` configuration variable (\#1467).

# 2.0.3

> WARNING: This update requires running a fix-db script, via `fractalctl update-db-data`.

* Database:
    * Create fix-db script to remove `images` and `history` from dataset dumps in V1/V2 jobs (\#1456).
* Tests:
    * Split `test_full_workflow_v2.py` into local/slurm files (\#1454).


# 2.0.2

> WARNING: Running this version on a pre-existing database (where the `jobsv2`
> table has some entries) is broken. Running this version on a freshly-created
> database works as expected.

* API:
    * Fix bug in status endpoint (\#1449).
    * Improve handling of out-of-scope scenario in status endpoint (\#1449).
    * Do not include dataset `history` in `JobV2.dataset_dump` (\#1445).
    * Forbid extra arguments in `DumpV2` schemas (\#1445).
* API V1:
    * Do not include dataset `history` in `ApplyWorkflow.{input,output}_dataset_dump` (\#1453).
* Move settings logs to `check_settings` and use fractal-server `set_logger` (\#1452).
* Benchmarks:
    * Handle some more errors in benchmark flow (\#1445).
* Tests:
    * Update testing database to version 2.0.1 (\#1445).

# 2.0.1

* Database/API:
    * Do not include `dataset_dump.images` in `JobV2` table (\#1441).
* Internal functions:
    * Introduce more robust `reset_logger_handlers` function (\#1425).
* Benchmarks:
    * Add `POST /api/v2/project/project_id/dataset/dataset_id/images/query/` in bechmarks  to evaluate the impact of the number of images during the query (\#1441).
* Development:
    * Use `poetry` 1.8.2 in GitHub actions and documentation.

# 2.0.0

Major update.

# 1.4.10

> WARNING: Starting from this version, the dependencies for the `slurm` extra
> are required; commands like `pip install fractal-server[slurm,postgres]` must
> be replaced by `pip install fractal-server[postgres]`.

* Dependencies:
    * Make `clusterfutures` and `cloudpickle` required dependencies (\#1255).
    * Remove `slurm` extra from package (\#1255).
* API:
    * Handle invalid history file in `GET /project/{project_id}/dataset/{dataset_id}/status/` (\#1259).
* Runner:
    * Add custom `_jobs_finished` function to check the job status and to avoid squeue errors (\#1266)

# 1.4.9

This release is a follow-up of 1.4.7 and 1.4.8, to mitigate the risk of
job folders becoming very large.

* Runner:
    * Exclude `history` from `TaskParameters` object for parallel tasks, so that it does not end up in input pickle files (\#1247).

# 1.4.8

This release is a follow-up of 1.4.7, to mitigate the risk of job folders
becoming very large.

* Runner:
    * Exclude `metadata["image"]` from `TaskParameters` object for parallel tasks, so that it does not end up in input pickle files (\#1245).
    * Exclude components list from `workflow.log` logs (\#1245).
* Database:
    * Remove spurious logging of `fractal_server.app.db` string (\#1245).

# 1.4.7

This release provides a bugfix (PR 1239) and a workaround (PR 1238) for the
SLURM runner, which became relevant for the use case of processing a large
dataset (300 wells with 25 cycles each).

* Runner:
    * Do not include `metadata["image"]` in JSON file with task arguments (\#1238).
    * Add `FRACTAL_RUNNER_TASKS_INCLUDE_IMAGE` configuration variable, to define exceptions where tasks still require `metadata["image"]` (\#1238).
    * Fix bug in globbing patterns, when copying files from user-side to server-side job folder in SLURM executor (\#1239).
* API:
    * Fix error message for rate limits in apply-workflow endpoint (\#1231).
* Benchmarks:
    * Add more scenarios, as per issue \#1184 (\#1232).

# 1.4.6

* API:
    * Add `GET /admin/job/{job_id}` (\#1230).
    * Handle `FileNotFound` in `GET /project/{project_id}/job/{job_id}/` (\#1230).

# 1.4.5

* Remove CORS middleware (\#1228).
* Testing:
    *  Fix `migrations.yml` GitHub action (\#1225).

# 1.4.4

* API:
    * Add rate limiting to `POST /{project_id}/workflow/{workflow_id}/apply/` (\#1199).
    * Allow users to read the logs of ongoing jobs with `GET /project/{project_id}/job/{job_id}/`, using `show_tmp_logs` query parameter (\#1216).
    * Add `log` query parameter in `GET {/api/v1/job/,/api/v1/{project.id}/job/,/admin/job/}`, to trim response body (\#1218).
    * Add `args_schema` query parameter in `GET /api/v1/task/` to trim response body (\#1218).
    * Add `history` query parameter in `GET {/api/v1/dataset/,/api/v1/project/{project.id}/dataset/}` to trim response body (\#1219).
    * Remove `task_list` from `job.workflow_dump` creation in `/api/v1/{project_id}/workflow/{workflow_id}/apply/`(\#1219)
    * Remove `task_list` from `WorkflowDump` Pydantic schema (\#1219)
* Dependencies:
    * Update fastapi to `^0.109.0` (\#1222).
    * Update gunicorn to `^21.2.0` (\#1222).
    * Update aiosqlite to `^0.19.0` (\#1222).
    * Update uvicorn to `^0.27.0` (\#1222).

# 1.4.3

> **WARNING**:
>
> This update requires running a fix-db script, via `fractalctl update-db-data`.

* API:
    * Improve validation of `UserCreate.slurm_accounts` (\#1162).
    * Add `timestamp_created` to `WorkflowRead`, `WorkflowDump`, `DatasetRead` and `DatasetDump` (\#1152).
    * Make all dumps in `ApplyWorkflowRead` non optional (\#1175).
    * Ensure that timestamps in `Read` schemas are timezone-aware, regardless of `DB_ENGINE` (\#1186).
    * Add timezone-aware timestamp query parameters to all `/admin` endpoints (\#1186).
* API (internal):
    * Change the class method `Workflow.insert_task` into the auxiliary function `_workflow_insert_task` (\#1149).
* Database:
    * Make `WorkflowTask.workflow_id` and `WorkflowTask.task_id` not nullable (\#1137).
    * Add `Workflow.timestamp_created` and `Dataset.timestamp_created` columns (\#1152).
    * Start a new `current.py` fix-db script (\#1152, \#1195).
    * Add to `migrations.yml` a new script (`validate_db_data_with_read_schemas.py`) that validates test-DB data with Read schemas (\#1187).
    * Expose `fix-db` scripts via command-line option `fractalctl update-db-data` (\#1197).
* App (internal):
    * Check in `Settings` that `psycopg2`, `asyngpg` and `cfut`, if required, are installed (\#1167).
    * Split `DB.set_db` into sync/async methods (\#1165).
    * Rename `DB.get_db` into `DB.get_async_db` (\#1183).
    * Normalize names of task packages (\#1188).
* Testing:
    * Update `clean_db_fractal_1.4.1.sql` to `clean_db_fractal_1.4.2.sql`, and change `migrations.yml` target version (\#1152).
    * Reorganise the test directory into subdirectories, named according to the order in which we want the CI to execute them (\#1166).
    * Split the CI into two independent jobs, `Core` and `Runner`, to save time through parallelisation (\#1204).
* Dependencies:
    * Update `python-dotenv` to version 0.21.0 (\#1172).
* Runner:
    * Remove `JobStatusType.RUNNING`, incorporating it into `JobStatusType.SUBMITTED` (\#1179).
* Benchmarks:
    * Add `fractal_client.py` and `populate_script_v2.py` for creating different database status scenarios (\#1178).
    * Add a custom benchmark suite in `api_bench.py`.
    * Remove locust.
* Documentation:
    * Add the minimum set of environment variables required to set the database and start the server (\#1198).

# 1.4.2

> **WARNINGs**:
>
> 1. This update requires running a fix-db script, available at https://raw.githubusercontent.com/fractal-analytics-platform/fractal-server/1.4.2/scripts/fix_db/current.py.
> 2. Starting from this version, non-verified users have limited access to `/api/v1/` endpoints. Before the upgrade, all existing users must be manually set to verified.

* API:
    * Prevent access to `GET/PATCH` task endpoints for non-verified users (\#1114).
    * Prevent access to task-collection and workflow-apply endpoints for non-verified users (\#1099).
    * Make first-admin-user verified (\#1110).
    * Add the automatic setting of `ApplyWorkflow.end_timestamp` when patching `ApplyWorkflow.status` via `PATCH /admin/job/{job_id}` (\#1121).
    * Change `ProjectDump.timestamp_created` type from `datetime` to `str` (\#1120).
    * Change `_DatasetHistoryItem.workflowtask` type into `WorkflowTaskDump` (\#1139).
    * Change status code of stop-job endpoints to 202 (\#1151).
* API (internal):
    * Implement cascade operations explicitly, in `DELETE` endpoints for datasets, workflows and projects (\#1130).
    * Update `GET /project/{project_id}/workflow/{workflow_id}/job/` to avoid using `Workflow.job_list` (\#1130).
    * Remove obsolete sync-database dependency from apply-workflow endpoint (\#1144).
* Database:
    * Add `ApplyWorkflow.project_dump` column (\#1070).
    * Provide more meaningful names to fix-db scripts (\#1107).
    * Add `Project.timestamp_created` column, with timezone-aware default (\#1102, \#1131).
    * Remove `Dataset.list_jobs_input` and `Dataset.list_jobs_output` relationships (\#1130).
    * Remove `Workflow.job_list` (\#1130).
* Runner:
    * In SLURM backend, use `slurm_account` (as received from apply-workflow endpoint) with top priority (\#1145).
    * Forbid setting of SLURM account from `WorkflowTask.meta` or as part of `worker_init` variable (\#1145).
    * Include more info in error message upon `sbatch` failure (\#1142).
    * Replace `sbatch` `--chdir` option with `-D`, to support also slurm versions before 17.11 (\#1159).
* Testing:
    * Extended systematic testing of database models (\#1078).
    * Review `MockCurrentUser` fixture, to handle different kinds of users (\#1099).
    * Remove `persist` from `MockCurrentUser` (\#1098).
    * Update `migrations.yml` GitHub Action to use up-to-date database and also test fix-db script (\#1101).
    * Add more schema-based validation to fix-db current script (\#1107).
    * Update `.dict()` to `.model_dump()` for `SQLModel` objects, to fix some `DeprecationWarnings`(\##1133).
    * Small improvement in schema coverage (\#1125).
    * Add unit test for `security` module (\#1036).
* Dependencies:
    * Update `sqlmodel` to version 0.0.14 (\#1124).
* Benchmarks:
    * Add automatic benchmark system for API's performances (\#1123)
* App (internal):
    * Move `_create_first_user` from `main` to `security` module, and allow it to create multiple regular users (\#1036).

# 1.4.1

* API:
    * Add `GET /admin/job/{job_id}/stop/` and `GET /admin/job/{job_id}/download/` endpoints (\#1059).
    * Use `DatasetDump` and `WorkflowDump` models for "dump" attributes of `ApplyWorkflowRead` (\#1049, \#1082).
    * Add `slurm_accounts` to `User` schemas and add `slurm_account` to `ApplyWorkflow` schemas (\#1067).
    * Prevent providing a `package_version` for task collection from a `.whl` local package (\#1069).
    * Add `DatasetRead.project` and `WorkflowRead.project` attributes (\#1082).
* Database:
    * Make `ApplyWorkflow.workflow_dump` column non-nullable (\#1049).
    * Add `UserOAuth.slurm_accounts` and `ApplyWorkflow.slurm_account` columns (\#1067).
    * Add script for adding `ApplyWorkflow.user_email` (\#1058).
    * Add `Dataset.project` and `Workflow.project` relationships (\#1082).
    * Avoid using `Project` relationships `dataset_list` or `workflow_list` within some `GET` endpoints (\#1082).
    * Fully remove `Project` relationships `dataset_list`, `workflow_list` and `job_list` (\#1091).
* Testing:
    * Only use ubuntu-22.04 in GitHub actions (\#1061).
    * Improve unit testing of database models (\#1082).
* Dependencies:
    * Pin `bcrypt` to 4.0.1 to avoid warning in passlib (\#1060).
* Runner:
    *  Set SLURM-job working directory to `job.working_dir_user` through `--chdir` option (\#1064).

# 1.4.0

* API:
    * Major endpoint changes:
        * Add trailing slash to _all_ endpoints' paths (\#1003).
        * Add new admin-area endpoints restricted to superusers at `/admin` (\#947, \#1009, \#1032).
        * Add new `GET` endpoints `api/v1/job/` and `api/v1/project/{project_id}/workflow/{workflow_id}/job/` (\#969, \#1003).
        * Add new `GET` endpoints `api/v1/dataset/` and `api/v1/workflow/` (\#988, \#1003).
        * Add new `GET` endpoint `api/v1/project/{project_id}/dataset/` (\#993).
        * Add `PATCH /admin/job/{job_id}/` endpoint (\#1030, \#1053).
        * Move `GET /auth/whoami/` to `GET /auth/current-user/` (\#1013).
        * Move `PATCH /auth/users/me/` to `PATCH /auth/current-user/` (\#1013, \#1035).
        * Remove `DELETE /auth/users/{id}/` endpoint (\#994).
        * Remove `GET /auth/users/me/` (\#1013).
        * Remove `POST` `/auth/forgot-password/`, `/auth/reset-password/`, `/auth/request-verify-token/`, `/auth/verify/` (\#1033).
        * Move `GET /auth/userlist/` to `GET /auth/users/` (\#1033).
    * New behaviors or responses of existing endpoints:
        * Change response of `/api/v1/project/{project_id}/job/{job_id}/stop/` endpoint to 204 no-content (\#967).
        * Remove `dataset_list` attribute from `ProjectRead`, which affects all `GET` endpoints that return some project (\#993).
        * Make it possible to delete a `Dataset`, `Workflow` or `Project`, even when it is in relationship to an `ApplyWorkflow` - provided that the `ApplyWorkflow` is not pending or running (\#927, \#973).
        * Align `ApplyWorkflowRead` with new `ApplyWorkflow`, which has optional foreign keys `project_id`, `workflow_id`, `input_dataset_id`, and `output_dataset_id` (\#984).
        * Define types for `ApplyWorkflowRead` "dump" attributes (\#990). **WARNING**: reverted with \#999.
    * Internal changes:
        * Move all routes definitions into `fractal_server/app/routes` (\#976).
        * Fix construction of `ApplyWorkflow.workflow_dump`, within apply endpoint (\#968).
        * Fix construction of `ApplyWorkflow` attributes `input_dataset_dump` and `output_dataset_dump`, within apply endpoint (\#990).
        * Remove `asyncio.gather`, in view of SQLAlchemy2 update (\#1004).
* Database:
    * Make foreign-keys of `ApplyWorkflow` (`project_id`, `workflow_id`, `input_dataset_id`, `output_dataset_id`) optional (\#927).
    * Add columns `input_dataset_dump`, `output_dataset_dump` and `user_email` to `ApplyWorkflow` (\#927).
    * Add relations `Dataset.list_jobs_input` and `Dataset.list_jobs_output` (\#927).
    * Make `ApplyWorkflow.start_timestamp` non-nullable (\#927).
    * Remove `"cascade": "all, delete-orphan"` from `Project.job_list` (\#927).
    * Add `Workflow.job_list` relation (\#927).
    * Do not use `Enum`s as column types (e.g. for `ApplyWorkflow.status`), but only for (de-)serialization (\#974).
    * Set `pool_pre_ping` option to `True`, for asyncpg driver (\#1037).
    * Add script for updating DB from 1.4.0 to 1.4.1 (\#1010)
    * Fix missing try/except in sync session (\#1020).
* App:
    * Skip creation of first-superuser when one superuser already exists (\#1006).
* Dependencies:
    * Update sqlalchemy to version `>=2.0.23,<2.1` (\#1044).
    * Update sqlmodel to version 0.0.12 (\#1044).
    * Upgrade asyncpg to version 0.29.0 (\#1036).
* Runner:
    * Refresh DB objects within `submit_workflow` (\#927).
* Testing:
    * Add `await db_engine.dispose()` in `db_create_tables` fixture (\#1047).
    * Set `debug=False` in `event_loop` fixture (\#1044).
    * Improve `test_full_workflow.py` (\#971).
    * Update `pytest-asyncio` to v0.21 (\#1008).
    * Fix CI issue related to event loop and asyncpg (\#1012).
    * Add GitHub Action testing database migrations (\#1010).
    * Use greenlet v3 in `poetry.lock` (\#1044).
* Documentation:
    * Add OAuth2 example endpoints to Web API page (\#1034, \#1038).
* Development:
    * Use poetry 1.7.1 (\#1043).

# 1.3.14 (do not use!)

> **WARNING**: This version introduces a change that is then reverted in 1.4.0,
> namely it sets the `ApplyWorkflow.status` type to `Enum`, when used with
> PostgreSQL. It is recommended to **not** use it, and upgrade to 1.4.0
> directly.

* Make `Dataset.resource_list` an `ordering_list`, ordered by `Resource.id` (\#951).
* Expose `redirect_url` for OAuth clients (\#953).
* Expose JSON Schema for the `ManifestV1` Pydantic model (\#942).
* Improve delete-resource endpoint (\#943).
* Dependencies:
    * Upgrade sqlmodel to 0.0.11 (\#949).
* Testing:
    * Fix bug in local tests with Docker/SLURM (\#948).

# 1.3.13

* Configure sqlite WAL to avoid "database is locked" errors (\#860).
* Dependencies:
    * Add `sqlalchemy[asyncio]` extra, and do not directly require `greenlet` (\#895).
    * Fix `cloudpickle`-version definition in `pyproject.toml` (\#937).
    * Remove obsolete `sqlalchemy_utils` dependency (\#939).
* Testing:
    * Use ubuntu-22 for GitHub CI (\#909).
    * Run GitHub CI both with SQLite and Postgres (\#915).
    * Disable `postgres` service in GitHub action when running tests with SQLite (\#931).
    * Make `test_commands.py` tests stateless, also when running with Postgres (\#917).
* Documentation:
    * Add information about minimal supported SQLite version (\#916).

# 1.3.12

* Project creation:
    * Do not automatically create a dataset upon project creation (\#897).
    * Remove `ProjectCreate.default_dataset_name` attribute (\#897).
* Dataset history:
    * Create a new (**non-nullable**) history column in `Dataset` table (\#898, \#901).
    * Deprecate history handling in `/project/{project_id}/job/{job_id}` endpoint (\#898).
    * Deprecate `HISTORY_LEGACY` (\#898).
* Testing:
    * Remove obsolete fixture `slurm_config` (\#903).

# 1.3.11

This is mainly a bugfix release for the `PermissionError` issue.

* Fix `PermissionError`s in parallel-task metadata aggregation for the SLURM backend (\#893).
* Documentation:
    * Bump `mkdocs-render-swagger-plugin` to 0.1.0 (\#889).
* Testing:
    * Fix `poetry install` command and `poetry` version in GitHub CI (\#889).

# 1.3.10

Warning: updating to this version requires changes to the configuration variable

* Updates to SLURM interface:
    * Remove `sudo`-requiring `ls` calls from `FractalFileWaitThread.check` (\#885);
    * Change default of `FRACTAL_SLURM_POLL_INTERVAL` to 5 seconds (\#885);
    * Rename `FRACTAL_SLURM_OUTPUT_FILE_GRACE_TIME` configuration variables into `FRACTAL_SLURM_ERROR_HANDLING_INTERVAL` (\#885);
    * Remove `FRACTAL_SLURM_KILLWAIT_INTERVAL` variable and corresponding logic (\#885);
    * Remove `_multiple_paths_exist_as_user` helper function (\#885);
    * Review type hints and default values of SLURM-related configuration variables (\#885).
* Dependencies:
    * Update `fastapi` to version `^0.103.0` (\#877);
    * Update `fastapi-users` to version `^12.1.0` (\#877).

# 1.3.9

* Make updated-metadata collection robust for metadiff files consisting of a single `null` value (\#879).
* Automate procedure for publishing package to PyPI (\#881).

# 1.3.8

* Backend runner:
    * Add aggregation logic for parallel-task updated metadata (\#852);
    * Make updated-metadata collection robust for missing files (\#852, \#863).
* Database interface:
* API:
    * Prevent user from bypassing workflow-name constraint via the PATCH endpoint (\#867).
    * Handle error upon task collection, when tasks exist in the database but not on-disk (\#874).
    * Add `_check_project_exists` helper function (\#872).
* Configuration variables:
    * Remove `DEPLOYMENT_TYPE` variable and update `alive` endpoint (\#875);
    * Introduce `Settings.check_db` method, and call it during inline/offline migrations (\#855);
    * Introduce `Settings.check_runner` method (\#875);
    * Fail if `FRACTAL_BACKEND_RUNNER` is `"local"` and `FRACTAL_LOCAL_CONFIG_FILE` is set but missing on-disk (\#875);
    * Clean up `Settings.check` method and improve its coverage (\#875);
* Package, repository, documentation:
    * Change `fractal_server.common` from being a git-submodule to being a regular folder (\#859).
    * Pin documentation dependencies (\#865).
    * Split `app/models/project.py` into two modules for dataset and project (\#871).
    * Revamp documentation on database interface and on the corresponding configuration variables (\#855).


# 1.3.7

* Oauth2-related updates (\#822):
    * Update configuration of OAuth2 clients, to support OIDC/GitHub/Google;
    * Merge `SQLModelBaseOAuthAccount` and `OAuthAccount` models;
    * Update `UserOAuth.oauth_accounts` relationship and fix `list_users` endpoint accordingly;
    * Introduce dummy `UserManager.on_after_login` method;
    * Rename `OAuthClient` into `OAuthClientConfig`;
    * Revamp users-related parts of documentation.

# 1.3.6

* Update `output_dataset.meta` also when workflow execution fails (\#843).
* Improve error message for unknown errors in job execution (\#843).
* Fix log message incorrectly marked as "error" (\#846).

# 1.3.5

* Review structure of dataset history (\#803):
    * Re-define structure for `history` property of `Dataset.meta`;
    * Introduce `"api/v1/project/{project_id}/dataset/{dataset_id}/status/"` endpoint;
    * Introduce `"api/v1/project/{project_id}/dataset/{dataset_id}/export_history/"` endpoint;
    * Move legacy history to `Dataset.meta["HISTORY_LEGACY"]`.
* Make `first_task_index` and `last_task_index` properties of `ApplyWorkflow` required (\#803).
* Add `docs_info` and `docs_link` to Task model (\#814)
* Accept `TaskUpdate.version=None` in task-patch endpoint (\#818).
* Store a copy of the `Workflow` into the optional column `ApplyWorkflow.workflow_dump` at the time of submission (\#804, \#834).
* Prevent execution of multiple jobs with the same output dataset (\#801).
* Transform non-absolute `FRACTAL_TASKS_DIR` into absolute paths, relative to the current working directory (\#825).
* Error handling:
    * Raise an appropriate error if a task command is not executable (\#800).
    * Improve handling of errors raised in `get_slurm_config` (\#800).
* Documentation:
    * Clarify documentation about `SlurmConfig` (\#798).
    * Update documentation configuration and GitHub actions (\#811).
* Tests:
    * Move `tests/test_common.py` into `fractal-common` repository (\#808).
    * Switch to `docker compose` v2 and unpin `pyyaml` version (\#816).

# 1.3.4

* Support execution of a workflow subset (\#784).
* Fix internal server error for invalid `task_id` in `create_workflowtask` endpoint (\#782).
* Improve logging in background task collection (\#776).
* Handle failures in `submit_workflow` without raising errors (\#787).
* Simplify internal function for execution of a list of task (\#780).
* Exclude `common/tests` and other git-related files from build (\#795).
* Remove development dependencies `Pillow` and `pytest-mock` (\#795).
* Remove obsolete folders from `tests/data` folder (\#795).

# 1.3.3

* Pin Pydantic to v1 (\#779).

# 1.3.2

* Add sqlalchemy naming convention for DB constraints, and add `render_as_batch=True` to `do_run_migrations` (\#757).
* Fix bug in job-stop endpoint, due to missing default for `FractalSlurmExecutor.wait_thread.shutdown_file` (\#768, \#769).
* Fix bug upon inserting a task with `meta=None` into a Workflow (\#772).

# 1.3.1

* Fix return value of stop-job endpoint (\#764).
* Expose new GET `WorkflowTask` endpoint (\#762).
* Clean up API modules (\#762):
    * Split workflow/workflowtask modules;
    * Split tasks/task-collection modules.

# 1.3.0

* Refactor user model:
    * Switch from UUID4 to int for IDs (\#660, \#684).
    * Fix many-to-many relationship between users and project (\#660).
    * Rename `Project.user_member_list` into `Project.user_list` (\#660).
    * Add `username` column (\#704).
* Update endpoints (see also [1.2->1.3 upgrade info](internals/version_upgrades/upgrade_1_2_5_to_1_3_0.md) in the documentation):
    * Review endpoint URLs (\#669).
    * Remove foreign keys from payloads (\#669).
* Update `Task` models, task collection and task-related endpoints:
    * Add `version` and `owner` columns to `Task` model (\#704).
    * Set `Task.version` during task collection (\#719).
    * Set `Task.owner` as part of create-task endpoint (\#704).
    * For custom tasks, prepend `owner` to user-provided `source` (\#725).
    * Remove `default_args` from `Tasks` model and from manifest tasks (\#707).
    * Add `args_schema` and `args_schema_version` to `Task` model (\#707).
    * Expose `args_schema` and `args_schema_version` in task POST/PATCH endpoints (\#749).
    * Make `Task.source` task-specific rather than package-specific (\#719).
    * Make `Task.source` unique (\#725).
    * Update `_TaskCollectPip` methods, attributes and properties (\#719).
    * Remove private/public options for task collection (\#704).
    * Improve error message for missing package manifest (\#704).
    * Improve behavior when task-collection folder already exists (\#704).
    * Expose `pinned_package_version` for tasks collection (\#744).
    * Restrict Task editing to superusers and task owners (\#733).
    * Implement `delete_task` endpoint (\#745).
* Update `Workflow` and `WorkflowTask` endpoints:
    * Always merge new `WorkflowTask.args` with defaults from `Task.args_schema`, in `update_workflowtask` endpoint (\#759).
    * Remove `WorkflowTask.overridden_meta` property and on-the-fly overriding of `meta` (\#752).
    * Add warning when exporting workflows which include custom tasks (\#728).
    * When importing a workflow, only use tasks' `source` values, instead of `(source,name)` pairs (\#719).
* Job execution:
    * Add `FractalSlurmExecutor.shutdown` and corresponding endpoint (\#631, \#691, \#696).
    * In `FractalSlurmExecutor`, make `working_dir*` attributes required (\#679).
    * Remove `ApplyWorkflow.overwrite_input` column (\#684, \#694).
    * Make `output_dataset_id` a required argument of apply-workflow endpoint (\#681).
    * Improve error message related to out-of-space disk (\#699).
    * Include timestamp in job working directory, to avoid name clashes (\#756).
* Other updates to endpoints and database:
    * Add `ApplyWorkflow.end_timestamp` column (\#687, \#684).
    * Prevent deletion of a `Workflow`/`Dataset` in relationship with existing `ApplyWorkflow` (\#703).
    * Add project-name uniqueness constraint in project-edit endpoint (\#689).
* Other updates to internal logic:
    * Drop `WorkflowTask.arguments` property and `WorkflowTask.assemble_args` method (\#742).
    * Add test for collection of tasks packages with tasks in a subpackage (\#743).
    * Expose `FRACTAL_CORS_ALLOW_ORIGIN` environment variable (\#688).
    * Expose `FRACTAL_DEFAULT_ADMIN_USERNAME` environment variable (\#751).
* Package and repository:
    * Remove `fastapi-users-db-sqlmodel` dependency (\#660).
    * Make coverage measure more accurate (\#676) and improve coverage (\#678).
    * Require pydantic version to be `>=1.10.8` (\#711, \#713).
    * Include multiple `fractal-common` updates (\#705, \#719).
    * Add test equivalent to `alembic check` (\#722).
    * Update `poetry.lock` to address security alerts (\#723).
    * Remove `sqlmodel` from `fractal-common`, and declare database models with multiple inheritance (\#710).
    * Make email generation more robust in `MockCurrentUser` (\#730).
    * Update `poetry.lock` to `cryptography=41`, to address security alert (\#739).
    * Add `greenlet` as a direct dependency (\#748).
    * Removed tests for `IntegrityError` (\#754).


# 1.2.5

* Fix bug in task collection when using sqlite (\#664, \#673).
* Fix bug in task collection from local package, where package extras were not considered (\#671).
* Improve error handling in workflow-apply endpoint (\#665).
* Fix a bug upon project removal in the presence of project-related jobs (\#666). Note: this removes the `ApplyWorkflow.Project` attribute.

# 1.2.4

* Review setup for database URLs, especially to allow using UNIX-socket connections for postgresql (\#657).

# 1.2.3

* Fix bug that was keeping multiple database conection open (\#649).

# 1.2.2

* Fix bug related to `user_local_exports` in SLURM-backend configuration (\#642).

# 1.2.1

* Fix bug upon creation of first user when using multiple workers (\#632).
* Allow both ports 5173 and 4173 as CORS origins (\#637).

# 1.2.0

* Drop `project.project_dir` and replace it with `user.cache_dir` (\#601).
* Update SLURM backend (\#582, \#612, \#614); this includes (1) combining several tasks in a single SLURM job, and (2) offering more granular sources for SLURM configuration options.
* Expose local user exports in SLURM configuration file (\#625).
* Make local backend rely on custom `FractalThreadPoolExecutor`, where `parallel_tasks_per_job` can affect parallelism (\#626).
* Review logging configuration (\#619, \#623).
* Update to fastapi `0.95` (\#587).
* Minor improvements in dataset-edit endpoint (\#593) and tests (\#589).
* Include test of non-python task (\#594).
* Move dummy tasks from package to tests (\#601).
* Remove deprecated parsl backend (\#607).
* Improve error handling in workflow-import endpoint (\#595).
* Also show logs for successful workflow execution (\#635).

# 1.1.1

* Include `reordered_workflowtask_ids` in workflow-edit endpoint payload, to reorder the task list of a workflow (\#585).

# 1.1.0

* Align with new tasks interface in `fractal-tasks-core>=0.8.0`, and remove `glob_pattern` column from `resource` database table (\#544).
* Drop python 3.8 support (\#527).
* Improve validation of API request payloads (\#545).
* Improve request validation in project-creation endpoint (\#537).
* Update the endpoint to patch a `Task` (\#526).
* Add new project-update endpoint, and relax constraints on `project_dir` in new-project endpoint (\#563).
* Update `DatasetUpdate` schema (\#558 and \#565).
* Fix redundant task-error logs in slurm backend (\#552).
* Improve handling of task-collection errors (\#559).
* If `FRACTAL_BACKEND_RUNNER=slurm`, include some configuration checks at server startup (\#529).
* Fail if `FRACTAL_SLURM_WORKER_PYTHON` has different versions of `fractal-server` or `cloudpickle` (\#533).

# 1.0.8

* Fix handling of parallel-tasks errors in `FractalSlurmExecutor` (\#497).
* Add test for custom tasks (\#500).
* Improve formatting of job logs (\#503).
* Improve error handling in workflow-execution server endpoint (\#515).
* Update `_TaskBase` schema from fractal-common (\#517).

# 1.0.7

* Update endpoints to import/export a workflow (\#495).

# 1.0.6

* Add new endpoints to import/export a workflow (\#490).

# 1.0.5

* Separate workflow-execution folder into two (server- and user-owned) folders, to avoid permission issues (\#475).
* Explicitly pin sqlalchemy to v1 (\#480).

# 1.0.4

* Add new POST endpoint to create new Task (\#486).

# 1.0.3

Missing due to releasing error.

# 1.0.2

* Add `FRACTAL_RUNNER_MAX_TASKS_PER_WORKFLOW` configuration variable (\#469).

# 1.0.1

* Fix bug with environment variable names (\#468).

# 1.0.0

* First release listed in CHANGELOG.<|MERGE_RESOLUTION|>--- conflicted
+++ resolved
@@ -1,18 +1,16 @@
 **Note**: Numbers like (\#1234) point to closed Pull Requests on the fractal-server repository.
 
-<<<<<<< HEAD
-# 2.15.9 (unreleased)
+# 2.15.10 (unreleased)
 
 * Task life cycle:
     * Support both pre-pinning and post-pinning of dependencies (\#2761).
-=======
+
 # 2.15.9
 
 * API:
     * In `POST /api/v2/project/{project_id}/status/images/`, include _all_ available types&attributes (\#2762).
 * Internal:
     * Optimize `fractal_server.images.tools.aggregate_attributes` (\#2762).
->>>>>>> 0f130706
 
 # 2.15.8
 
