--- conflicted
+++ resolved
@@ -3,11 +3,8 @@
 # Unreleased
 
 * Runner:
-<<<<<<< HEAD
     * Handle early shutdown for sudo SLURM executor (\#2132).
-=======
     * Fix repeated setting of `timestamp_ended` in task-group reactivation (\#2140).
->>>>>>> 6033e93f
 
 # 2.10.1
 
