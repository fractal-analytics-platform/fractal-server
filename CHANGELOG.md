**Note**: Numbers like (\#1234) point to closed Pull Requests on the fractal-server repository.

# 2.17.0 - prereleases

TBD

\#2809
\#2870
\#2874
\#2877
\#2882
\#2884
\#2893
\#2895, \#2898 (remove email-password encryption)
\#2907 Bump fastapi-users to v15
\#2916 Make oidc config URL secret
\#2915 Reject `project_dir=None` in PATCH
<<<<<<< HEAD
\#2911 `resource_id` in task/task-groups requests/responses (admin-side)
=======
\#2917 Drop handling of deprecated `DatasetV2.filters` attribute
>>>>>>> 812bf940


\#2890 (oauth self-registration)
\#2896

# 2.16.6

* API:
    * Fix bug in import-workflow endpoint, leading to the wrong task-group being selected (\#2863).
* Models:
    * Fix use of custom `AttributeFilters` type in SQLModel model (\#2830).
* Dependencies:
    * Bump `pydantic` to 2.12.0 (\#2830).
    * Bump `poetry` to 2.2.1 in GitHub actions (\#2830).
* Testing:
    * Add pre-commit rule to prevent custom types is models (\#2830).

# 2.16.5

* Dependencies:
    * Bump `fastapi`, `sqlmodel`, `uvicorn`, `pydantic-settings` versions (\#2827).

# 2.16.4

* Task life cycle:
    * Switch to PyPI Index API for finding latest package versions (\#2790).
* SSH:
    * Bump default lock-acquisition timeout from 250 to 500 seconds (\#XXX).
    * Introduce structured logs for SSH-lock dynamics (\#XXX).
* API:
    * Replace `HTTP_422_UNPROCESSABLE_CONTENT` with `HTTP_422_UNPROCESSABLE_CONTENT` (\#2790).
* Internal:
    * Move `app.runner` into `runner` (\#2814).
* Testing:
    * Use function-scoped base folder for backend (\#2793).
* Dependencies:
    * Bump `fastapi` version (\#2790).
    * Bump `uvicorn-worker` and `sqlmodel` versions (\#2792).

# 2.16.3

* Task life cycle:
    * Move post-pixi-installation logic into the same SLURM job as `pixi install`, for SSH/SLURM deployment (\#2787).
* Dependencies:
    * Bump `cryptography` (\#2788).

# 2.16.2

* Task life cycle:
    * Move `pixi install` execution to SLURM jobs, for SSH/SLURM deployment (\#2784).
    * Add `SLURM_CONFIG` to `PixiSettings` (\#2784).

# 2.16.1

* Runner:
    * Drop top-level executor-error-related logs (\#2783).
    * Drop obsolete `FRACTAL_SLURM_SBATCH_SLEEP` configuration variable (\#2785).

# 2.16.0

* Runner:
    * Record SLURM-job stderr in `JobV2.executor_error_log` (\#2750, \#2771, \#2773).
* Task life cycle:
    * Support both pre-pinning and post-pinning of dependencies (\#2761).
    * Drop `FRACTAL_MAX_PIP_VERSION` configuration variable (\#2766).
    * Make TaskGroup deletion a lifecycle operation (\#2759).
* Testing:
    * Add `out_of_memory` mock task (\#2770).
    * Make fixtures sync when possible (\#2776).
    * Bump pytest-related dependencies (\#2776).

# 2.15.9

* API:
    * In `POST /api/v2/project/{project_id}/status/images/`, include _all_ available types&attributes (\#2762).
* Internal:
    * Optimize `fractal_server.images.tools.aggregate_attributes` (\#2762).

# 2.15.8

* Runner:
    * Split `SlurmJob` submission into three steps, reducing SSH connections (\#2749).
    * Deprecate experimental `pre_submission_commands` feature (\#2749).
* Documentation:
    * Fix `Fractal Users` documentation page (\#2738).
    * Improve documentation for Pixi task collection (\#2742).
* Task life cycle:
    * Add test to lock `FRACTAL_MAX_PIP_VERSION` with latest version on PyPI (\#2752).
    * Use pixi v0.54.1 in tests (\#2758).
* Internal
    * Improve type hints (\#2739).
* SSH:
    * Add a decorator to open a new connection (socket) if the decorated function hits a `NoValidConnectionError` or a `OSError` (\#2747).
    * Remove multiple-attempts logic (\#2747).

# 2.15.7

* API:
    * Capture SSH related failure in submit-job endpoint (\#2734).
* Task life cycle:
    * Also edit `tool.pixi.project.platforms` section of `pyproject.toml`, for `pixi`-based task collection (\#2711).
* Internal:
    * Extend use of `UnreachableBranchError` in API and runner (\#2726).
* Dependencies:
    * Bump `fastapi` to version `0.116.*` (\#2718).
    * Bump all `docs` optional dependencies (\#2722).
    * Add support for Python 3.13 (\#2716).
* Documentation:
    * Remove/fix several obsolete docs pages (\#2722).
* Testing:
    * Improve/optimize several tests (\#2727).
    * Use `poetry` 2.1.3 in all GitHub Actions and always install it using `pipx` (\#2731).
    * Move all GitHub Action runners to `ubuntu-24.04` (\#2732).
    * Avoid using `threading` private method (\#2733).

# 2.15.6

* Runner:
    * Remove obsolete `JobExecutionError` attributes and `TaskExecutionError` handling (\#2708).
    * Always interpret `needs_gpu` string as a boolean (\#2706).
* Task life cycle:
    * Use `bash --login` for `pixi install` execution over SSH (\#2709).
* Development:
    * Move `example` folder to root directory (\#2720).

# 2.15.5

* API:
    * Update `HistoryRun` and `HistoryUnit`s statuses when `Workflow`s are manually labeled as failed (\#2705).

# 2.15.4

* Task lifecycle:
    * Edit `pyproject.toml` in-place before running `pixi install` (\#2696).

# 2.15.3

* API:
    * Ongoing `WorkflowTask`s are marked as submitted during `Job` execution (\#2692).

# 2.15.2

* API:
    * Improve logging for `PATCH /admin/v2/job/{job_id}/` (\#2686).
    * Prevent deletion and reordering of `WorkflowTask`s in `Workflow`s associated to submitted `Job`s (\#2689).
* Database:
    * Set `pool_pre_ping=True` for sync db engine (\#2676).
* Runner:
    * Update `chmod ... -R` to `chmod -R ...` (\#2681).
    * Add custom handling of some `slurm_load_jobs` socket-timeout error (\#2683).
    * Remove redundant `mkdir` in SLURM SSH runner (\#2671).
    * Do not write to SLURM stderr from remote worker (\#2691).
    * Fix spurious version-mismatch warning in remote worker (\#2691).
* SSH:
    * Always set `in_stream=False` for `fabric.Connection.run` (\#2694).
* Testing:
    * Fix `test_FractalSSH.py::test_folder_utils` for MacOS (\#2678).
    * Add pytest marker `fails_on_macos` (\#2681).
    * Remove patching of `sys.stdin`, thanks to updates to `fabric.Connection.run` arguments (\#2694).

# 2.15.1

This release fixes the reason for yanking 2.15.0.

* Database:
    * Modify `JSON->JSONB` database schema migration in-place, so that columns which represent JSON Schemas or `meta_*` fields remain in JSON form rather than JSONB (\#2664, \#2666).

# 2.15.0 [yanked]

> This release was yanked on PyPI, because its conversion of all JSON columns
> into JSONB changes the key order, see
> https://github.com/fractal-analytics-platform/fractal-server/issues/2663.


* Database:
    * Rename `TaskGroupV2.wheel_path` into `TaskGroupV2.archive_path` (\#2627).
    * Rename `TaskGroupV2.pip_freeze` into `TaskGroupV2.env_info` (\#2627).
    * Add `TaskGroupV2.pixi_version` (\#2627).
    * Transform every JSON column to JSONB (\#2662).
* API:
    * Introduce new value `TaskGroupV2OriginEnum.PIXI` (\#2627).
    * Exclude `TaskGroupV2.env_info` from API responses (\#2627).
    * Introduce `POST /api/v2/task/collect/pixi/` (\#2627).
    * Extend deactivation/reactivation endpoints to pixi task groups (\#2627).
    * Block `DELETE /api/v2/task-group/{task_group_id}/` if a task-group activity is ongoing (\#2642).
    * Introduce `_verify_non_duplication_group_path` auxiliary function (\#2643).
* Task lifecycle:
    * Introduce full support for pixi task-group lifecycle (\#2627, \#2651, \#2652, \#2654).
* SSH:
    * Introduce `FractalSSH.read_remote_text_file` (\#2627).
* Runner:
    * Fix use of `worker_init/extra_lines` for multi-image job execution (\#2660).
    * Support SLURM configuration options `nodelist` and `exclude` (\#2660).
* App configuration:
    * Introduce new configuration variable `FRACTAL_PIXI_CONFIG_FILE` and new attribute `Settings.pixi` (\#2627, \#2650).


# 2.14.16

* Internal:
    * Refactor and optimize enrich-image functions (\#2620).
* Database:
    * Add indices to `HistoryImageCache` table (\#2620).
* SSH:
    * Increase Paramiko `banner_timeout` from the default 15 seconds to 30 seconds (\#2632).
    * Re-include `check_connection` upon `SlurmSSHRunner` startup (\#2636).
* Testing:
    * Introduce benchmarks for database operations (\#2620).
* Dependencies:
    * Update `cryptography`, `packaging` and `python-dotenv` dependencies (\#2630).

# 2.14.15

* API:
    * Add required `workflowtask_id` query parameter to `verify-unique-types` endpoint (\#2619).
    * Enrich images with status within `verify-unique-types` endpoint, when necessary (\#2619).

# 2.14.14

* API:
    * Fix `GET /api/v2/task-group/` by adding missing sorting before `itertools.groupby` (\#2614).
* Internal:
    * Drop `execute_command_async` function (\#2611).
    * Introduce `TaskType` enum (\#2612).

# 2.14.13

* API:
    * Group response items of `GET /api/v2/task-group/` by `pkg_name` (\#2596).
    * Disambiguate response items of `GET /api/v2/task-group/` (\#2596).
* Internal:
    * Introduce `UnreachableBranchError` (\#2596).
* Testing:
    * Enforce task-group non-duplication constraints in `task_factory_v2` fixture (\#2596).

# 2.14.12

* Runner:
    * Enable status-based selection of images to process (\#2588).
* API:
    * Remove `unit_status` query parameter from `/project/{project_id}/status/images/` (\#2588).
    * Remove default type filters from `/project/{project_id}/status/images/` (\#2588).
    * Sort lists of existing attribute values in `aggregate_attributes` (\#2588).
* Task-group lifecycle:
    * Split `pip install` command into two steps (\#2600).

# 2.14.11

* Task-group lifecycle:
    * Support version-pinning for two dependencies in task collection (\#2590, \#2599).
    * Support version-pinning for previously-missing dependencies in task collection (\#2590, \#2599).
* Development:
    * Improve `mypy` configuration in `pyproject.toml` (\#2595).

# 2.14.10

> This version requires a data-migration script (`fractalctl update-db-data`).

* Database:
    * Improve data-migration script that is necessary for 2.14.8 (\#2594).

# 2.14.9

> WARNING: Do not release this version, but go directly to 2.14.10.

* Task-group lifecycle:
    * Improve handling of SSH-related errors (\#2589).
* Database:
    * Rename data-migration script that is necessary for 2.14.8 (\#2592).

# 2.14.8

> WARNING: Do not release this version, but go directly to 2.14.10.

* API:
    * Update `POST /project/{project_id}/workflow/{workflow_id}/wftask/replace-task/` so that it re-uses existing workflow task (\#2565).
* Database:
    * Add `HistoryRun.task_id` column (\#2565).
* Internal:
    * Refactor: extract `enrich_image_list` function from `/project/{project_id}/status/images/` endpoint (\#2585).

# 2.14.7


* Runner:
    * Re-include SLURM accounts for both sudo-slurm and ssh-slurm runners (\#2580)
    * Re-include use of `worker_init` for both sudo-slurm and ssh-slurm runners (\#2580)
* Testing:
    * Use `Optional` for argument type hints in mock tasks (\#2575).

# 2.14.6

* API:
    * Introduce `api/v2/project/{project.id}/workflow/{workflow.id}/version-update-candidates/` endpoint (\#2556).
* Task lifecycle:
    * Use dedicated SSH connections for lifecycle background tasks (\#2569).
    * Also set `TaskGroup.version` for custom task collections (\#2573).
* Internal:
    * Inherit from `StrEnum` rather than `str, Enum` (\#2561).
    * Run `pyupgrade` on codebase (\#2563).
    * Remove init file of obsolete folder (\#2571).
* Dependencies:
    * Deprecate Python 3.10 (\#2561).

# 2.14.5

This version introduces an important _internal_ refactor of the runner
component, with the goal of simplifying the SLURM version.

* Runner:
    * Make `submit/multisubmit` method take static arguments, rather than a callable (\#2549).
    * Replace input/output pickle files with JSON files (\#2549).
    * Drop possibility of non-`utf-8` encoding for `_run_command_as_user` function (\#2549).
    * Avoid local-remote-local round trip for task parameters, by writing the local file first (\#2549).
    * Stop relying on positive/negative return codes to produce either `TaskExecutionError`/`JobExecutionError`, in favor of only producing `TaskExecutionError` at the lowest task-execution level (\#2549).
    * Re-implement `run_single_task` within SLURM remote `worker` function (\#2549).
    * Drop `TaskFiles.remote_files_dict` (\#2549).
    * Drop obsolete `FRACTAL_SLURM_ERROR_HANDLING_INTERVAL` config variable (\#2549).
    * Drop obsolete `utils_executors.py` module (\#2549).
* Dependencies:
    * Drop `cloudpickle` dependency (\#2549).
    * Remove copyright references to `clusterfutures` (\#2549).
* Testing:
    * Introduce `slurm_alive` fixture that checks `scontrol ping` results (\#2549).

# 2.14.4

* API:
    * Replace most `field_validator`s with `Annotated` types, and review `model_validator`s (\#2504).
* SSH:
    * Remove Python-wrapper layer for `tar` commands (\#2554).
    * Add `elapsed` information to SSH-lock-was-acquired log (\#2558).

# 2.14.3

* Runner:
    * Skip creation/removal of folder copy in compress-folder module (\#2553).
    * Drop obsolete `--extra-import-paths` option from SLURM remote worker (\#2550).

# 2.14.2

* API:
    * Handle inaccessible `python_interpreter` or `package_root` in custom task collection  (\#2536).
    * Do not raise non-processed-images warning if the previous task is a converter (\#2546).
* App:
    * Use `Enum` values in f-strings, for filenames and error messages (\#2540).
* Runner:
    * Handle exceptions in post-task-execution runner code (\#2543).

# 2.14.1

* API:
    * Add `POST /project/{project_id}/dataset/{dataset_id}/images/non-processed/` endpoint (\#2524, \#2533).
* Runner:
    * Do not create temporary output-pickle files (\#2539).
    * Set logging level to `DEBUG` within `compress_folder` and `extract_archive` modules (\#2539).
    * Transform job-error log into warning (\#2539).
    * Drop `FRACTAL_SLURM_INTERVAL_BEFORE_RETRIEVAL` (\#2525, \#2531).
    * Increase `MAX_NUM_THREADS` from 4 to 12 (\#2520).
    * Support re-deriving an existing image with a non-trivial `origin` (\#2527).
* Testing:
    * Adopt ubuntu24 containers for CI (\#2530).
    * Do not run Python3.11 container CI for PRs, but only for merges (\#2519).
    * Add mock wheel file and update assertion for pip 25.1 (\#2523).
    * Optimize `test_reactivate_local_fail` (\#2511).
    * Replace `fractal-tasks-core` with `testing-tasks-mock` in tests (\#2511).
    * Improve flaky test (\#2513).

# 2.14.0

This release mostly concerns the new database/runner integration in view of
providing more granular history/status information. This includes a full
overhaul of the runner.

* API:
    * Add all new status endpoints.
    * Add `GET /job/latest/` endpoint (\#2389).
    * Make request body required for `replace-task` endpoint (\#2355).
    * Introduce shared tools for pagination.
    * Remove `valstr` validator and introduce `NonEmptyString` in schemas (\#2352).
* Database
    * New tables `HistoryRun`, `HistoryUnit` and `HistoryImageCache` tables.
    * Drop attribute/type filters from dataset table.
    * Add `type_filters` column to job table.
    * Use `ondelete` flag in place of custom DELETE-endpoint logics.
* Runner
    * Full overhaul of runners. Among the large number of changes, this includes:
        * Fully drop the `concurrent.futures` interface.
        * Fully drop the multithreaded nature of SLURM runners, in favor of a more linear submission/retrieval flow.
        * New `BaseRunner`, `LocalRunner`, `BaseSlurmRunner`, `SlurmSSHRunner` and `SlurmSudoRunner` objects.
        * The two SLURM runners now share a large part of base logic.
        * Database updates to `HistoryRun`, `HistoryUnit` and `HistoryImageCache` tables.
        * We do not fill `Dataset.history` any more.
* Task lifecycle:
    * Drop hard-coded use of `--no-cache-dir` for `pip install` command (\#2357).
* App:
    * Obfuscate sensitive information from settings using `SecretStr` (\#2333).
    * Drop `FRACTAL_RUNNER_TASKS_INCLUDE_IMAGE` obsolete configuration variable (\#2359).
* Testing:
    * Use `fractal-task-tools` to build `fractal-tasks-mock` manifest (\#2374).
* Development:
    * Add `codespell` to precommit (\#2358).
    * Drop obsolete `examples` folder (\#2405).


# 2.13.1

* API:
    * Add `AccountingRecord` and `AccountingRecordSlurm` tables (\#2267).
    * Add `/admin/v2/impersonate` endpoint (\#2280).
    * Replace `_raise_if_naive_datetime` with `AwareDatetime` (\#2283).
* Database:
    * Add `/admin/v2/accounting/` and `/admin/v2/accounting/slurm/` endpoints (\#2267).
* Runner:
    * Populate `AccountingRecord` from runner (\#2267).
* App:
    * Review configuration variables for email-sending (\#2269).
    * Reduce error-level log records(\#2282).
* Testing:
    * Drop obsolete files/folders from `tests/data` (\#2281).
* Dependencies:
    * Bump `httpx` to version `0.28.*` (\#2284).

# 2.13.0

With this release we switch to Pydantic v2.

* Runner:
    * Deprecate `FRACTAL_BACKEND_RUNNER="local_experimental"` (\#2273).
    * Fully replace `clusterfutures` classes with custom ones (\#2272).
* Dependencies:
    * Bump `pydantic` to v2 (\#2270).
    * Drop `clusterfutures` dependency (\#2272).
    * Drop `psutil` dependency (\#2273).
    * Bump `cryptography` to version `44.0.*` (\#2274).
    * Bump `sqlmodel` to version `0.0.22` (\#2275).
    * Bump `packaging` to version `24.*.*` (\#2275).
    * Bump `cloudpickle` to version `3.1.*` (\#2275).
    * Bump `uvicorn-workers` to version `0.3.0` (\#2275).
    * Bump `gunicorn` to version `23.*.*` (\#2275).
    * Bump `httpx` to version `0.27.*` (\#2275).

# 2.12.1

> Note: this version requires a manual update of email-related configuration variables.

* API:
    * Deprecate `use_dataset_filters` query parameter for `/project/{project_id}/dataset/{dataset_id}/images/query/` (\#2231).
* App:
    * Add fractal-server version to logs (\#2228).
    * Review configuration variables for email-sending (\#2241).
* Database:
    * Remove `run_migrations_offline` from `env.py` and make `run_migrations_online` sync (\#2239).
* Task lifecycle:
    * Reset logger handlers upon success of a background lifecycle operation, to avoid open file descriptors (\#2256).
* Runner
    * Sudo/SLURM executor checks the fractal-server version using `FRACTAL_SLURM_WORKER_PYTHON` config variable, if set (\#2240).
    * Add `uname -n` to SLURM submission scripts (\#2247).
    * Handle `_COMPONENT_KEY_`-related errors in sudo/SLURM executor, to simplify testing (\#2245).
    * Drop obsolete `SlurmJob.workflow_task_file_prefix` for both SSH/sudo executors (\#2245).
    * Drop obsolete `keep_pickle_files` attribute from slurm executors (\#2246).
* Dependencies:
    * Bump `uvicorn` version (\#2242).
* Testing:
    * Improve testing of sudo-Slurm executor (\#2245, \#2246).
    * Introduce `container` pytest marker (\#2249).
    * Split CI GitHub Actions in three jobs: API, not API and Containers (\#2249).

# 2.12.0

> WARNING: The database schema update introduced via this version is non-reversible.

* API:
    * Drop V1 endpoints (\#2230).
* Database:
    * Drop V1 tables (\#2230).
* Runner:
    * Drop V1 runners (\#2230).
* Testing:
    * Drop V1 tests (\#2230).
    *  Update V2 tests to keep coverage stable (\#2230).


# 2.11.1

* Database
    * Drop columns `DatasetV2.filters` and `WorkflowTaskV2.input_filters` (\#2232).

# 2.11.0

This version revamps the filters data structure, and it introduces complex attribute filters.

> Note: This release requires running `fractalctl update-db-data`.
> Some legacy columns will be removed from the database, either as part of
> the `2.11.0` data-migration or as part of the `2.11.1` schema migration.
> Please make sure you have a database dump.

* API:
    * Align API with new database schemas for filters-related columns (\#2168, \#2196, \#2202).
    * Support importing workflows or datasets with legacy (pre-`2.11.0`) filters-related fields (\#2185, \#2227).
    * Avoid blocking operations from the download-job-logs endpoint, when the zip archive of a running job is requested (\#2225).
    * Update and simplify `/api/v2/project/{project_id}/status/`, dropping use of temporary job files (\#2169).
    * Add new (experimental) `/project/{project_id}/workflow/{workflow_id}/type-filters-flow/` endpoint (\#2208).
* Database:
    * Update table schemas for all filters-related columns:
        * Always handle attribute- and type-filters in different columns (\#2168).
        * Update attribute-filter-values type from scalar to list (\#2168, \#2196).
        * Deprecate attribute filters for `WorkflowTaskV2` (\#2168).
        * Add attribute filters to `JobV2` (\#2168).
    * `2.11.0` data-migration script (\#2168, \#2202, \#2208, \#2209).
* Runner:
    * Introduce database writes in runner component, to replace the use of temporary files (\#2169).
    * Use `TaskV2.input_types` for filtering, rather than validation (\#2191, \#2196).
    * Make job-execution background-task function sync, to make it transparent that it runs on a thread (\#2220).
    * Remove all filters from `TaskOutput` (\#2190).
* Task Collection:
    * Improve logs handling for failed task collections (\#2192)
* Testing:
    * Speed up CI by splitting it into more jobs (\#2210).

# 2.10.6

* Task lifecycle:
    * Use unique logger names for task-lifecycle operations (\#2204).

# 2.10.5

* App:
    * Add missing space in "To" field for email settings (\#2173).
* Testing:
    * Improve configuration for coverage GitHub Action step (\#2175).
    * Add `persist-credentials: false` to `actions/checkout@v4` GitHub Action steps (\#2176).
* Dependencies:
    * Require `bumpver>2024.0` (\#2179).


# 2.10.4

* Switch to poetry v2 (\#2165).
* Require Python <3.13 (\#2165).

# 2.10.3

Note: this version fixes a bug introduced in version 2.10.1.

* API:
    * Fix bug in `POST /api/v2/project/{p_id}/workflow/{w_id}/wftask/replace-task/` endpoint (\#2163).
    * Add validation for `.whl` filename (\#2147).
    * Trim whitespaces in `DatasetCreateV2.zarr_dir` (\#2138).
    * Support sending emails upon new OAuth signup (\#2150).
* App:
    * Introduce configuration for email settings (\#2150).
* Command-line interface:
    * Add `fractalctl email-settings` (\#2150).
* Dependencies:
    * Add direct dependency on `cryptography` (\#2150).
* Testing:
    * Introduce `mailpit`-based end-to-end test of email sending (\#2150).

# 2.10.2

* App:
    * Add `FRACTAL_PIP_CACHE_DIR` configuration variable (\#2141).
* Tasks life cycle:
    * Prevent deactivation of task groups with `"github.com"` in pip-freeze information (\#2144).
* Runner:
    * Handle early shutdown for sudo SLURM executor (\#2132).
    * Fix repeated setting of `timestamp_ended` in task-group reactivation (\#2140).

# 2.10.1

* API:
    * Add `POST /api/v2/project/{p_id}/workflow/{w_id}/wftask/replace-task/` endpoint (\#2129).
* Testing:
    * Use system postgresql in GitHub actions, rather than independent container (\#2199).

# 2.10.0

* API:
    * Major update of `POST /api/v2/task/collect/pip/`, to support wheel-file upload (\#2113).
* Testing:
    * Add test of private task collection (\#2126).

# 2.9.2

* API
    * Remove `cache_dir` and use `project_dir/.fractal_cache` (\#2121).
* Docs
    * Improve docstrings and reduce mkdocs warnings (\#2122).

# 2.9.1

* Task collection:
    * Fix bug in wheel-based SSH task-collection (\#2119).
* Testing:
    * Re-include a specific test previously skipped for Python 3.12 (\#2114).
    * Add metadata to `fractal-tasks-mock` package (\#2117).
* Docs:
    * Add info about working versions.

# 2.9.0

> WARNING 1: This version drops support for sqlite, and removes the
> configuration variables `DB_ENGINE` and `SQLITE_PATH`.

> WARNING 2: This version removes the `CollectionStateV2` database table.
> Make sure you have a database dump before running `fractalctl set-db`, since this operation cannot be undone.

* API
    * Remove `GET /api/v2/task/collect/{state_id}/` endpoint (\#2010).
    * Remove `active` property from `PATCH /api/v2/task-group/{task_group_id}/` (\#2033).
    * Add `GET /api/v2/task-group/activity/` endpoint (\#2005, \#2027).
    * Add `GET /api/v2/task-group/activity/{task_group_activity_id}/` endpoint (\#2005).
    * Add `GET /admin/v2/task-group/activity/` endpoint (\#2005, \#2027).
    * Add `POST /api/v2/task-group/{task_group_id}/{deactivate|reactivate}` endpoints (\#2033, \#2066, \#2078).
    * Add `POST /admin/v2/task-group/{task_group_id}/{deactivate|reactivate}` endpoints (\#2062, \#2078).
    * Remove `GET /auth/current-user/viewer-paths/` (\#2096).
    * Add `GET /auth/current-user/allowed-viewer-paths/`, with logic for `fractal-vizarr-viewer` authorization (\#2096).
    * Add `category`, `modality` and `author` query parameters to `GET /admin/v2/task/` (\#2102).
    * Add `POST /auth/group/{group_id}/add-user/{user_id}/` (\#2101).
    * Add `POST /auth/group/{group_id}/remove-user/{user_id}/` (\#2101, \#2111).
    * Add `POST /auth/users/{user_id}/set-groups/` (\#2106).
    * Remove `new_user_ids` property from `PATCH /auth/group/{group_id}/` (\#2101).
    * Remove `new_group_ids` property from `PATCH /auth/users/{user_id}/` (\#2106).
    * Internals:
      * Fix bug in `_get_collection_task_group_activity_status_message` (\#2047).
      * Remove `valutc` validator for timestamps from API schemas, since it does not match with `psycopg3` behavior (\#2064).
      * Add query parameters `timestamp_last_used_{min|max}` to `GET /admin/v2/task-group/` (\#2061).
      * Remove `_convert_to_db_timestamp` and add `_raise_if_naive_datetime`: now API only accepts timezone-aware datetimes as query parameters (\#2068).
      * Remove `_encode_as_utc`: now timestamps are serialized in JSONs with their own timezone (\#2081).
* Database
    * Drop support for sqlite, and remove the `DB_ENGINE` and `SQLITE_PATH` configuration variables (\#2052).
    * Add `TaskGroupActivityV2` table (\#2005).
    * Drop `CollectionStateV2` table (\#2010).
    * Add `TaskGroupV2.pip_freeze` nullable column (\#2017).
    * Add  `venv_size_in_kB` and `venv_file_number` to `TaskGroupV2` (\#2034).
    * Add `TaskGroupV2.timestamp_last_used` column, updated on job submission (\#2049, \#2061, \#2086).
* Task-lifecycle internals:
    * Refactor task collection and database-session management in background tasks (\#2030).
    * Update `TaskGroupActivityV2` objects (\#2005).
    * Update filename and path for task-collection scripts (\#2008).
    * Copy wheel file into `task_group.path` and update `task_group.wheel_path`, for local task collection (\#2020).
    * Set `TaskGroupActivityV2.timestamp_ended` when collections terminate (\#2026).
    * Refactor bash templates and add `install_from_freeze.sh` (\#2029).
    * Introduce background operations for _local_ reactivate/deactivate (\#2033).
    * Introduce background operations for _SSH_ reactivate/deactivate (\#2066).
    * Fix escaping of newlines within f-strings, in logs (\#2028).
    * Improve handling of task groups created before 2.9.0 (\#2050).
    * Add `TaskGroupCreateV2Strict` for task collections (\#2080).
    * Always create `script_dir_remote` in SSH lifecycle background tasks (\#2089).
    * Postpone setting `active=False` in task-group deactivation to after all preliminary checks (\#2100).
* Runner:
    * Improve error handling in `_zip_folder_to_file_and_remove` (\#2057).
    * Improve error handling in `FractalSlurmSSHExecutor` `handshake` method (\#2083).
    * Use the "spawn" start method for the multiprocessing context, for the `ProcessPoolExecutor`-based runner (\#2084).
    * Extract common functionalities from SLURM/sudo and SLURM/SSH executors (\#2107).
* SSH internals:
    * Add `FractalSSH.remote_exists` method (\#2008).
    * Drop `FractalSSH.{_get,_put}` wrappers of `SFTPClient` methods (\#2077).
    * Try re-opening the connection in `FractalSSH.check_connection` when an error occurs (\#2035).
    * Move `NoValidConnectionError` exception handling into `FractalSSH.log_and_raise` method (\#2070).
    * Improve closed-socket testing (\#2076).
* App:
   * Add `FRACTAL_VIEWER_AUTHORIZATION_SCHEME` and `FRACTAL_VIEWER_BASE_FOLDER` configuration variables (\#2096).
* Testing:
    * Drop `fetch-depth` from `checkout` in GitHub actions (\#2039).
* Scripts:
    * Introduce `scripts/export_v1_workflows.py` (\#2043).
* Dependencies:
    * Remove `passlib` dependency (\#2112).
    * Bump `fastapi-users` to v14, which includes switch to `pwdlib` (\#2112).

# 2.8.1

* API:
    * Validate all user-provided strings that end up in pip-install commands (\#2003).

# 2.8.0

* Task collection
    * Now both the local and SSH versions of the task collection use the bash templates (\#1980).
    * Update task-collections database logs incrementally (\#1980).
    * Add `TaskGroupV2.pinned_package_versions_string` property (\#1980).
    * Support pinned-package versions for SSH task collection (\#1980).
    * Now `pip install` uses `--no-cache` (\#1980).
* API
    * Deprecate the `verbose` query parameter in `GET /api/v2/task/collect/{state_id}/` (\#1980).
    * Add `project_dir` attribute to `UserSettings` (\#1990).
    * Set a default for `DatasetV2.zarr_dir` (\#1990).
    * Combine the `args_schema_parallel` and `args_schema_non_parallel` query parameters in `GET /api/v2/task/` into a single parameter `args_schema` (\#1998).

# 2.7.1

> WARNING: As of this version, all extras for `pip install` are deprecated and
> the corresponding dependencies become required.

* Database:
    * Drop `TaskV2.owner` column (\#1977).
    * Make `TaskV2.taskgroupv2_id` column required (\#1977).
* Dependencies:
    * Make `psycopg[binary]` dependency required, and drop `postgres-pyscopg-binary` extra (\#1970).
    * Make `gunicorn` dependency required, and drop `gunicorn` extra (\#1970).
* Testing:
    * Switch from SQLite to Postgres in the OAuth Github action (\#1981).

# 2.7.0

> WARNING: This release comes with several specific notes:
>
> 1. It requires running `fractalctl update-db-data` (after `fractalctl set-db`).
> 2. When running `fractalctl update-db-data`, the environment variable
>    `FRACTAL_V27_DEFAULT_USER_EMAIL` must be set, e.g. as in
>    `FRACTAL_V27_DEFAULT_USER_EMAIL=admin@fractal.yx fractalctl
>    update-db-data`. This user must exist, and they will own all
>    previously-common tasks/task-groups.
> 3. The pip extra `postgres` is deprecated, in favor of `postgres-psycopg-binary`.
> 4. The configuration variable `DB_ENGINE="postgres"` is deprecated, in favor of `DB_ENGINE="postgres-psycopg"`.
> 5. Python3.9 is deprecated.

* API:
    * Users and user groups:
        * Replace `UserRead.group_names` and `UserRead.group_ids` with `UserRead.group_ids_names` ordered list (\#1844, \#1850).
        * Deprecate `GET /auth/group-names/` (\#1844).
        * Add `DELETE /auth/group/{id}/` endpoint (\#1885).
        * Add `PATCH auth/group/{group_id}/user-settings/` bulk endpoint (\#1936).
    * Task groups:
        * Introduce `/api/v2/task-group/` routes (\#1817, \#1847, \#1852, \#1856, \#1943).
        * Respond with 422 error when any task-creating endpoint would break a non-duplication constraint (\#1861).
        * Enforce non-duplication constraints on `TaskGroupV2` (\#1865).
        * Fix non-duplication check in `PATCH /api/v2/task-group/{id}/` (\#1911).
        * Add cascade operations to `DELETE /api/v2/task-group/{task_group_id}/` and to `DELETE /admin/v2/task-group/{task_group_id}/` (\#1867).
        * Expand use and validators for `TaskGroupCreateV2` schema (\#1861).
        * Do not process task `source`s in task/task-group CRUD operations (\#1861).
        * Do not process task `owner`s in task/task-group CRUD operations (\#1861).
    * Tasks:
        * Drop `TaskCreateV2.source` (\#1909).
        * Drop `TaskUpdateV2.version` (\#1905).
        * Revamp access-control for `/api/v2/task/` endpoints, based on task-group attributes (\#1817).
        * Update `/api/v2/task/` endpoints and schemas with new task attributes (\#1856).
        * Forbid changing `TaskV2.name` (\#1925).
    * Task collection:
        * Improve preliminary checks in task-collection endpoints (\#1861).
        * Refactor split between task-collection endpoints and background tasks (\#1861).
        * Create `TaskGroupV2` object within task-collection endpoints (\#1861).
        * Fix response of task-collection endpoint (\#1902).
        * Automatically discover PyPI package version if missing or invalid (\#1858, \#1861, \#1902).
        * Use appropriate log-file path in collection-status endpoint (\#1902).
        * Add task `authors` to manifest schema (\#1856).
        * Do not use `source` for custom task collection (\#1893).
        * Rename custom-task-collection request-body field from `source` to `label` (\#1896).
        * Improve error messages from task collection (\#1913).
        * Forbid non-unique task names in `ManifestV2` (\#1925).
    * Workflows and workflow tasks:
        * Introduce additional checks in POST-workflowtask endpoint, concerning non-active or non-accessible tasks (\#1817).
        * Introduce additional intormation in GET-workflow endpoint, concerning non-active or non-accessible tasks (\#1817).
        * Introduce additional intormation in PATCH-workflow endpoint, concerning non-active or non-accessible tasks (\#1868, \#1869).
        * Stop logging warnings for non-common tasks in workflow export (\#1893).
        * Drop `WorkflowTaskCreateV2.order` (\#1906).
        * Update endpoints for workflow import/export  (\#1925, \#1939, \#1960).
    * Datasets:
        * Remove `TaskDumpV2.owner` attribute (\#1909).
    * Jobs:
        * Prevent job submission if includes non-active or non-accessible tasks (\#1817).
        * Remove rate limit for `POST /project/{project_id}/job/submit/` (\#1944).
    * Admin:
        * Remove `owner` from `GET admin/v2/task/` (\#1909).
        * Deprecate `kind` query parameter for `/admin/v2/task/` (\#1893).
        * Add `origin` and `pkg_name` query parameters to `GET /admin/v2/task-group/` (\#1979).
    * Schemas:
        * Forbid extras in `TaskCollectPipV2` (\#1891).
        * Forbid extras in all Create/Update/Import schemas (\#1895).
        * Deprecate internal `TaskCollectPip` schema in favor of `TaskGroupV2` (\#1861).
* Database:
    * Introduce `TaskGroupV2` table (\#1817, \#1856).
    * Add  `timestamp_created` column to `LinkUserGroup` table (\#1850).
    * Add `TaskV2` attributes `authors`, `tags`, `category` and `modality` (\#1856).
    * Add `update-db-data` script (\#1820, \#1888).
    * Add `taskgroupv2_id` foreign key to `CollectionStateV2` (\#1867).
    * Make `TaskV2.source` nullable and drop its uniqueness constraint (\#1861).
    * Add `TaskGroupV2` columns `wheel_path`, `pinned_package_versions` (\#1861).
    * Clean up `alembic` migration scripts (\#1894).
    * Verify task-group non-duplication constraint in `2.7.0` data-migration script (\#1927).
    * Normalize `pkg_name` in `2.7.0` data-migration script (\#1930).
    * Deprecate `DB_ENGINE="postgres"` configuration variable (\#1946).
* Runner:
    * Do not create local folders with 755 permissions unless `FRACTAL_BACKEND_RUNNER="slurm"` (\#1923).
    * Fix bug of SSH/SFTP commands not acquiring lock (\#1949).
    * Fix bug of unhandled exception in SSH/SLURM executor (\#1963).
    * Always remove task-subfolder compressed archive (\#1949).
* Task collection:
    * Create base directory (in SSH mode), if missing (\#1949).
    * Fix bug of SSH/SFTP commands not acquiring lock (\#1949).
* SSH:
    * Improve logging for SSH-connection-locking flow (\#1949).
    * Introduce `FractalSSH.fetch_file` and `FractalSSH.read_remote_json_file` (\#1949).
    * Use `paramiko.sftp_client.SFTPClient` methods directly rathen than `fabric` wrappers (\#1949).
    * Disable prefetching for `SFTPClient.get` (\#1949).
* Internal:
    * Update `_create_first_group` so that it only searches for `UserGroups` with a given name (\#1964).
* Dependencies:
    * Bump fastapi to `0.115` (\#1942).
    * Remove pip extra `postgres`, corresponding to `psycopg2+asyncpg` (\#1946).
    * Deprecate python3.9 (\#1946).
* Testing:
    * Benchmark `GET /api/v2/task-group/` (\#1922).
    * Use new `ubuntu22-slurm-multipy` image, with Python3.12 and with Python-version specific venvs (\#1946, #1969).
    * Get `DB_ENGINE` variable from `os.environ` rather than from installed packages (\#1968).

# 2.6.4

* Database
    * Fix use of naming convention for database schema-migration scripts (\#1819).
* Testing:
    * Test `alembic downgrade base` (\#1819).
    * Add `GET /api/v2/task/` to benchmarks (\#1825).

# 2.6.3

* API:
    * Introduce `GET /auth/current-user/viewer-paths/` endpoint (\#1816).
    * Add `viewer_paths` attribute to `UserGroup` endpoints (\#1816).
* Database:
    * Add  `viewer_paths` column to `UserGroup` table (\#1816).
* Runner:
    * Anticipate `wait_thread.shutdown_callback` assignment in `FractalSlurmExecutor`, to avoid an uncaught exception (\#1815).

# 2.6.2

* Allow setting `UserSettings` attributes to `None` in standard/strict PATCH endpoints (\#1814).

# 2.6.1

* App (internal):
    * Remove `FRACTAL_SLURM_SSH_HOST`, `FRACTAL_SLURM_SSH_USER`, `FRACTAL_SLURM_SSH_PRIVATE_KEY_PATH` and `FRACTAL_SLURM_SSH_WORKING_BASE_DIR` from `Settings`  (\#1804).
* Database:
    * Drop `slurm_user`, `slurm_accounts` and `cache_dir` columns from `UserOAuth` (\#1804)

# 2.6.0

> WARNING: This release requires running `fractalctl update-db-data` (after `fractalctl set-db`).

* API:
    * Introduce user-settings API, in `/auth/users/{user_id}/settings/` and `/auth/current-user/settings/` (\#1778, \#1807).
    * Add the creation of empty settings to `UserManager.on_after_register` hook (\#1778).
    * Remove deprecated user's attributes (`slurm_user`, `cache_dir`, `slurm_accounts`) from API, in favor of new `UserSetting` ones (\#1778).
    * Validate user settings in endpoints that rely on them (\#1778).
    * Propagate user settings to background tasks when needed (\#1778).
* Database:
    * Introduce new `user_settings` table, and link it to `user_oauth` (\#1778).
* Internal:
   * Remove redundant string validation in `FractalSSH.remove_folder` and `TaskCollectCustomV2` (\#1810).
   * Make `validate_cmd` more strict about non-string arguments (\#1810).


# 2.5.2

* App:
    * Replace `fractal_ssh` attribute with `fractal_ssh_list`, in `app.state` (\#1790).
    * Move creation of SSH connections from app startup to endpoints (\#1790).
* Internal
    * Introduce `FractalSSHList`, in view of support for multiple SSH/Slurm service users (\#1790).
    * Make `FractalSSH.close()` more aggressively close `Transport` attribute (\#1790).
    * Set `look_for_keys=False` for paramiko/fabric connection (\#1790).
* Testing:
    * Add fixture to always test that threads do not accumulate during tests (\#1790).

# 2.5.1

* API:
    * Make `WorkflowTaskDumpV2` attributes `task_id` and `task` optional (\#1784).
    * Add validation for user-provided strings that execute commands with subprocess or remote-shell (\#1767).
* Runner and task collection:
    * Validate commands before running them via `subprocess` or `fabric` (\#1767).

# 2.5.0

> WARNING: This release has a minor API bug when displaying a V2 dataset with a history that contains legacy tasks. It's recommended to update to 2.5.1.

This release removes support for including V1 tasks in V2 workflows. This comes
with changes to the database (data and metadata), to the API, and to the V2
runner.

* Runner:
    * Deprecate running v1 tasks within v2 workflows (\#1721).
* Database:
    * Remove `Task.is_v2_compatible` column (\#1721).
    * For table `WorkflowTaskV2`, drop `is_legacy_task` and `task_legacy_id` columns, remove `task_legacy` ORM attribute, make `task_id` required, make `task` required (\#1721).
* API:
    * Drop v1-v2-task-compatibility admin endpoint (\#1721).
    * Drop `/task-legacy/` endpoint (\#1721).
    * Remove legacy task code branches from `WorkflowTaskV2` CRUD endpoints (\#1721).
    * Add OAuth accounts info to `UserRead` at `.oauth_accounts` (\#1765).
* Testing:
    * Improve OAuth Github Action to test OAuth account flow (\#1765).

# 2.4.2

* App:
    * Improve logging in `fractalctl set-db` (\#1764).
* Runner:
    * Add `--set-home` to `sudo -u` impersonation command, to fix Ubuntu18 behavior (\#1762).
* Testing:
    * Start tests of migrations from valid v2.4.0 database (\#1764).

# 2.4.1

This is mainly a bugfix release, re-implementing a check that was removed in 2.4.0.

* API:
    * Re-introduce check for existing-user-email in `PATCH /auth/users/{id}/` (\#1760).

# 2.4.0

This release introduces support for user groups, but without linking it to any
access-control rules (which will be introduced later).

> NOTE: This release requires running the `fractalctl update-db-data` script.

* App:
    * Move creation of first user from application startup into `fractalctl set-db` command (\#1738, \#1748).
    * Add creation of default user group into `fractalctl set-db` command (\#1738).
    * Create `update-db-script` for current version, that adds all users to default group (\#1738).
* API:
    * Added `/auth/group/` and `/auth/group-names/` routers (\#1738, \#1752).
    * Implement `/auth/users/{id}/` POST/PATCH routes in `fractal-server` (\#1738, \#1747, \#1752).
    * Introduce `UserUpdateWithNewGroupIds` schema for `PATCH /auth/users/{id}/` (\#1747, \#1752).
    * Add `UserManager.on_after_register` hook to add new users to default user group (\#1738).
* Database:
    * Added new `usergroup` and `linkusergroup` tables (\#1738).
* Internal
    * Refactored `fractal_server.app.auth` and `fractal_server.app.security` (\#1738)/
    * Export all relevant modules in `app.models`, since it matters e.g. for `autogenerate`-ing migration scripts (\#1738).
* Testing
    * Add `UserGroup` validation to `scripts/validate_db_data_with_read_schemas.py` (\#1746).


# 2.3.11

* SSH runner:
    * Move remote-folder creation from `submit_workflow` to more specific `_process_workflow` (\#1728).
* Benchmarks:
    * Add `GET /auth/token/login/` to tested endpoints (\#1720).
* Testing:
    * Update GitHub actions `upload-artifact` and `download-artifact` to `v4` (\#1725).

# 2.3.10

* Fix minor bug in zipping-job logging (\#1716).

# 2.3.9

* Add logging for zipping-job-folder operations (\#1714).

# 2.3.8

> NOTE: `FRACTAL_API_V1_MODE="include_without_submission"` is now transformed
> into `FRACTAL_API_V1_MODE="include_read_only"`.

* API:
    * Support read-only mode for V1 (\#1701).
    * Improve handling of zipped job-folder in download-logs endpoints (\#1702).
* Runner:
    * Improve database-error handling in V2 job execution (\#1702).
    * Zip job folder after job execution (\#1702).
* App:
    * `UvicornWorker` is now imported from `uvicorn-worker` (\#1690).
* Testing:
    * Remove `HAS_LOCAL_SBATCH` variable and related if-branches (\#1699).
* Benchmarks:
    * Add `GET /auth/current-user/` to tested endpoints (\#1700).
* Dependencies:
    * Update `mkdocstrings` to `^0.25.2` (\#1707).
    * Update `fastapi` to `^0.112.0` (\#1705).

# 2.3.7

* SSH SLURM executor:
    * Handle early shutdown in SSH executor (\#1696).
* Task collection:
    * Introduce a new configuration variable `FRACTAL_MAX_PIP_VERSION` to pin task-collection pip (\#1675).

# 2.3.6

* API:
    * When creating a WorkflowTask, do not pre-populate its top-level arguments based on JSON Schema default values (\#1688).
* Dependencies:
    * Update `sqlmodel` to `^0.0.21` (\#1674).
    * Add `uvicorn-worker` (\#1690).

# 2.3.5

> WARNING: The `pre_submission_commands` SLURM configuration is included as an
> experimental feature, since it is still not useful for its main intended
> goal (calling `module load` before running `sbatch`).

* SLURM runners:
    * Expose `gpus` SLURM parameter (\#1678).
    * For SSH executor, add `pre_submission_commands` (\#1678).
    * Removed obsolete arguments from `get_slurm_config` function (\#1678).
* SSH features:
    * Add `FractalSSH.write_remote_file` method (\#1678).


# 2.3.4

* SSH SLURM runner:
    * Refactor `compress_folder` and `extract_archive` modules, and stop using `tarfile` library (\#1641).
* API:
    * Introduce `FRACTAL_API_V1_MODE=include_without_submission` to include V1 API but forbid job submission (\#1664).
* Testing:
    * Do not test V1 API with `DB_ENGINE="postgres-psycopg"` (\#1667).
    * Use new Fractal SLURM containers in CI (\#1663).
    * Adapt tests so that they always refer to the current Python version (the one running `pytest`), when needed; this means that we don't require the presence of any additional Python version in the development environment, apart from the current one (\#1633).
    * Include Python3.11 in some tests (\#1669).
    * Simplify CI SLURM Dockerfile after base-image updates (\#1670).
    * Cache `ubuntu22-slurm-multipy` Docker image in CI (\#1671).
    * Add `oauth.yaml` GitHub action to test OIDC authentication (\#1665).

# 2.3.3

This release fixes a SSH-task-collection bug introduced in version 2.3.1.

* API:
    * Expose new superuser-restricted endpoint `GET /api/settings/` (\#1662).
* SLURM runner:
    * Make `FRACTAL_SLURM_SBATCH_SLEEP` configuration variable `float` (\#1658).
* SSH features:
    * Fix wrong removal of task-package folder upon task-collection failure (\#1649).
    * Remove `FractalSSH.rename_folder` method (\#1654).
* Testing:
    * Refactor task-collection fixtures (\#1637).

# 2.3.2

> **WARNING**: The remove-remote-venv-folder in the SSH task collection is broken (see issue 1633). Do not deploy this version in an SSH-based `fractal-server` instance.

* API:
    * Fix incorrect zipping of structured job-log folders (\#1648).

# 2.3.1

This release includes a bugfix for task names with special characters.

> **WARNING**: The remove-remote-venv-folder in the SSH task collection is broken (see issue 1633). Do not deploy this version in an SSH-based `fractal-server` instance.

* Runner:
    * Improve sanitization of subfolder names (commits from 3d89d6ba104d1c6f11812bc9de5cbdff25f81aa2 to 426fa3522cf2eef90d8bd2da3b2b8a5b646b9bf4).
* API:
    * Improve error message when task-collection Python is not defined (\#1640).
    * Use a single endpoint for standard and SSH task collection (\#1640).
* SSH features:
    * Remove remote venv folder upon failed task collection in SSH mode (\#1634, \#1640).
    * Refactor `FractalSSH` (\#1635).
    * Set `fabric.Connection.forward_agent=False` (\#1639).
* Testing:
    * Improved testing of SSH task-collection API (\#1640).
    * Improved testing of `FractalSSH` methods (\#1635).
    * Stop testing SQLite database for V1 in CI (\#1630).

# 2.3.0

This release includes two important updates:
1. An Update update to task-collection configuration variables and logic.
2. The first released version of the **experimental** SSH features.

Re: task-collection configuration, we now support two main use cases:

1. When running a production instance (including on a SLURM cluster), you
   should set e.g. `FRACTAL_TASKS_PYTHON_DEFAULT_VERSION=3.10`, and make sure
   that `FRACTAL_TASKS_PYTHON_3_10=/some/python` is an absolute path. Optionally,
   you can define other variables like `FRACTAL_TASKS_PYTHON_3_9`,
   `FRACTAL_TASKS_PYTHON_3_11` or `FRACTAL_TASKS_PYTHON_3_12`.

2. If you leave `FRACTAL_TASKS_PYTHON_DEFAULT_VERSION` unset, then only the
   Python interpreter that is currently running `fractal-server` can be used
   for task collection.

> WARNING: If you don't set `FRACTAL_TASKS_PYTHON_DEFAULT_VERSION`, then you
> will only have a single Python interpreter available for tasks (namely the
> one running `fractal-server`).

* API:
    * Introduce `api/v2/task/collect/custom/` endpoint (\#1607, \#1613, \#1617, \#1629).
* Task collection:
    * Introduce task-collection Python-related configuration variables (\#1587).
    * Always set Python version for task collection, and only use `FRACTAL_TASKS_PYTHON_X_Y` variables (\#1587).
    * Refactor task-collection functions and schemas (\#1587, \#1617).
    * Remove `TaskCollectStatusV2` and `get_collection_data` internal schema/function (\#1598).
    * Introduce `CollectionStatusV2` enum for task-collection status (\#1598).
    * Reject task-collection request if it includes a wheel file and a version (\#1608).
SSH features:
    * Introduce `fractal_server/ssh` subpackage (\#1545, \#1599, \#1611).
    * Introduce SSH executor and runner (\#1545).
    * Introduce SSH task collection (\#1545, \#1599, \#1626).
    * Introduce SSH-related configuration variables (\#1545).
    * Modify app lifespan to handle SSH connection (\#1545).
    * Split `app/runner/executor/slurm` into `sudo` and `ssh` subfolders (\#1545).
    * Introduce FractalSSH object which is a wrapper class around fabric.Connection object.
It provides a `lock` to avoid loss of ssh instructions and a custom timeout (\#1618)
* Dependencies:
    * Update `sqlmodel` to `^0.0.19` (\#1584).
    * Update `pytest-asyncio` to `^0.23` (\#1558).
* Testing:
    * Test the way `FractalProcessPoolExecutor` spawns processes and threads (\#1579).
    * Remove `event_loop` fixture: every test will run on its own event loop (\#1558).
    * Test task collection with non-canonical package name (\#1602).

# 2.2.0

This release streamlines options for the Gunicorn startup command, and includes
two new experimental features.

> NOTE 1: you can now enable custom Gunicorn worker/logger by adding the following
> options to the `gunicorn` startup command:
> - `--worker-class fractal_server.gunicorn_fractal.FractalWorker`
> - `--logger-class fractal_server.gunicorn_fractal.FractalGunicornLogger`

> NOTE 2: A new experimental local runner is available, which uses processes
> instead of threads and support shutdown. You can try it out with the
> configuration variable `FRACTAL_BACKEND_RUNNER=local_experimental`

> NOTE 3: A new PostgreSQL database adapter is available, fully based on
> `psycopg3` (rather than `pyscopg2`+`asyncpg`). You can try it out with the
> configuration variable `DB_ENGINE=postgres-psycopg` (note that this requires
> the `pip install` extra `postgres-psycopg-binary`).


* API:
    * Add extensive logs to `DELETE /api/v2/project/{project_id}` (\#1532).
    * Remove catch of `IntegrityError` in `POST /api/v1/project` (\#1530).
* App and deployment:
    * Move `FractalGunicornLogger` and `FractalWorker` into `fractal_server/gunicorn_fractal.py` (\#1535).
    * Add custom gunicorn/uvicorn worker to handle SIGABRT signal (\#1526).
    * Store list of submitted jobs in app state (\#1538).
    * Add logic for graceful shutdown for job slurm executors (\#1547).
* Runner:
    * Change structure of job folders, introducing per-task subfolders (\#1523).
    * Rename internal `workflow_dir` and `workflow_dir_user` variables to local/remote (\#1534).
    * Improve handling of errors in `submit_workflow` background task (\#1556, \#1566).
    * Add new `local_experimental` runner, based on `ProcessPoolExecutor` (\#1544, \#1566).
* Database:
    * Add new Postgres adapter `psycopg` (\#1562).
* Dependencies
    * Add `fabric` to `dev` dependencies (\#1518).
    * Add new `postgres-psycopg-binary` extra (\#1562).
* Testing:
    * Extract `pytest-docker` fixtures into a dedicated module (\#1516).
    * Rename SLURM containers in CI (\#1516).
    * Install and run SSH daemon in CI containers (\#1518).
    * Add unit test of SSH connection via fabric/paramiko (\#1518).
    * Remove obsolete folders from `tests/data` (\#1517).

# 2.1.0

This release fixes a severe bug where SLURM-executor auxiliary threads are
not joined when a Fractal job ends.

* App:
    * Add missing join for `wait_thread` upon `FractalSlurmExecutor` exit (\#1511).
    * Replace `startup`/`shutdown` events with `lifespan` event (\#1501).
* API:
    * Remove `Path.resolve` from the submit-job endpoints and add validator for `Settings.FRACTAL_RUNNER_WORKING_BASE_DIR` (\#1497).
* Testing:
    * Improve dockerfiles for SLURM (\#1495, \#1496).
    * Set short timeout for `docker compose down` (\#1500).

# 2.0.6

> NOTE: This version changes log formats.
> For `uvicorn` logs, this change requires no action.
> For `gunicorn`, logs formats are only changed by adding the following
> command-line option:
> `gunicorn ... --logger-class fractal_server.logger.gunicorn_logger.FractalGunicornLogger`.

* API:
    * Add `FRACTAL_API_V1_MODE` environment variable to include/exclude V1 API (\#1480).
    * Change format of uvicorn loggers (\#1491).
    * Introduce `FractalGunicornLogger` class (\#1491).
* Runner:
    * Fix missing `.log` files in server folder for SLURM jobs (\#1479).
* Database:
    * Remove `UserOAuth.project_list` and `UserOAuth.project_list_v2` relationships (\#1482).
* Dev dependencies:
    * Bump `pytest` to `8.1.*` (#1486).
    * Bump `coverage` to `7.5.*` (#1486).
    * Bump `pytest-docker` to `3.1.*` (#1486).
    * Bump `pytest-subprocess` to `^1.5` (#1486).
* Benchmarks:
    * Move `populate_db` scripts into `benchmark` folder (\#1489).


# 2.0.5

* API:
    * Add `GET /admin/v2/task/` (\#1465).
    * Improve error message in DELETE-task endpoint (\#1471).
* Set `JobV2` folder attributes from within the submit-job endpoint (\#1464).
* Tests:
    * Make SLURM CI work on MacOS (\#1476).

# 2.0.4

* Add `FRACTAL_SLURM_SBATCH_SLEEP` configuration variable (\#1467).

# 2.0.3

> WARNING: This update requires running a fix-db script, via `fractalctl update-db-data`.

* Database:
    * Create fix-db script to remove `images` and `history` from dataset dumps in V1/V2 jobs (\#1456).
* Tests:
    * Split `test_full_workflow_v2.py` into local/slurm files (\#1454).


# 2.0.2

> WARNING: Running this version on a pre-existing database (where the `jobsv2`
> table has some entries) is broken. Running this version on a freshly-created
> database works as expected.

* API:
    * Fix bug in status endpoint (\#1449).
    * Improve handling of out-of-scope scenario in status endpoint (\#1449).
    * Do not include dataset `history` in `JobV2.dataset_dump` (\#1445).
    * Forbid extra arguments in `DumpV2` schemas (\#1445).
* API V1:
    * Do not include dataset `history` in `ApplyWorkflow.{input,output}_dataset_dump` (\#1453).
* Move settings logs to `check_settings` and use fractal-server `set_logger` (\#1452).
* Benchmarks:
    * Handle some more errors in benchmark flow (\#1445).
* Tests:
    * Update testing database to version 2.0.1 (\#1445).

# 2.0.1

* Database/API:
    * Do not include `dataset_dump.images` in `JobV2` table (\#1441).
* Internal functions:
    * Introduce more robust `reset_logger_handlers` function (\#1425).
* Benchmarks:
    * Add `POST /api/v2/project/project_id/dataset/dataset_id/images/query/` in bechmarks  to evaluate the impact of the number of images during the query (\#1441).
* Development:
    * Use `poetry` 1.8.2 in GitHub actions and documentation.

# 2.0.0

Major update.

# 1.4.10

> WARNING: Starting from this version, the dependencies for the `slurm` extra
> are required; commands like `pip install fractal-server[slurm,postgres]` must
> be replaced by `pip install fractal-server[postgres]`.

* Dependencies:
    * Make `clusterfutures` and `cloudpickle` required dependencies (\#1255).
    * Remove `slurm` extra from package (\#1255).
* API:
    * Handle invalid history file in `GET /project/{project_id}/dataset/{dataset_id}/status/` (\#1259).
* Runner:
    * Add custom `_jobs_finished` function to check the job status and to avoid squeue errors (\#1266)

# 1.4.9

This release is a follow-up of 1.4.7 and 1.4.8, to mitigate the risk of
job folders becoming very large.

* Runner:
    * Exclude `history` from `TaskParameters` object for parallel tasks, so that it does not end up in input pickle files (\#1247).

# 1.4.8

This release is a follow-up of 1.4.7, to mitigate the risk of job folders
becoming very large.

* Runner:
    * Exclude `metadata["image"]` from `TaskParameters` object for parallel tasks, so that it does not end up in input pickle files (\#1245).
    * Exclude components list from `workflow.log` logs (\#1245).
* Database:
    * Remove spurious logging of `fractal_server.app.db` string (\#1245).

# 1.4.7

This release provides a bugfix (PR 1239) and a workaround (PR 1238) for the
SLURM runner, which became relevant for the use case of processing a large
dataset (300 wells with 25 cycles each).

* Runner:
    * Do not include `metadata["image"]` in JSON file with task arguments (\#1238).
    * Add `FRACTAL_RUNNER_TASKS_INCLUDE_IMAGE` configuration variable, to define exceptions where tasks still require `metadata["image"]` (\#1238).
    * Fix bug in globbing patterns, when copying files from user-side to server-side job folder in SLURM executor (\#1239).
* API:
    * Fix error message for rate limits in apply-workflow endpoint (\#1231).
* Benchmarks:
    * Add more scenarios, as per issue \#1184 (\#1232).

# 1.4.6

* API:
    * Add `GET /admin/job/{job_id}` (\#1230).
    * Handle `FileNotFound` in `GET /project/{project_id}/job/{job_id}/` (\#1230).

# 1.4.5

* Remove CORS middleware (\#1228).
* Testing:
    *  Fix `migrations.yml` GitHub action (\#1225).

# 1.4.4

* API:
    * Add rate limiting to `POST /{project_id}/workflow/{workflow_id}/apply/` (\#1199).
    * Allow users to read the logs of ongoing jobs with `GET /project/{project_id}/job/{job_id}/`, using `show_tmp_logs` query parameter (\#1216).
    * Add `log` query parameter in `GET {/api/v1/job/,/api/v1/{project.id}/job/,/admin/job/}`, to trim response body (\#1218).
    * Add `args_schema` query parameter in `GET /api/v1/task/` to trim response body (\#1218).
    * Add `history` query parameter in `GET {/api/v1/dataset/,/api/v1/project/{project.id}/dataset/}` to trim response body (\#1219).
    * Remove `task_list` from `job.workflow_dump` creation in `/api/v1/{project_id}/workflow/{workflow_id}/apply/`(\#1219)
    * Remove `task_list` from `WorkflowDump` Pydantic schema (\#1219)
* Dependencies:
    * Update fastapi to `^0.109.0` (\#1222).
    * Update gunicorn to `^21.2.0` (\#1222).
    * Update aiosqlite to `^0.19.0` (\#1222).
    * Update uvicorn to `^0.27.0` (\#1222).

# 1.4.3

> **WARNING**:
>
> This update requires running a fix-db script, via `fractalctl update-db-data`.

* API:
    * Improve validation of `UserCreate.slurm_accounts` (\#1162).
    * Add `timestamp_created` to `WorkflowRead`, `WorkflowDump`, `DatasetRead` and `DatasetDump` (\#1152).
    * Make all dumps in `ApplyWorkflowRead` non optional (\#1175).
    * Ensure that timestamps in `Read` schemas are timezone-aware, regardless of `DB_ENGINE` (\#1186).
    * Add timezone-aware timestamp query parameters to all `/admin` endpoints (\#1186).
* API (internal):
    * Change the class method `Workflow.insert_task` into the auxiliary function `_workflow_insert_task` (\#1149).
* Database:
    * Make `WorkflowTask.workflow_id` and `WorkflowTask.task_id` not nullable (\#1137).
    * Add `Workflow.timestamp_created` and `Dataset.timestamp_created` columns (\#1152).
    * Start a new `current.py` fix-db script (\#1152, \#1195).
    * Add to `migrations.yml` a new script (`validate_db_data_with_read_schemas.py`) that validates test-DB data with Read schemas (\#1187).
    * Expose `fix-db` scripts via command-line option `fractalctl update-db-data` (\#1197).
* App (internal):
    * Check in `Settings` that `psycopg2`, `asyngpg` and `cfut`, if required, are installed (\#1167).
    * Split `DB.set_db` into sync/async methods (\#1165).
    * Rename `DB.get_db` into `DB.get_async_db` (\#1183).
    * Normalize names of task packages (\#1188).
* Testing:
    * Update `clean_db_fractal_1.4.1.sql` to `clean_db_fractal_1.4.2.sql`, and change `migrations.yml` target version (\#1152).
    * Reorganise the test directory into subdirectories, named according to the order in which we want the CI to execute them (\#1166).
    * Split the CI into two independent jobs, `Core` and `Runner`, to save time through parallelisation (\#1204).
* Dependencies:
    * Update `python-dotenv` to version 0.21.0 (\#1172).
* Runner:
    * Remove `JobStatusType.RUNNING`, incorporating it into `JobStatusType.SUBMITTED` (\#1179).
* Benchmarks:
    * Add `fractal_client.py` and `populate_script_v2.py` for creating different database status scenarios (\#1178).
    * Add a custom benchmark suite in `api_bench.py`.
    * Remove locust.
* Documentation:
    * Add the minimum set of environment variables required to set the database and start the server (\#1198).

# 1.4.2

> **WARNINGs**:
>
> 1. This update requires running a fix-db script, available at https://raw.githubusercontent.com/fractal-analytics-platform/fractal-server/1.4.2/scripts/fix_db/current.py.
> 2. Starting from this version, non-verified users have limited access to `/api/v1/` endpoints. Before the upgrade, all existing users must be manually set to verified.

* API:
    * Prevent access to `GET/PATCH` task endpoints for non-verified users (\#1114).
    * Prevent access to task-collection and workflow-apply endpoints for non-verified users (\#1099).
    * Make first-admin-user verified (\#1110).
    * Add the automatic setting of `ApplyWorkflow.end_timestamp` when patching `ApplyWorkflow.status` via `PATCH /admin/job/{job_id}` (\#1121).
    * Change `ProjectDump.timestamp_created` type from `datetime` to `str` (\#1120).
    * Change `_DatasetHistoryItem.workflowtask` type into `WorkflowTaskDump` (\#1139).
    * Change status code of stop-job endpoints to 202 (\#1151).
* API (internal):
    * Implement cascade operations explicitly, in `DELETE` endpoints for datasets, workflows and projects (\#1130).
    * Update `GET /project/{project_id}/workflow/{workflow_id}/job/` to avoid using `Workflow.job_list` (\#1130).
    * Remove obsolete sync-database dependency from apply-workflow endpoint (\#1144).
* Database:
    * Add `ApplyWorkflow.project_dump` column (\#1070).
    * Provide more meaningful names to fix-db scripts (\#1107).
    * Add `Project.timestamp_created` column, with timezone-aware default (\#1102, \#1131).
    * Remove `Dataset.list_jobs_input` and `Dataset.list_jobs_output` relationships (\#1130).
    * Remove `Workflow.job_list` (\#1130).
* Runner:
    * In SLURM backend, use `slurm_account` (as received from apply-workflow endpoint) with top priority (\#1145).
    * Forbid setting of SLURM account from `WorkflowTask.meta` or as part of `worker_init` variable (\#1145).
    * Include more info in error message upon `sbatch` failure (\#1142).
    * Replace `sbatch` `--chdir` option with `-D`, to support also slurm versions before 17.11 (\#1159).
* Testing:
    * Extended systematic testing of database models (\#1078).
    * Review `MockCurrentUser` fixture, to handle different kinds of users (\#1099).
    * Remove `persist` from `MockCurrentUser` (\#1098).
    * Update `migrations.yml` GitHub Action to use up-to-date database and also test fix-db script (\#1101).
    * Add more schema-based validation to fix-db current script (\#1107).
    * Update `.dict()` to `.model_dump()` for `SQLModel` objects, to fix some `DeprecationWarnings`(\##1133).
    * Small improvement in schema coverage (\#1125).
    * Add unit test for `security` module (\#1036).
* Dependencies:
    * Update `sqlmodel` to version 0.0.14 (\#1124).
* Benchmarks:
    * Add automatic benchmark system for API's performances (\#1123)
* App (internal):
    * Move `_create_first_user` from `main` to `security` module, and allow it to create multiple regular users (\#1036).

# 1.4.1

* API:
    * Add `GET /admin/job/{job_id}/stop/` and `GET /admin/job/{job_id}/download/` endpoints (\#1059).
    * Use `DatasetDump` and `WorkflowDump` models for "dump" attributes of `ApplyWorkflowRead` (\#1049, \#1082).
    * Add `slurm_accounts` to `User` schemas and add `slurm_account` to `ApplyWorkflow` schemas (\#1067).
    * Prevent providing a `package_version` for task collection from a `.whl` local package (\#1069).
    * Add `DatasetRead.project` and `WorkflowRead.project` attributes (\#1082).
* Database:
    * Make `ApplyWorkflow.workflow_dump` column non-nullable (\#1049).
    * Add `UserOAuth.slurm_accounts` and `ApplyWorkflow.slurm_account` columns (\#1067).
    * Add script for adding `ApplyWorkflow.user_email` (\#1058).
    * Add `Dataset.project` and `Workflow.project` relationships (\#1082).
    * Avoid using `Project` relationships `dataset_list` or `workflow_list` within some `GET` endpoints (\#1082).
    * Fully remove `Project` relationships `dataset_list`, `workflow_list` and `job_list` (\#1091).
* Testing:
    * Only use ubuntu-22.04 in GitHub actions (\#1061).
    * Improve unit testing of database models (\#1082).
* Dependencies:
    * Pin `bcrypt` to 4.0.1 to avoid warning in passlib (\#1060).
* Runner:
    *  Set SLURM-job working directory to `job.working_dir_user` through `--chdir` option (\#1064).

# 1.4.0

* API:
    * Major endpoint changes:
        * Add trailing slash to _all_ endpoints' paths (\#1003).
        * Add new admin-area endpoints restricted to superusers at `/admin` (\#947, \#1009, \#1032).
        * Add new `GET` endpoints `api/v1/job/` and `api/v1/project/{project_id}/workflow/{workflow_id}/job/` (\#969, \#1003).
        * Add new `GET` endpoints `api/v1/dataset/` and `api/v1/workflow/` (\#988, \#1003).
        * Add new `GET` endpoint `api/v1/project/{project_id}/dataset/` (\#993).
        * Add `PATCH /admin/job/{job_id}/` endpoint (\#1030, \#1053).
        * Move `GET /auth/whoami/` to `GET /auth/current-user/` (\#1013).
        * Move `PATCH /auth/users/me/` to `PATCH /auth/current-user/` (\#1013, \#1035).
        * Remove `DELETE /auth/users/{id}/` endpoint (\#994).
        * Remove `GET /auth/users/me/` (\#1013).
        * Remove `POST` `/auth/forgot-password/`, `/auth/reset-password/`, `/auth/request-verify-token/`, `/auth/verify/` (\#1033).
        * Move `GET /auth/userlist/` to `GET /auth/users/` (\#1033).
    * New behaviors or responses of existing endpoints:
        * Change response of `/api/v1/project/{project_id}/job/{job_id}/stop/` endpoint to 204 no-content (\#967).
        * Remove `dataset_list` attribute from `ProjectRead`, which affects all `GET` endpoints that return some project (\#993).
        * Make it possible to delete a `Dataset`, `Workflow` or `Project`, even when it is in relationship to an `ApplyWorkflow` - provided that the `ApplyWorkflow` is not pending or running (\#927, \#973).
        * Align `ApplyWorkflowRead` with new `ApplyWorkflow`, which has optional foreign keys `project_id`, `workflow_id`, `input_dataset_id`, and `output_dataset_id` (\#984).
        * Define types for `ApplyWorkflowRead` "dump" attributes (\#990). **WARNING**: reverted with \#999.
    * Internal changes:
        * Move all routes definitions into `fractal_server/app/routes` (\#976).
        * Fix construction of `ApplyWorkflow.workflow_dump`, within apply endpoint (\#968).
        * Fix construction of `ApplyWorkflow` attributes `input_dataset_dump` and `output_dataset_dump`, within apply endpoint (\#990).
        * Remove `asyncio.gather`, in view of SQLAlchemy2 update (\#1004).
* Database:
    * Make foreign-keys of `ApplyWorkflow` (`project_id`, `workflow_id`, `input_dataset_id`, `output_dataset_id`) optional (\#927).
    * Add columns `input_dataset_dump`, `output_dataset_dump` and `user_email` to `ApplyWorkflow` (\#927).
    * Add relations `Dataset.list_jobs_input` and `Dataset.list_jobs_output` (\#927).
    * Make `ApplyWorkflow.start_timestamp` non-nullable (\#927).
    * Remove `"cascade": "all, delete-orphan"` from `Project.job_list` (\#927).
    * Add `Workflow.job_list` relation (\#927).
    * Do not use `Enum`s as column types (e.g. for `ApplyWorkflow.status`), but only for (de-)serialization (\#974).
    * Set `pool_pre_ping` option to `True`, for asyncpg driver (\#1037).
    * Add script for updating DB from 1.4.0 to 1.4.1 (\#1010)
    * Fix missing try/except in sync session (\#1020).
* App:
    * Skip creation of first-superuser when one superuser already exists (\#1006).
* Dependencies:
    * Update sqlalchemy to version `>=2.0.23,<2.1` (\#1044).
    * Update sqlmodel to version 0.0.12 (\#1044).
    * Upgrade asyncpg to version 0.29.0 (\#1036).
* Runner:
    * Refresh DB objects within `submit_workflow` (\#927).
* Testing:
    * Add `await db_engine.dispose()` in `db_create_tables` fixture (\#1047).
    * Set `debug=False` in `event_loop` fixture (\#1044).
    * Improve `test_full_workflow.py` (\#971).
    * Update `pytest-asyncio` to v0.21 (\#1008).
    * Fix CI issue related to event loop and asyncpg (\#1012).
    * Add GitHub Action testing database migrations (\#1010).
    * Use greenlet v3 in `poetry.lock` (\#1044).
* Documentation:
    * Add OAuth2 example endpoints to Web API page (\#1034, \#1038).
* Development:
    * Use poetry 1.7.1 (\#1043).

# 1.3.14 (do not use!)

> **WARNING**: This version introduces a change that is then reverted in 1.4.0,
> namely it sets the `ApplyWorkflow.status` type to `Enum`, when used with
> PostgreSQL. It is recommended to **not** use it, and upgrade to 1.4.0
> directly.

* Make `Dataset.resource_list` an `ordering_list`, ordered by `Resource.id` (\#951).
* Expose `redirect_url` for OAuth clients (\#953).
* Expose JSON Schema for the `ManifestV1` Pydantic model (\#942).
* Improve delete-resource endpoint (\#943).
* Dependencies:
    * Upgrade sqlmodel to 0.0.11 (\#949).
* Testing:
    * Fix bug in local tests with Docker/SLURM (\#948).

# 1.3.13

* Configure sqlite WAL to avoid "database is locked" errors (\#860).
* Dependencies:
    * Add `sqlalchemy[asyncio]` extra, and do not directly require `greenlet` (\#895).
    * Fix `cloudpickle`-version definition in `pyproject.toml` (\#937).
    * Remove obsolete `sqlalchemy_utils` dependency (\#939).
* Testing:
    * Use ubuntu-22 for GitHub CI (\#909).
    * Run GitHub CI both with SQLite and Postgres (\#915).
    * Disable `postgres` service in GitHub action when running tests with SQLite (\#931).
    * Make `test_commands.py` tests stateless, also when running with Postgres (\#917).
* Documentation:
    * Add information about minimal supported SQLite version (\#916).

# 1.3.12

* Project creation:
    * Do not automatically create a dataset upon project creation (\#897).
    * Remove `ProjectCreate.default_dataset_name` attribute (\#897).
* Dataset history:
    * Create a new (**non-nullable**) history column in `Dataset` table (\#898, \#901).
    * Deprecate history handling in `/project/{project_id}/job/{job_id}` endpoint (\#898).
    * Deprecate `HISTORY_LEGACY` (\#898).
* Testing:
    * Remove obsolete fixture `slurm_config` (\#903).

# 1.3.11

This is mainly a bugfix release for the `PermissionError` issue.

* Fix `PermissionError`s in parallel-task metadata aggregation for the SLURM backend (\#893).
* Documentation:
    * Bump `mkdocs-render-swagger-plugin` to 0.1.0 (\#889).
* Testing:
    * Fix `poetry install` command and `poetry` version in GitHub CI (\#889).

# 1.3.10

Warning: updating to this version requires changes to the configuration variable

* Updates to SLURM interface:
    * Remove `sudo`-requiring `ls` calls from `FractalFileWaitThread.check` (\#885);
    * Change default of `FRACTAL_SLURM_POLL_INTERVAL` to 5 seconds (\#885);
    * Rename `FRACTAL_SLURM_OUTPUT_FILE_GRACE_TIME` configuration variables into `FRACTAL_SLURM_ERROR_HANDLING_INTERVAL` (\#885);
    * Remove `FRACTAL_SLURM_KILLWAIT_INTERVAL` variable and corresponding logic (\#885);
    * Remove `_multiple_paths_exist_as_user` helper function (\#885);
    * Review type hints and default values of SLURM-related configuration variables (\#885).
* Dependencies:
    * Update `fastapi` to version `^0.103.0` (\#877);
    * Update `fastapi-users` to version `^12.1.0` (\#877).

# 1.3.9

* Make updated-metadata collection robust for metadiff files consisting of a single `null` value (\#879).
* Automate procedure for publishing package to PyPI (\#881).

# 1.3.8

* Backend runner:
    * Add aggregation logic for parallel-task updated metadata (\#852);
    * Make updated-metadata collection robust for missing files (\#852, \#863).
* Database interface:
* API:
    * Prevent user from bypassing workflow-name constraint via the PATCH endpoint (\#867).
    * Handle error upon task collection, when tasks exist in the database but not on-disk (\#874).
    * Add `_check_project_exists` helper function (\#872).
* Configuration variables:
    * Remove `DEPLOYMENT_TYPE` variable and update `alive` endpoint (\#875);
    * Introduce `Settings.check_db` method, and call it during inline/offline migrations (\#855);
    * Introduce `Settings.check_runner` method (\#875);
    * Fail if `FRACTAL_BACKEND_RUNNER` is `"local"` and `FRACTAL_LOCAL_CONFIG_FILE` is set but missing on-disk (\#875);
    * Clean up `Settings.check` method and improve its coverage (\#875);
* Package, repository, documentation:
    * Change `fractal_server.common` from being a git-submodule to being a regular folder (\#859).
    * Pin documentation dependencies (\#865).
    * Split `app/models/project.py` into two modules for dataset and project (\#871).
    * Revamp documentation on database interface and on the corresponding configuration variables (\#855).


# 1.3.7

* Oauth2-related updates (\#822):
    * Update configuration of OAuth2 clients, to support OIDC/GitHub/Google;
    * Merge `SQLModelBaseOAuthAccount` and `OAuthAccount` models;
    * Update `UserOAuth.oauth_accounts` relationship and fix `list_users` endpoint accordingly;
    * Introduce dummy `UserManager.on_after_login` method;
    * Rename `OAuthClient` into `OAuthClientConfig`;
    * Revamp users-related parts of documentation.

# 1.3.6

* Update `output_dataset.meta` also when workflow execution fails (\#843).
* Improve error message for unknown errors in job execution (\#843).
* Fix log message incorrectly marked as "error" (\#846).

# 1.3.5

* Review structure of dataset history (\#803):
    * Re-define structure for `history` property of `Dataset.meta`;
    * Introduce `"api/v1/project/{project_id}/dataset/{dataset_id}/status/"` endpoint;
    * Introduce `"api/v1/project/{project_id}/dataset/{dataset_id}/export_history/"` endpoint;
    * Move legacy history to `Dataset.meta["HISTORY_LEGACY"]`.
* Make `first_task_index` and `last_task_index` properties of `ApplyWorkflow` required (\#803).
* Add `docs_info` and `docs_link` to Task model (\#814)
* Accept `TaskUpdate.version=None` in task-patch endpoint (\#818).
* Store a copy of the `Workflow` into the optional column `ApplyWorkflow.workflow_dump` at the time of submission (\#804, \#834).
* Prevent execution of multiple jobs with the same output dataset (\#801).
* Transform non-absolute `FRACTAL_TASKS_DIR` into absolute paths, relative to the current working directory (\#825).
* Error handling:
    * Raise an appropriate error if a task command is not executable (\#800).
    * Improve handling of errors raised in `get_slurm_config` (\#800).
* Documentation:
    * Clarify documentation about `SlurmConfig` (\#798).
    * Update documentation configuration and GitHub actions (\#811).
* Tests:
    * Move `tests/test_common.py` into `fractal-common` repository (\#808).
    * Switch to `docker compose` v2 and unpin `pyyaml` version (\#816).

# 1.3.4

* Support execution of a workflow subset (\#784).
* Fix internal server error for invalid `task_id` in `create_workflowtask` endpoint (\#782).
* Improve logging in background task collection (\#776).
* Handle failures in `submit_workflow` without raising errors (\#787).
* Simplify internal function for execution of a list of task (\#780).
* Exclude `common/tests` and other git-related files from build (\#795).
* Remove development dependencies `Pillow` and `pytest-mock` (\#795).
* Remove obsolete folders from `tests/data` folder (\#795).

# 1.3.3

* Pin Pydantic to v1 (\#779).

# 1.3.2

* Add sqlalchemy naming convention for DB constraints, and add `render_as_batch=True` to `do_run_migrations` (\#757).
* Fix bug in job-stop endpoint, due to missing default for `FractalSlurmExecutor.wait_thread.shutdown_file` (\#768, \#769).
* Fix bug upon inserting a task with `meta=None` into a Workflow (\#772).

# 1.3.1

* Fix return value of stop-job endpoint (\#764).
* Expose new GET `WorkflowTask` endpoint (\#762).
* Clean up API modules (\#762):
    * Split workflow/workflowtask modules;
    * Split tasks/task-collection modules.

# 1.3.0

* Refactor user model:
    * Switch from UUID4 to int for IDs (\#660, \#684).
    * Fix many-to-many relationship between users and project (\#660).
    * Rename `Project.user_member_list` into `Project.user_list` (\#660).
    * Add `username` column (\#704).
* Update endpoints (see also [1.2->1.3 upgrade info](internals/version_upgrades/upgrade_1_2_5_to_1_3_0.md) in the documentation):
    * Review endpoint URLs (\#669).
    * Remove foreign keys from payloads (\#669).
* Update `Task` models, task collection and task-related endpoints:
    * Add `version` and `owner` columns to `Task` model (\#704).
    * Set `Task.version` during task collection (\#719).
    * Set `Task.owner` as part of create-task endpoint (\#704).
    * For custom tasks, prepend `owner` to user-provided `source` (\#725).
    * Remove `default_args` from `Tasks` model and from manifest tasks (\#707).
    * Add `args_schema` and `args_schema_version` to `Task` model (\#707).
    * Expose `args_schema` and `args_schema_version` in task POST/PATCH endpoints (\#749).
    * Make `Task.source` task-specific rather than package-specific (\#719).
    * Make `Task.source` unique (\#725).
    * Update `_TaskCollectPip` methods, attributes and properties (\#719).
    * Remove private/public options for task collection (\#704).
    * Improve error message for missing package manifest (\#704).
    * Improve behavior when task-collection folder already exists (\#704).
    * Expose `pinned_package_version` for tasks collection (\#744).
    * Restrict Task editing to superusers and task owners (\#733).
    * Implement `delete_task` endpoint (\#745).
* Update `Workflow` and `WorkflowTask` endpoints:
    * Always merge new `WorkflowTask.args` with defaults from `Task.args_schema`, in `update_workflowtask` endpoint (\#759).
    * Remove `WorkflowTask.overridden_meta` property and on-the-fly overriding of `meta` (\#752).
    * Add warning when exporting workflows which include custom tasks (\#728).
    * When importing a workflow, only use tasks' `source` values, instead of `(source,name)` pairs (\#719).
* Job execution:
    * Add `FractalSlurmExecutor.shutdown` and corresponding endpoint (\#631, \#691, \#696).
    * In `FractalSlurmExecutor`, make `working_dir*` attributes required (\#679).
    * Remove `ApplyWorkflow.overwrite_input` column (\#684, \#694).
    * Make `output_dataset_id` a required argument of apply-workflow endpoint (\#681).
    * Improve error message related to out-of-space disk (\#699).
    * Include timestamp in job working directory, to avoid name clashes (\#756).
* Other updates to endpoints and database:
    * Add `ApplyWorkflow.end_timestamp` column (\#687, \#684).
    * Prevent deletion of a `Workflow`/`Dataset` in relationship with existing `ApplyWorkflow` (\#703).
    * Add project-name uniqueness constraint in project-edit endpoint (\#689).
* Other updates to internal logic:
    * Drop `WorkflowTask.arguments` property and `WorkflowTask.assemble_args` method (\#742).
    * Add test for collection of tasks packages with tasks in a subpackage (\#743).
    * Expose `FRACTAL_CORS_ALLOW_ORIGIN` environment variable (\#688).
    * Expose `FRACTAL_DEFAULT_ADMIN_USERNAME` environment variable (\#751).
* Package and repository:
    * Remove `fastapi-users-db-sqlmodel` dependency (\#660).
    * Make coverage measure more accurate (\#676) and improve coverage (\#678).
    * Require pydantic version to be `>=1.10.8` (\#711, \#713).
    * Include multiple `fractal-common` updates (\#705, \#719).
    * Add test equivalent to `alembic check` (\#722).
    * Update `poetry.lock` to address security alerts (\#723).
    * Remove `sqlmodel` from `fractal-common`, and declare database models with multiple inheritance (\#710).
    * Make email generation more robust in `MockCurrentUser` (\#730).
    * Update `poetry.lock` to `cryptography=41`, to address security alert (\#739).
    * Add `greenlet` as a direct dependency (\#748).
    * Removed tests for `IntegrityError` (\#754).


# 1.2.5

* Fix bug in task collection when using sqlite (\#664, \#673).
* Fix bug in task collection from local package, where package extras were not considered (\#671).
* Improve error handling in workflow-apply endpoint (\#665).
* Fix a bug upon project removal in the presence of project-related jobs (\#666). Note: this removes the `ApplyWorkflow.Project` attribute.

# 1.2.4

* Review setup for database URLs, especially to allow using UNIX-socket connections for postgresql (\#657).

# 1.2.3

* Fix bug that was keeping multiple database conection open (\#649).

# 1.2.2

* Fix bug related to `user_local_exports` in SLURM-backend configuration (\#642).

# 1.2.1

* Fix bug upon creation of first user when using multiple workers (\#632).
* Allow both ports 5173 and 4173 as CORS origins (\#637).

# 1.2.0

* Drop `project.project_dir` and replace it with `user.cache_dir` (\#601).
* Update SLURM backend (\#582, \#612, \#614); this includes (1) combining several tasks in a single SLURM job, and (2) offering more granular sources for SLURM configuration options.
* Expose local user exports in SLURM configuration file (\#625).
* Make local backend rely on custom `FractalThreadPoolExecutor`, where `parallel_tasks_per_job` can affect parallelism (\#626).
* Review logging configuration (\#619, \#623).
* Update to fastapi `0.95` (\#587).
* Minor improvements in dataset-edit endpoint (\#593) and tests (\#589).
* Include test of non-python task (\#594).
* Move dummy tasks from package to tests (\#601).
* Remove deprecated parsl backend (\#607).
* Improve error handling in workflow-import endpoint (\#595).
* Also show logs for successful workflow execution (\#635).

# 1.1.1

* Include `reordered_workflowtask_ids` in workflow-edit endpoint payload, to reorder the task list of a workflow (\#585).

# 1.1.0

* Align with new tasks interface in `fractal-tasks-core>=0.8.0`, and remove `glob_pattern` column from `resource` database table (\#544).
* Drop python 3.8 support (\#527).
* Improve validation of API request payloads (\#545).
* Improve request validation in project-creation endpoint (\#537).
* Update the endpoint to patch a `Task` (\#526).
* Add new project-update endpoint, and relax constraints on `project_dir` in new-project endpoint (\#563).
* Update `DatasetUpdate` schema (\#558 and \#565).
* Fix redundant task-error logs in slurm backend (\#552).
* Improve handling of task-collection errors (\#559).
* If `FRACTAL_BACKEND_RUNNER=slurm`, include some configuration checks at server startup (\#529).
* Fail if `FRACTAL_SLURM_WORKER_PYTHON` has different versions of `fractal-server` or `cloudpickle` (\#533).

# 1.0.8

* Fix handling of parallel-tasks errors in `FractalSlurmExecutor` (\#497).
* Add test for custom tasks (\#500).
* Improve formatting of job logs (\#503).
* Improve error handling in workflow-execution server endpoint (\#515).
* Update `_TaskBase` schema from fractal-common (\#517).

# 1.0.7

* Update endpoints to import/export a workflow (\#495).

# 1.0.6

* Add new endpoints to import/export a workflow (\#490).

# 1.0.5

* Separate workflow-execution folder into two (server- and user-owned) folders, to avoid permission issues (\#475).
* Explicitly pin sqlalchemy to v1 (\#480).

# 1.0.4

* Add new POST endpoint to create new Task (\#486).

# 1.0.3

Missing due to releasing error.

# 1.0.2

* Add `FRACTAL_RUNNER_MAX_TASKS_PER_WORKFLOW` configuration variable (\#469).

# 1.0.1

* Fix bug with environment variable names (\#468).

# 1.0.0

* First release listed in CHANGELOG.<|MERGE_RESOLUTION|>--- conflicted
+++ resolved
@@ -15,11 +15,8 @@
 \#2907 Bump fastapi-users to v15
 \#2916 Make oidc config URL secret
 \#2915 Reject `project_dir=None` in PATCH
-<<<<<<< HEAD
 \#2911 `resource_id` in task/task-groups requests/responses (admin-side)
-=======
 \#2917 Drop handling of deprecated `DatasetV2.filters` attribute
->>>>>>> 812bf940
 
 
 \#2890 (oauth self-registration)
