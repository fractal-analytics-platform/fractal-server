**Note**: Numbers like (\#123) point to closed Pull Requests on the fractal-server repository.

# 1.4.3 (unreleased)

> **WARNINGs**:
>
> 1. This update requires running a fix-db script, available at https://raw.githubusercontent.com/fractal-analytics-platform/fractal-server/1.4.3a0/scripts/fix_db/current.py.

* API:
    * Improve validation of `UserCreate.slurm_accounts` (\#1162).
    * Add `timestamp_created` to `WorkflowRead`, `WorkflowDump`, `DatasetRead` and `DatasetDump` (\#1152).
    * Make all dumps in `ApplyWorkflowRead` non optional (\#1175).
* API (internal):
    * Change the class method `Workflow.insert_task` into the auxiliary function `_workflow_insert_task` (\#1149).
* Database:
    * Make `WorkflowTask.workflow_id` and `WorfklowTask.task_id` not nullable (\#1137).
<<<<<<< HEAD
* App (internal):
    * Split `DB.set_db` into sync/async methods (\#1165).
=======
    * Add `Workflow.timestamp_created` and `Dataset.timestamp_created` columns (\#1152).
    * Start a new `current.py` fix-db script (\#1152).
* App (internal):
    * Check in `Settings` that `psycopg2`, `asyngpg` and `cfut`, if required, are installed (\#1167).
* Testing:
    * Update `clean_db_fractal_1.4.1.sql` to `clean_db_fractal_1.4.2.sql`, and change `migrations.yml` target version (\#1152).
    * Reorganise the test directory into subdirectories, named according to the order in which we want the CI to execute them (\#1166).
* Dependencies:
    * Update `python-dotenv` to version 0.21.0 (\#1172).
>>>>>>> 2855d942

# 1.4.2

> **WARNINGs**:
>
> 1. This update requires running a fix-db script, available at https://raw.githubusercontent.com/fractal-analytics-platform/fractal-server/1.4.2/scripts/fix_db/current.py.
> 2. Starting from this version, non-verified users have limited access to `/api/v1/` endpoints. Before the upgrade, all existing users must be manually set to verified.

* API:
    * Prevent access to `GET/PATCH` task endpoints for non-verified users (\#1114).
    * Prevent access to task-collection and workflow-apply endpoints for non-verified users (\#1099).
    * Make first-admin-user verified (\#1110).
    * Add the automatic setting of `ApplyWorkflow.end_timestamp` when patching `ApplyWorkflow.status` via `PATCH /admin/job/{job_id}` (\#1121).
    * Change `ProjectDump.timestamp_created` type from `datetime` to `str` (\#1120).
    * Change `_DatasetHistoryItem.workflowtask` type into `WorkflowTaskDump` (\#1139).
    * Change status code of stop-job endpoints to 202 (\#1151).
* API (internal):
    * Implement cascade operations explicitly, in `DELETE` endpoints for datasets, workflows and projects (\#1130).
    * Update `GET /project/{project_id}/workflow/{workflow_id}/job/` to avoid using `Workflow.job_list` (\#1130).
    * Remove obsolete sync-database dependency from apply-workflow endpoint (\#1144).
* Database:
    * Add `ApplyWorkflow.project_dump` column (\#1070).
    * Provide more meaningful names to fix-db scripts (\#1107).
    * Add `Project.timestamp_created` column, with timezone-aware default (\#1102, \#1131).
    * Remove `Dataset.list_jobs_input` and `Dataset.list_jobs_output` relationships (\#1130).
    * Remove `Workflow.job_list` (\#1130).
* Runner:
    * In SLURM backend, use `slurm_account` (as received from apply-workflow endpoint) with top priority (\#1145).
    * Forbid setting of SLURM account from `WorkflowTask.meta` or as part of `worker_init` variable (\#1145).
    * Include more info in error message upon `sbatch` failure (\#1142).
    * Replace `sbatch` `--chdir` option with `-D`, to support also slurm versions before 17.11 (\#1159).
* Testing:
    * Extended systematic testing of database models (\#1078).
    * Review `MockCurrentUser` fixture, to handle different kinds of users (\#1099).
    * Remove `persist` from `MockCurrentUser` (\#1098).
    * Update `migrations.yml` GitHub Action to use up-to-date database and also test fix-db script (\#1101).
    * Add more schema-based validation to fix-db current script (\#1107).
    * Update `.dict()` to `.model_dump()` for `SQLModel` objects, to fix some `DeprecationWarnings`(\##1133).
    * Small improvement in schema coverage (\#1125).
    * Add unit test for `security` module (\#1036).
* Dependencies:
    * Update `sqlmodel` to version 0.0.14 (\#1124).
* Benchmarks:
    * Add automatic benchmark system for API's performances (\#1123)
* App (internal):
    * Move `_create_first_user` from `main` to `security` module, and allow it to create multiple regular users (\#1036).

# 1.4.1

* API:
    * Add `GET /admin/job/{job_id}/stop/` and `GET /admin/job/{job_id}/download/` endpoints (\#1059).
    * Use `DatasetDump` and `WorkflowDump` models for "dump" attributes of `ApplyWorkflowRead` (\#1049, \#1082).
    * Add `slurm_accounts` to `User` schemas and add `slurm_account` to `ApplyWorkflow` schemas (\#1067).
    * Prevent providing a `package_version` for task collection from a `.whl` local package (\#1069).
    * Add `DatasetRead.project` and `WorkflowRead.project` attributes (\#1082).
* Database:
    * Make `ApplyWorkflow.workflow_dump` column non-nullable (\#1049).
    * Add `UserOAuth.slurm_accounts` and `ApplyWorkflow.slurm_account` columns (\#1067).
    * Add script for adding `ApplyWorkflow.user_email` (\#1058).
    * Add `Dataset.project` and `Workflow.project` relationships (\#1082).
    * Avoid using `Project` relationships `dataset_list` or `workflow_list` within some `GET` endpoints (\#1082).
    * Fully remove `Project` relationships `dataset_list`, `workflow_list` and `job_list` (\#1091).
* Testing:
    * Only use ubuntu-22.04 in GitHub actions (\#1061).
    * Improve unit testing of database models (\#1082).
* Dependencies:
    * Pin `bcrypt` to 4.0.1 to avoid warning in passlib (\#1060).
* Runner:
    *  Set SLURM-job working directory to `job.working_dir_user` through `--chdir` option (\#1064).

# 1.4.0

* API:
    * Major endpoint changes:
        * Add trailing slash to _all_ endpoints' paths (\#1003).
        * Add new admin-area endpoints restricted to superusers at `/admin` (\#947, \#1009, \#1032).
        * Add new `GET` endpoints `api/v1/job/` and `api/v1/project/{project_id}/workflow/{workflow_id}/job/` (\#969, \#1003).
        * Add new `GET` endpoints `api/v1/dataset/` and `api/v1/workflow/` (\#988, \#1003).
        * Add new `GET` endpoint `api/v1/project/{project_id}/dataset/` (\#993).
        * Add `PATCH /admin/job/{job_id}/` endpoint (\#1030, \#1053).
        * Move `GET /auth/whoami/` to `GET /auth/current-user/` (\#1013).
        * Move `PATCH /auth/users/me/` to `PATCH /auth/current-user/` (\#1013, \#1035).
        * Remove `DELETE /auth/users/{id}/` endpoint (\#994).
        * Remove `GET /auth/users/me/` (\#1013).
        * Remove `POST` `/auth/forgot-password/`, `/auth/reset-password/`, `/auth/request-verify-token/`, `/auth/verify/` (\#1033).
        * Move `GET /auth/userlist/` to `GET /auth/users/` (\#1033).
    * New behaviors or responses of existing endpoints:
        * Change response of `/api/v1/project/{project_id}/job/{job_id}/stop/` endpoint to 204 no-content (\#967).
        * Remove `dataset_list` attribute from `ProjectRead`, which affects all `GET` endpoints that return some project (\#993).
        * Make it possible to delete a `Dataset`, `Workflow` or `Project`, even when it is in relationship to an `ApplyWorkflow` - provided that the `ApplyWorkflow` is not pending or running (\#927, \#973).
        * Align `ApplyWorkflowRead` with new `ApplyWorkflow`, which has optional foreign keys `project_id`, `workflow_id`, `input_dataset_id`, and `output_dataset_id` (\#984).
        * Define types for `ApplyWorkflowRead` "dump" attributes (\#990). **WARNING**: reverted with \#999.
    * Internal changes:
        * Move all routes definitions into `fractal_server/app/routes` (\#976).
        * Fix construction of `ApplyWorkflow.workflow_dump`, within apply endpoint (\#968).
        * Fix construction of `ApplyWorkflow` attributes `input_dataset_dump` and `output_dataset_dump`, within apply endpoint (\#990).
        * Remove `asyncio.gather`, in view of SQLAlchemy2 update (\#1004).
* Database:
    * Make foreign-keys of `ApplyWorkflow` (`project_id`, `workflow_id`, `input_dataset_id`, `output_dataset_id`) optional (\#927).
    * Add columns `input_dataset_dump`, `output_dataset_dump` and `user_email` to `ApplyWorkflow` (\#927).
    * Add relations `Dataset.list_jobs_input` and `Dataset.list_jobs_output` (\#927).
    * Make `ApplyWorkflow.start_timestamp` non-nullable (\#927).
    * Remove `"cascade": "all, delete-orphan"` from `Project.job_list` (\#927).
    * Add `Workflow.job_list` relation (\#927).
    * Do not use `Enum`s as column types (e.g. for `ApplyWorkflow.status`), but only for (de-)serialization (\#974).
    * Set `pool_pre_ping` option to `True`, for asyncpg driver (\#1037).
    * Add script for updating DB from 1.4.0 to 1.4.1 (\#1010)
    * Fix missing try/except in sync session (\#1020).
* App:
    * Skip creation of first-superuser when one superuser already exists (\#1006).
* Dependencies:
    * Update sqlalchemy to version `>=2.0.23,<2.1` (\#1044).
    * Update sqlmodel to version 0.0.12 (\#1044).
    * Upgrade asyncpg to version 0.29.0 (\#1036).
* Runner:
    * Refresh DB objects within `submit_workflow` (\#927).
* Testing:
    * Add `await db_engine.dispose()` in `db_create_tables` fixture (\#1047).
    * Set `debug=False` in `event_loop` fixture (\#1044).
    * Improve `test_full_workflow.py` (\#971).
    * Update `pytest-asyncio` to v0.21 (\#1008).
    * Fix CI issue related to event loop and asyncpg (\#1012).
    * Add GitHub Action testing database migrations (\#1010).
    * Use greenlet v3 in `poetry.lock` (\#1044).
* Documentation:
    * Add OAuth2 example endpoints to Web API page (\#1034, \#1038).
* Development:
    * Use poetry 1.7.1 (\#1043).

# 1.3.14 (do not use!)

> **WARNING**: This version introduces a change that is then reverted in 1.4.0,
> namely it sets the `ApplyWorkflow.status` type to `Enum`, when used with
> PostgreSQL. It is recommended to **not** use it, and upgrade to 1.4.0
> directly.

* Make `Dataset.resource_list` an `ordering_list`, ordered by `Resource.id` (\#951).
* Expose `redirect_url` for OAuth clients (\#953).
* Expose JSON Schema for the `ManifestV1` Pydantic model (\#942).
* Improve delete-resource endpoint (\#943).
* Dependencies:
    * Upgrade sqlmodel to 0.0.11 (\#949).
* Testing:
    * Fix bug in local tests with Docker/SLURM (\#948).

# 1.3.13

* Configure sqlite WAL to avoid "database is locked" errors (\#860).
* Dependencies:
    * Add `sqlalchemy[asyncio]` extra, and do not directly require `greenlet` (\#895).
    * Fix `cloudpickle`-version definition in `pyproject.toml` (\#937).
    * Remove obsolete `sqlalchemy_utils` dependency (\#939).
* Testing:
    * Use ubuntu-22 for GitHub CI (\#909).
    * Run GitHub CI both with SQLite and Postgres (\#915).
    * Disable `postgres` service in GitHub action when running tests with SQLite (\#931).
    * Make `test_commands.py` tests stateless, also when running with Postgres (\#917).
* Documentation:
    * Add information about minimal supported SQLite version (\#916).

# 1.3.12

* Project creation:
    * Do not automatically create a dataset upon project creation (\#897).
    * Remove `ProjectCreate.default_dataset_name` attribute (\#897).
* Dataset history:
    * Create a new (**non-nullable**) history column in `Dataset` table (\#898, \#901).
    * Deprecate history handling in `/project/{project_id}/job/{job_id}` endpoint (\#898).
    * Deprecate `HISTORY_LEGACY` (\#898).
* Testing:
    * Remove obsolete fixture `slurm_config` (\#903).

# 1.3.11

This is mainly a bugfix release for the `PermissionError` issue.

* Fix `PermissionError`s in parallel-task metadata aggregation for the SLURM backend (\#893).
* Documentation:
    * Bump `mkdocs-render-swagger-plugin` to 0.1.0 (\#889).
* Testing:
    * Fix `poetry install` command and `poetry` version in GitHub CI (\#889).

# 1.3.10

Warning: updating to this version requires changes to the configuration variable

* Updates to SLURM interface:
    * Remove `sudo`-requiring `ls` calls from `FractalFileWaitThread.check` (\#885);
    * Change default of `FRACTAL_SLURM_POLL_INTERVAL` to 5 seconds (\#885);
    * Rename `FRACTAL_SLURM_OUTPUT_FILE_GRACE_TIME` configuration variables into `FRACTAL_SLURM_ERROR_HANDLING_INTERVAL` (\#885);
    * Remove `FRACTAL_SLURM_KILLWAIT_INTERVAL` variable and corresponding logic (\#885);
    * Remove `_multiple_paths_exist_as_user` helper function (\#885);
    * Review type hints and default values of SLURM-related configuration variables (\#885).
* Dependencies:
    * Update `fastapi` to version `^0.103.0` (\#877);
    * Update `fastapi-users` to version `^12.1.0` (\#877).

# 1.3.9

* Make updated-metadata collection robust for metadiff files consisting of a single `null` value (\#879).
* Automate procedure for publishing package to PyPI (\#881).

# 1.3.8

* Backend runner:
    * Add aggregation logic for parallel-task updated metadata (\#852);
    * Make updated-metadata collection robust for missing files (\#852, \#863).
* Database interface:
* API:
    * Prevent user from bypassing workflow-name constraint via the PATCH endpoint (\#867).
    * Handle error upon task collection, when tasks exist in the database but not on-disk (\#874).
    * Add `_check_project_exists` helper function (\#872).
* Configuration variables:
    * Remove `DEPLOYMENT_TYPE` variable and update `alive` endpoint (\#875);
    * Introduce `Settings.check_db` method, and call it during inline/offline migrations (\#855);
    * Introduce `Settings.check_runner` method (\#875);
    * Fail if `FRACTAL_BACKEND_RUNNER` is `"local"` and `FRACTAL_LOCAL_CONFIG_FILE` is set but missing on-disk (\#875);
    * Clean up `Settings.check` method and improve its coverage (\#875);
* Package, repository, documentation:
    * Change `fractal_server.common` from being a git-submodule to being a regular folder (\#859).
    * Pin documentation dependencies (\#865).
    * Split `app/models/project.py` into two modules for dataset and project (\#871).
    * Revamp documentation on database interface and on the corresponding configuration variables (\#855).


# 1.3.7

* Oauth2-related updates (\#822):
    * Update configuration of OAuth2 clients, to support OIDC/GitHub/Google;
    * Merge `SQLModelBaseOAuthAccount` and `OAuthAccount` models;
    * Update `UserOAuth.oauth_accounts` relationship and fix `list_users` endpoint accordingly;
    * Introduce dummy `UserManager.on_after_login` method;
    * Rename `OAuthClient` into `OAuthClientConfig`;
    * Revamp users-related parts of documentation.

# 1.3.6

* Update `output_dataset.meta` also when workflow execution fails (\#843).
* Improve error message for unknown errors in job execution (\#843).
* Fix log message incorrectly marked as "error" (\#846).

# 1.3.5

* Review structure of dataset history (\#803):
    * Re-define structure for `history` property of `Dataset.meta`;
    * Introduce `"api/v1/project/{project_id}/dataset/{dataset_id}/status/"` endpoint;
    * Introduce `"api/v1/project/{project_id}/dataset/{dataset_id}/export_history/"` endpoint;
    * Move legacy history to `Dataset.meta["HISTORY_LEGACY"]`.
* Make `first_task_index` and `last_task_index` properties of `ApplyWorkflow` required (\#803).
* Add `docs_info` and `docs_link` to Task model (\#814)
* Accept `TaskUpdate.version=None` in task-patch endpoint (\#818).
* Store a copy of the `Workflow` into the optional column `ApplyWorkflow.workflow_dump` at the time of submission (\#804, \#834).
* Prevent execution of multiple jobs with the same output dataset (\#801).
* Transform non-absolute `FRACTAL_TASKS_DIR` into absolute paths, relative to the current working directory (\#825).
* Error handling:
    * Raise an appropriate error if a task command is not executable (\#800).
    * Improve handling of errors raised in `get_slurm_config` (\#800).
* Documentation:
    * Clarify documentation about `SlurmConfig` (\#798).
    * Update documentation configuration and GitHub actions (\#811).
* Tests:
    * Move `tests/test_common.py` into `fractal-common` repository (\#808).
    * Switch to `docker compose` v2 and unpin `pyyaml` version (\#816).

# 1.3.4

* Support execution of a workflow subset (\#784).
* Fix internal server error for invalid `task_id` in `create_workflowtask` endpoint (\#782).
* Improve logging in background task collection (\#776).
* Handle failures in `submit_workflow` without raising errors (\#787).
* Simplify internal function for execution of a list of task (\#780).
* Exclude `common/tests` and other git-related files from build (\#795).
* Remove development dependencies `Pillow` and `pytest-mock` (\#795).
* Remove obsolete folders from `tests/data` folder (\#795).

# 1.3.3

* Pin Pydantic to v1 (\#779).

# 1.3.2

* Add sqlalchemy naming convention for DB constraints, and add `render_as_batch=True` to `do_run_migrations` (\#757).
* Fix bug in job-stop endpoint, due to missing default for `FractalSlurmExecutor.wait_thread.shutdown_file` (\#768, \#769).
* Fix bug upon inserting a task with `meta=None` into a Workflow (\#772).

# 1.3.1

* Fix return value of stop-job endpoint (\#764).
* Expose new GET `WorkflowTask` endpoint (\#762).
* Clean up API modules (\#762):
    * Split workflow/workflowtask modules;
    * Split tasks/task-collection modules.

# 1.3.0

* Refactor user model:
    * Switch from UUID4 to int for IDs (\#660, \#684).
    * Fix many-to-many relationship between users and project (\#660).
    * Rename `Project.user_member_list` into `Project.user_list` (\#660).
    * Add `username` column (\#704).
* Update endpoints (see also [1.2->1.3 upgrade info](../internals/version_upgrades/upgrade_1_2_5_to_1_3_0/) in the documentation):
    * Review endpoint URLs (\#669).
    * Remove foreign keys from payloads (\#669).
* Update `Task` models, task collection and task-related endpoints:
    * Add `version` and `owner` columns to `Task` model (\#704).
    * Set `Task.version` during task collection (\#719).
    * Set `Task.owner` as part of create-task endpoint (\#704).
    * For custom tasks, prepend `owner` to user-provided `source` (\#725).
    * Remove `default_args` from `Tasks` model and from manifest tasks (\#707).
    * Add `args_schema` and `args_schema_version` to `Task` model (\#707).
    * Expose `args_schema` and `args_schema_version` in task POST/PATCH endpoints (\#749).
    * Make `Task.source` task-specific rather than package-specific (\#719).
    * Make `Task.source` unique (\#725).
    * Update `_TaskCollectPip` methods, attributes and properties (\#719).
    * Remove private/public options for task collection (\#704).
    * Improve error message for missing package manifest (\#704).
    * Improve behavior when task-collection folder already exists (\#704).
    * Expose `pinned_package_version` for tasks collection (\#744).
    * Restrict Task editing to superusers and task owners (\#733).
    * Implement `delete_task` endpoint (\#745).
* Update `Workflow` and `WorkflowTask` endpoints:
    * Always merge new `WorkflowTask.args` with defaults from `Task.args_schema`, in `update_workflowtask` endpoint (\#759).
    * Remove `WorkflowTask.overridden_meta` property and on-the-fly overriding of `meta` (\#752).
    * Add warning when exporting workflows which include custom tasks (\#728).
    * When importing a workflow, only use tasks' `source` values, instead of `(source,name)` pairs (\#719).
* Job execution:
    * Add `FractalSlurmExecutor.shutdown` and corresponding endpoint (\#631, \#691, \#696).
    * In `FractalSlurmExecutor`, make `working_dir*` attributes required (\#679).
    * Remove `ApplyWorkflow.overwrite_input` column (\#684, \#694).
    * Make `output_dataset_id` a required argument of apply-workflow endpoint (\#681).
    * Improve error message related to out-of-space disk (\#699).
    * Include timestamp in job working directory, to avoid name clashes (\#756).
* Other updates to endpoints and database:
    * Add `ApplyWorkflow.end_timestamp` column (\#687, \#684).
    * Prevent deletion of a `Workflow`/`Dataset` in relationship with existing `ApplyWorkflow` (\#703).
    * Add project-name uniqueness constraint in project-edit endpoint (\#689).
* Other updates to internal logic:
    * Drop `WorkflowTask.arguments` property and `WorkflowTask.assemble_args` method (\#742).
    * Add test for collection of tasks packages with tasks in a subpackage (\#743).
    * Expose `FRACTAL_CORS_ALLOW_ORIGIN` environment variable (\#688).
    * Expose `FRACTAL_DEFAULT_ADMIN_USERNAME` environment variable (\#751).
* Package and repository:
    * Remove `fastapi-users-db-sqlmodel` dependency (\#660).
    * Make coverage measure more accurate (\#676) and improve coverage (\#678).
    * Require pydantic version to be `>=1.10.8` (\#711, \#713).
    * Include multiple `fractal-common` updates (\#705, \#719).
    * Add test equivalent to `alembic check` (\#722).
    * Update `poetry.lock` to address security alerts (\#723).
    * Remove `sqlmodel` from `fractal-common`, and declare database models with multiple inheritance (\#710).
    * Make email generation more robust in `MockCurrentUser` (\#730).
    * Update `poetry.lock` to `cryptography=41`, to address security alert (\#739).
    * Add `greenlet` as a direct dependency (\#748).
    * Removed tests for `IntegrityError` (\#754).


# 1.2.5

* Fix bug in task collection when using sqlite (\#664, \#673).
* Fix bug in task collection from local package, where package extras were not considered (\#671).
* Improve error handling in workflow-apply endpoint (\#665).
* Fix a bug upon project removal in the presence of project-related jobs (\#666). Note: this removes the `ApplyWorkflow.Project` attribute.

# 1.2.4

* Review setup for database URLs, especially to allow using UNIX-socket connections for postgresl (\#657).

# 1.2.3

* Fix bug that was keeping multiple database conection open (\#649).

# 1.2.2

* Fix bug related to `user_local_exports` in SLURM-backend configuration (\#642).

# 1.2.1

* Fix bug upon creation of first user when using multiple workers (\#632).
* Allow both ports 5173 and 4173 as CORS origins (\#637).

# 1.2.0

* Drop `project.project_dir` and replace it with `user.cache_dir` (\#601).
* Update SLURM backend (\#582, \#612, \#614); this includes (1) combining several tasks in a single SLURM job, and (2) offering more granular sources for SLURM configuration options.
* Expose local user exports in SLURM configuration file (\#625).
* Make local backend rely on custom `FractalThreadPoolExecutor`, where `parallel_tasks_per_job` can affect parallelism (\#626).
* Review logging configuration (\#619, \#623).
* Update to fastapi `0.95` (\#587).
* Minor improvements in dataset-edit endpoint (\#593) and tests (\#589).
* Include test of non-python task (\#594).
* Move dummy tasks from package to tests (\#601).
* Remove deprecated parsl backend (\#607).
* Improve error handling in workflow-import endpoint (\#595).
* Also show logs for successful workflow execution (\#635).

# 1.1.1

* Include `reordered_workflowtask_ids` in workflow-edit endpoint payload, to reorder the task list of a workflow (\#585).

# 1.1.0

* Align with new tasks interface in `fractal-tasks-core>=0.8.0`, and remove `glob_pattern` column from `resource` database table (\#544).
* Drop python 3.8 support (\#527).
* Improve validation of API request payloads (\#545).
* Improve request validation in project-creation endpoint (\#537).
* Update the endpoint to patch a `Task` (\#526).
* Add new project-update endpoint, and relax constraints on `project_dir` in new-project endpoint (\#563).
* Update `DatasetUpdate` schema (\#558 and \#565).
* Fix redundant task-error logs in slurm backend (\#552).
* Improve handling of task-collection errors (\#559).
* If `FRACTAL_BACKEND_RUNNER=slurm`, include some configuration checks at server startup (\#529).
* Fail if `FRACTAL_SLURM_WORKER_PYTHON` has different versions of `fractal-server` or `cloudpickle` (\#533).

# 1.0.8

* Fix handling of parallel-tasks errors in `FractalSlurmExecutor` (\#497).
* Add test for custom tasks (\#500).
* Improve formatting of job logs (\#503).
* Improve error handling in workflow-execution server endpoint (\#515).
* Update `_TaskBase` schema from fractal-common (\#517).

# 1.0.7

* Update endpoints to import/export a workflow (\#495).

# 1.0.6

* Add new endpoints to import/export a workflow (\#490).

# 1.0.5

* Separate workflow-execution folder into two (server- and user-owned) folders, to avoid permission issues (\#475).
* Explicitly pin sqlalchemy to v1 (\#480).

# 1.0.4

* Add new POST endpoint to create new Task (\#486).

# 1.0.3

Missing due to releasing error.

# 1.0.2

* Add `FRACTAL_RUNNER_MAX_TASKS_PER_WORKFLOW` configuration variable (\#469).

# 1.0.1

* Fix bug with environment variable names (\#468).

# 1.0.0

* First release listed in CHANGELOG.<|MERGE_RESOLUTION|>--- conflicted
+++ resolved
@@ -14,20 +14,16 @@
     * Change the class method `Workflow.insert_task` into the auxiliary function `_workflow_insert_task` (\#1149).
 * Database:
     * Make `WorkflowTask.workflow_id` and `WorfklowTask.task_id` not nullable (\#1137).
-<<<<<<< HEAD
-* App (internal):
-    * Split `DB.set_db` into sync/async methods (\#1165).
-=======
     * Add `Workflow.timestamp_created` and `Dataset.timestamp_created` columns (\#1152).
     * Start a new `current.py` fix-db script (\#1152).
 * App (internal):
     * Check in `Settings` that `psycopg2`, `asyngpg` and `cfut`, if required, are installed (\#1167).
+    * Split `DB.set_db` into sync/async methods (\#1165).
 * Testing:
     * Update `clean_db_fractal_1.4.1.sql` to `clean_db_fractal_1.4.2.sql`, and change `migrations.yml` target version (\#1152).
     * Reorganise the test directory into subdirectories, named according to the order in which we want the CI to execute them (\#1166).
 * Dependencies:
     * Update `python-dotenv` to version 0.21.0 (\#1172).
->>>>>>> 2855d942
 
 # 1.4.2
 
