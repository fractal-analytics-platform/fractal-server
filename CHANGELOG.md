--- conflicted
+++ resolved
@@ -1,8 +1,5 @@
 **Note**: Numbers like (\#123) point to closed Pull Requests on the fractal-server repository.
 
-<<<<<<< HEAD
-* Change `fractal_server.common` from being a git-submodule to being a regular folder (\#859).
-=======
 # Unreleased
 
 * Backend runner:
@@ -12,7 +9,8 @@
     * Move validation of DB-related configuration into new method `Settings.check_db` (\#855);
     * Call `check_db` method during inline/offline migrations (\#855);
     * Revamp documentation on database interface and on the corresponding configuration variables (\#855).
->>>>>>> 7bcdf66f
+* Package:
+    * Change `fractal_server.common` from being a git-submodule to being a regular folder (\#859).
 
 # 1.3.7
 
