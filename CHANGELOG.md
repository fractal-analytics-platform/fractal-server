**Note**: Numbers like (\#1234) point to closed Pull Requests on the fractal-server repository.

<<<<<<< HEAD
# 2.8.1 (Unreleased)
=======
# 2.9.0 (unreleased)

> WARNING: This version removes the `CollectionStateV2` database table.
> Make sure you have a database dump before running `fractalctl set-db`, since this operation cannot be undone.

* API
    * Remove `GET /api/v2/task/collect/{state_id}/"` endpoint (\#2010).
    * Add `GET /api/v2/task-group/activity/` endpoint (\#2005).
    * Add `GET /api/v2/task-group/activity/{task_group_activity_id}/` endpoint (\#2005).
    * Add `GET /admin/v2/task-group/activity/` endpoint (\#2005).
    * Add `TaskGroupActivityV2Read` schema (\#2005).
* Database
    * Add `TaskGroupActivityV2` table (\#2005).
    * Drop `CollectionStateV2` table (\#2010).
    * Add `TaskGroupV2.pip_freeze` nullable column (\#2017).
* Task-collection internals:
    * Update `TaskGroupActivityV2` objects (\#2005).
    * Update filename and path for task-collection scripts (\#2008).
    * Copy wheel file into `task_group.path` and update `task_group.wheel_path`, for local task collection (\#2020).
* SSH internals:
    * Add `FractalSSH.remote_exists` method (\#2008).

# 2.8.1
>>>>>>> 7367b627

* API:
    * Validate all user-provided strings that end up in pip-install commands (\#2003).
* Internal:
    * Replace each `Union[X, Y]` with `X | Y` and each `Optional[X]` with `X | None` (\#2000).

# 2.8.0

* Task collection
    * Now both the local and SSH versions of the task collection use the bash templates (\#1980).
    * Update task-collections database logs incrementally (\#1980).
    * Add `TaskGroupV2.pinned_package_versions_string` property (\#1980).
    * Support pinned-package versions for SSH task collection (\#1980).
    * Now `pip install` uses `--no-cache` (\#1980).
* API
    * Deprecate the `verbose` query parameter in `GET /api/v2/task/collect/{state_id}/` (\#1980).
    * Add `project_dir` attribute to `UserSettings` (\#1990).
    * Set a default for `DatasetV2.zarr_dir` (\#1990).
    * Combine the `args_schema_parallel` and `args_schema_non_parallel` query parameters in `GET /api/v2/task/` into a single parameter `args_schema` (\#1998).

# 2.7.1

> WARNING: As of this version, all extras for `pip install` are deprecated and
> the corresponding dependencies become required.

* Database:
    * Drop `TaskV2.owner` column (\#1977).
    * Make `TaskV2.taskgroupv2_id` column required (\#1977).
* Dependencies:
    * Make `psycopg[binary]` dependency required, and drop `postgres-pyscopg-binary` extra (\#1970).
    * Make `gunicorn` dependency required, and drop `gunicorn` extra (\#1970).
* Testing:
    * Switch from SQLite to Postgres in the OAuth Github action (\#1981).

# 2.7.0

> WARNING: This release comes with several specific notes:
>
> 1. It requires running `fractalctl update-db-data` (after `fractalctl set-db`).
> 2. When running `fractalctl update-db-data`, the environment variable
>    `FRACTAL_V27_DEFAULT_USER_EMAIL` must be set, e.g. as in
>    `FRACTAL_V27_DEFAULT_USER_EMAIL=admin@fractal.yx fractalctl
>    update-db-data`. This user must exist, and they will own all
>    previously-common tasks/task-groups.
> 3. The pip extra `postgres` is deprecated, in favor of `postgres-psycopg-binary`.
> 4. The configuration variable `DB_ENGINE="postgres"` is deprecated, in favor of `DB_ENGINE="postgres-psycopg"`.
> 5. Python3.9 is deprecated.

* API:
    * Users and user groups:
        * Replace `UserRead.group_names` and `UserRead.group_ids` with `UserRead.group_ids_names` ordered list (\#1844, \#1850).
        * Deprecate `GET /auth/group-names/` (\#1844).
        * Add `DELETE /auth/group/{id}/` endpoint (\#1885).
        * Add `PATCH auth/group/{group_id}/user-settings/` bulk endpoint (\#1936).
    * Task groups:
        * Introduce `/api/v2/task-group/` routes (\#1817, \#1847, \#1852, \#1856, \#1943).
        * Respond with 422 error when any task-creating endpoint would break a non-duplication constraint (\#1861).
        * Enforce non-duplication constraints on `TaskGroupV2` (\#1865).
        * Fix non-duplication check in `PATCH /api/v2/task-group/{id}/` (\#1911).
        * Add cascade operations to `DELETE /api/v2/task-group/{task_group_id}/` and to `DELETE /admin/v2/task-group/{task_group_id}/` (\#1867).
        * Expand use and validators for `TaskGroupCreateV2` schema (\#1861).
        * Do not process task `source`s in task/task-group CRUD operations (\#1861).
        * Do not process task `owner`s in task/task-group CRUD operations (\#1861).
    * Tasks:
        * Drop `TaskCreateV2.source` (\#1909).
        * Drop `TaskUpdateV2.version` (\#1905).
        * Revamp access-control for `/api/v2/task/` endpoints, based on task-group attributes (\#1817).
        * Update `/api/v2/task/` endpoints and schemas with new task attributes (\#1856).
        * Forbid changing `TaskV2.name` (\#1925).
    * Task collection:
        * Improve preliminary checks in task-collection endpoints (\#1861).
        * Refactor split between task-collection endpoints and background tasks (\#1861).
        * Create `TaskGroupV2` object within task-collection endpoints (\#1861).
        * Fix response of task-collection endpoint (\#1902).
        * Automatically discover PyPI package version if missing or invalid (\#1858, \#1861, \#1902).
        * Use appropriate log-file path in collection-status endpoint (\#1902).
        * Add task `authors` to manifest schema (\#1856).
        * Do not use `source` for custom task collection (\#1893).
        * Rename custom-task-collection request-body field from `source` to `label` (\#1896).
        * Improve error messages from task collection (\#1913).
        * Forbid non-unique task names in `ManifestV2` (\#1925).
    * Workflows and workflow tasks:
        * Introduce additional checks in POST-workflowtask endpoint, concerning non-active or non-accessible tasks (\#1817).
        * Introduce additional intormation in GET-workflow endpoint, concerning non-active or non-accessible tasks (\#1817).
        * Introduce additional intormation in PATCH-workflow endpoint, concerning non-active or non-accessible tasks (\#1868, \#1869).
        * Stop logging warnings for non-common tasks in workflow export (\#1893).
        * Drop `WorkflowTaskCreateV2.order` (\#1906).
        * Update endpoints for workflow import/export  (\#1925, \#1939, \#1960).
    * Datasets:
        * Remove `TaskDumpV2.owner` attribute (\#1909).
    * Jobs:
        * Prevent job submission if includes non-active or non-accessible tasks (\#1817).
        * Remove rate limit for `POST /project/{project_id}/job/submit/` (\#1944).
    * Admin:
        * Remove `owner` from `GET admin/v2/task/` (\#1909).
        * Deprecate `kind` query parameter for `/admin/v2/task/` (\#1893).
        * Add `origin` and `pkg_name` query parameters to `GET /admin/v2/task-group/` (\#1979).
    * Schemas:
        * Forbid extras in `TaskCollectPipV2` (\#1891).
        * Forbid extras in all Create/Update/Import schemas (\#1895).
        * Deprecate internal `TaskCollectPip` schema in favor of `TaskGroupV2` (\#1861).
* Database:
    * Introduce `TaskGroupV2` table (\#1817, \#1856).
    * Add  `timestamp_created` column to `LinkUserGroup` table (\#1850).
    * Add `TaskV2` attributes `authors`, `tags`, `category` and `modality` (\#1856).
    * Add `update-db-data` script (\#1820, \#1888).
    * Add `taskgroupv2_id` foreign key to `CollectionStateV2` (\#1867).
    * Make `TaskV2.source` nullable and drop its uniqueness constraint (\#1861).
    * Add `TaskGroupV2` columns `wheel_path`, `pinned_package_versions` (\#1861).
    * Clean up `alembic` migration scripts (\#1894).
    * Verify task-group non-duplication constraint in `2.7.0` data-migration script (\#1927).
    * Normalize `pkg_name` in `2.7.0` data-migration script (\#1930).
    * Deprecate `DB_ENGINE="postgres"` configuration variable (\#1946).
* Runner:
    * Do not create local folders with 755 permissions unless `FRACTAL_BACKEND_RUNNER="slurm"` (\#1923).
    * Fix bug of SSH/SFTP commands not acquiring lock (\#1949).
    * Fix bug of unhandled exception in SSH/SLURM executor (\#1963).
    * Always remove task-subfolder compressed archive (\#1949).
* Task collection:
    * Create base directory (in SSH mode), if missing (\#1949).
    * Fix bug of SSH/SFTP commands not acquiring lock (\#1949).
* SSH:
    * Improve logging for SSH-connection-locking flow (\#1949).
    * Introduce `FractalSSH.fetch_file` and `FractalSSH.read_remote_json_file` (\#1949).
    * Use `paramiko.sftp_client.SFTPClient` methods directly rathen than `fabric` wrappers (\#1949).
    * Disable prefetching for `SFTPClient.get` (\#1949).
* Internal:
    * Update `_create_first_group` so that it only searches for `UserGroups` with a given name (\#1964).
* Dependencies:
    * Bump fastapi to `0.115` (\#1942).
    * Remove pip extra `postgres`, corresponding to `psycopg2+asyncpg` (\#1946).
    * Deprecate python3.9 (\#1946).
* Testing:
    * Benchmark `GET /api/v2/task-group/` (\#1922).
    * Use new `ubuntu22-slurm-multipy` image, with Python3.12 and with Python-version specific venvs (\#1946, #1969).
    * Get `DB_ENGINE` variable from `os.environ` rather than from installed packages (\#1968).

# 2.6.4

* Database
    * Fix use of naming convention for database schema-migration scripts (\#1819).
* Testing:
    * Test `alembic downgrade base` (\#1819).
    * Add `GET /api/v2/task/` to benchmarks (\#1825).

# 2.6.3

* API:
    * Introduce `GET /auth/current-user/viewer-paths/` endpoint (\#1816).
    * Add `viewer_paths` attribute to `UserGroup` endpoints (\#1816).
* Database:
    * Add  `viewer_paths` column to `UserGroup` table (\#1816).
* Runner:
    * Anticipate `wait_thread.shutdown_callback` assignment in `FractalSlurmExecutor`, to avoid an uncaught exception (\#1815).

# 2.6.2

* Allow setting `UserSettings` attributes to `None` in standard/strict PATCH endpoints (\#1814).

# 2.6.1

* App (internal):
    * Remove `FRACTAL_SLURM_SSH_HOST`, `FRACTAL_SLURM_SSH_USER`, `FRACTAL_SLURM_SSH_PRIVATE_KEY_PATH` and `FRACTAL_SLURM_SSH_WORKING_BASE_DIR` from `Settings`  (\#1804).
* Database:
    * Drop `slurm_user`, `slurm_accounts` and `cache_dir` columns from `UserOAuth` (\#1804)

# 2.6.0

> WARNING: This release requires running `fractalctl update-db-data` (after `fractalctl set-db`).

* API:
    * Introduce user-settings API, in `/auth/users/{user_id}/settings/` and `/auth/current-user/settings/` (\#1778, \#1807).
    * Add the creation of empty settings to `UserManager.on_after_register` hook (\#1778).
    * Remove deprecated user's attributes (`slurm_user`, `cache_dir`, `slurm_accounts`) from API, in favor of new `UserSetting` ones (\#1778).
    * Validate user settings in endpoints that rely on them (\#1778).
    * Propagate user settings to background tasks when needed (\#1778).
* Database:
    * Introduce new `user_settings` table, and link it to `user_oauth` (\#1778).
* Internal:
   * Remove redundant string validation in `FractalSSH.remove_folder` and `TaskCollectCustomV2` (\#1810).
   * Make `validate_cmd` more strict about non-string arguments (\#1810).


# 2.5.2

* App:
    * Replace `fractal_ssh` attribute with `fractal_ssh_list`, in `app.state` (\#1790).
    * Move creation of SSH connections from app startup to endpoints (\#1790).
* Internal
    * Introduce `FractalSSHList`, in view of support for multiple SSH/Slurm service users (\#1790).
    * Make `FractalSSH.close()` more aggressively close `Transport` attribute (\#1790).
    * Set `look_for_keys=False` for paramiko/fabric connection (\#1790).
* Testing:
    * Add fixture to always test that threads do not accumulate during tests (\#1790).

# 2.5.1

* API:
    * Make `WorkflowTaskDumpV2` attributes `task_id` and `task` optional (\#1784).
    * Add validation for user-provided strings that execute commands with subprocess or remote-shell (\#1767).
* Runner and task collection:
    * Validate commands before running them via `subprocess` or `fabric` (\#1767).

# 2.5.0

> WARNING: This release has a minor API bug when displaying a V2 dataset with a history that contains legacy tasks. It's recommended to update to 2.5.1.

This release removes support for including V1 tasks in V2 workflows. This comes
with changes to the database (data and metadata), to the API, and to the V2
runner.

* Runner:
    * Deprecate running v1 tasks within v2 workflows (\#1721).
* Database:
    * Remove `Task.is_v2_compatible` column (\#1721).
    * For table `WorkflowTaskV2`, drop `is_legacy_task` and `task_legacy_id` columns, remove `task_legacy` ORM attribute, make `task_id` required, make `task` required (\#1721).
* API:
    * Drop v1-v2-task-compatibility admin endpoint (\#1721).
    * Drop `/task-legacy/` endpoint (\#1721).
    * Remove legacy task code branches from `WorkflowTaskV2` CRUD endpoints (\#1721).
    * Add OAuth accounts info to `UserRead` at `.oauth_accounts` (\#1765).
* Testing:
    * Improve OAuth Github Action to test OAuth account flow (\#1765).

# 2.4.2

* App:
    * Improve logging in `fractalctl set-db` (\#1764).
* Runner:
    * Add `--set-home` to `sudo -u` impersonation command, to fix Ubuntu18 behavior (\#1762).
* Testing:
    * Start tests of migrations from valid v2.4.0 database (\#1764).

# 2.4.1

This is mainly a bugfix release, re-implementing a check that was removed in 2.4.0.

* API:
    * Re-introduce check for existing-user-email in `PATCH /auth/users/{id}/` (\#1760).

# 2.4.0

This release introduces support for user groups, but without linking it to any
access-control rules (which will be introduced later).

> NOTE: This release requires running the `fractalctl update-db-data` script.

* App:
    * Move creation of first user from application startup into `fractalctl set-db` command (\#1738, \#1748).
    * Add creation of default user group into `fractalctl set-db` command (\#1738).
    * Create `update-db-script` for current version, that adds all users to default group (\#1738).
* API:
    * Added `/auth/group/` and `/auth/group-names/` routers (\#1738, \#1752).
    * Implement `/auth/users/{id}/` POST/PATCH routes in `fractal-server` (\#1738, \#1747, \#1752).
    * Introduce `UserUpdateWithNewGroupIds` schema for `PATCH /auth/users/{id}/` (\#1747, \#1752).
    * Add `UserManager.on_after_register` hook to add new users to default user group (\#1738).
* Database:
    * Added new `usergroup` and `linkusergroup` tables (\#1738).
* Internal
    * Refactored `fractal_server.app.auth` and `fractal_server.app.security` (\#1738)/
    * Export all relevant modules in `app.models`, since it matters e.g. for `autogenerate`-ing migration scripts (\#1738).
* Testing
    * Add `UserGroup` validation to `scripts/validate_db_data_with_read_schemas.py` (\#1746).


# 2.3.11

* SSH runner:
    * Move remote-folder creation from `submit_workflow` to more specific `_process_workflow` (\#1728).
* Benchmarks:
    * Add `GET /auth/token/login/` to tested endpoints (\#1720).
* Testing:
    * Update GitHub actions `upload-artifact` and `download-artifact` to `v4` (\#1725).

# 2.3.10

* Fix minor bug in zipping-job logging (\#1716).

# 2.3.9

* Add logging for zipping-job-folder operations (\#1714).

# 2.3.8

> NOTE: `FRACTAL_API_V1_MODE="include_without_submission"` is now transformed
> into `FRACTAL_API_V1_MODE="include_read_only"`.

* API:
    * Support read-only mode for V1 (\#1701).
    * Improve handling of zipped job-folder in download-logs endpoints (\#1702).
* Runner:
    * Improve database-error handling in V2 job execution (\#1702).
    * Zip job folder after job execution (\#1702).
* App:
    * `UvicornWorker` is now imported from `uvicorn-worker` (\#1690).
* Testing:
    * Remove `HAS_LOCAL_SBATCH` variable and related if-branches (\#1699).
* Benchmarks:
    * Add `GET /auth/current-user/` to tested endpoints (\#1700).
* Dependencies:
    * Update `mkdocstrings` to `^0.25.2` (\#1707).
    * Update `fastapi` to `^0.112.0` (\#1705).

# 2.3.7

* SSH SLURM executor:
    * Handle early shutdown in SSH executor (\#1696).
* Task collection:
    * Introduce a new configuration variable `FRACTAL_MAX_PIP_VERSION` to pin task-collection pip (\#1675).

# 2.3.6

* API:
    * When creating a WorkflowTask, do not pre-populate its top-level arguments based on JSON Schema default values (\#1688).
* Dependencies:
    * Update `sqlmodel` to `^0.0.21` (\#1674).
    * Add `uvicorn-worker` (\#1690).

# 2.3.5

> WARNING: The `pre_submission_commands` SLURM configuration is included as an
> experimental feature, since it is still not useful for its main intended
> goal (calling `module load` before running `sbatch`).

* SLURM runners:
    * Expose `gpus` SLURM parameter (\#1678).
    * For SSH executor, add `pre_submission_commands` (\#1678).
    * Removed obsolete arguments from `get_slurm_config` function (\#1678).
* SSH features:
    * Add `FractalSSH.write_remote_file` method (\#1678).


# 2.3.4

* SSH SLURM runner:
    * Refactor `compress_folder` and `extract_archive` modules, and stop using `tarfile` library (\#1641).
* API:
    * Introduce `FRACTAL_API_V1_MODE=include_without_submission` to include V1 API but forbid job submission (\#1664).
* Testing:
    * Do not test V1 API with `DB_ENGINE="postgres-psycopg"` (\#1667).
    * Use new Fractal SLURM containers in CI (\#1663).
    * Adapt tests so that they always refer to the current Python version (the one running `pytest`), when needed; this means that we don't require the presence of any additional Python version in the development environment, apart from the current one (\#1633).
    * Include Python3.11 in some tests (\#1669).
    * Simplify CI SLURM Dockerfile after base-image updates (\#1670).
    * Cache `ubuntu22-slurm-multipy` Docker image in CI (\#1671).
    * Add `oauth.yaml` GitHub action to test OIDC authentication (\#1665).

# 2.3.3

This release fixes a SSH-task-collection bug introduced in version 2.3.1.

* API:
    * Expose new superuser-restricted endpoint `GET /api/settings/` (\#1662).
* SLURM runner:
    * Make `FRACTAL_SLURM_SBATCH_SLEEP` configuration variable `float` (\#1658).
* SSH features:
    * Fix wrong removal of task-package folder upon task-collection failure (\#1649).
    * Remove `FractalSSH.rename_folder` method (\#1654).
* Testing:
    * Refactor task-collection fixtures (\#1637).

# 2.3.2

> **WARNING**: The remove-remote-venv-folder in the SSH task collection is broken (see issue 1633). Do not deploy this version in an SSH-based `fractal-server` instance.

* API:
    * Fix incorrect zipping of structured job-log folders (\#1648).

# 2.3.1

This release includes a bugfix for task names with special characters.

> **WARNING**: The remove-remote-venv-folder in the SSH task collection is broken (see issue 1633). Do not deploy this version in an SSH-based `fractal-server` instance.

* Runner:
    * Improve sanitization of subfolder names (commits from 3d89d6ba104d1c6f11812bc9de5cbdff25f81aa2 to 426fa3522cf2eef90d8bd2da3b2b8a5b646b9bf4).
* API:
    * Improve error message when task-collection Python is not defined (\#1640).
    * Use a single endpoint for standard and SSH task collection (\#1640).
* SSH features:
    * Remove remote venv folder upon failed task collection in SSH mode (\#1634, \#1640).
    * Refactor `FractalSSH` (\#1635).
    * Set `fabric.Connection.forward_agent=False` (\#1639).
* Testing:
    * Improved testing of SSH task-collection API (\#1640).
    * Improved testing of `FractalSSH` methods (\#1635).
    * Stop testing SQLite database for V1 in CI (\#1630).

# 2.3.0

This release includes two important updates:
1. An Update update to task-collection configuration variables and logic.
2. The first released version of the **experimental** SSH features.

Re: task-collection configuration, we now support two main use cases:

1. When running a production instance (including on a SLURM cluster), you
   should set e.g. `FRACTAL_TASKS_PYTHON_DEFAULT_VERSION=3.10`, and make sure
   that `FRACTAL_TASKS_PYTHON_3_10=/some/python` is an absolute path. Optionally,
   you can define other variables like `FRACTAL_TASKS_PYTHON_3_9`,
   `FRACTAL_TASKS_PYTHON_3_11` or `FRACTAL_TASKS_PYTHON_3_12`.

2. If you leave `FRACTAL_TASKS_PYTHON_DEFAULT_VERSION` unset, then only the
   Python interpreter that is currently running `fractal-server` can be used
   for task collection.

> WARNING: If you don't set `FRACTAL_TASKS_PYTHON_DEFAULT_VERSION`, then you
> will only have a single Python interpreter available for tasks (namely the
> one running `fractal-server`).

* API:
    * Introduce `api/v2/task/collect/custom/` endpoint (\#1607, \#1613, \#1617, \#1629).
* Task collection:
    * Introduce task-collection Python-related configuration variables (\#1587).
    * Always set Python version for task collection, and only use `FRACTAL_TASKS_PYTHON_X_Y` variables (\#1587).
    * Refactor task-collection functions and schemas (\#1587, \#1617).
    * Remove `TaskCollectStatusV2` and `get_collection_data` internal schema/function (\#1598).
    * Introduce `CollectionStatusV2` enum for task-collection status (\#1598).
    * Reject task-collection request if it includes a wheel file and a version (\#1608).
SSH features:
    * Introduce `fractal_server/ssh` subpackage (\#1545, \#1599, \#1611).
    * Introduce SSH executor and runner (\#1545).
    * Introduce SSH task collection (\#1545, \#1599, \#1626).
    * Introduce SSH-related configuration variables (\#1545).
    * Modify app lifespan to handle SSH connection (\#1545).
    * Split `app/runner/executor/slurm` into `sudo` and `ssh` subfolders (\#1545).
    * Introduce FractalSSH object which is a wrapper class around fabric.Connection object.
It provides a `lock` to avoid loss of ssh instructions and a custom timeout (\#1618)
* Dependencies:
    * Update `sqlmodel` to `^0.0.19` (\#1584).
    * Update `pytest-asyncio` to `^0.23` (\#1558).
* Testing:
    * Test the way `FractalProcessPoolExecutor` spawns processes and threads (\#1579).
    * Remove `event_loop` fixture: every test will run on its own event loop (\#1558).
    * Test task collection with non-canonical package name (\#1602).

# 2.2.0

This release streamlines options for the Gunicorn startup command, and includes
two new experimental features.

> NOTE 1: you can now enable custom Gunicorn worker/logger by adding the following
> options to the `gunicorn` startup command:
> - `--worker-class fractal_server.gunicorn_fractal.FractalWorker`
> - `--logger-class fractal_server.gunicorn_fractal.FractalGunicornLogger`

> NOTE 2: A new experimental local runner is available, which uses processes
> instead of threads and support shutdown. You can try it out with the
> configuration variable `FRACTAL_BACKEND_RUNNER=local_experimental`

> NOTE 3: A new PostgreSQL database adapter is available, fully based on
> `psycopg3` (rather than `pyscopg2`+`asyncpg`). You can try it out with the
> configuration variable `DB_ENGINE=postgres-psycopg` (note that this requires
> the `pip install` extra `postgres-psycopg-binary`).


* API:
    * Add extensive logs to `DELETE /api/v2/project/{project_id}` (\#1532).
    * Remove catch of `IntegrityError` in `POST /api/v1/project` (\#1530).
* App and deployment:
    * Move `FractalGunicornLogger` and `FractalWorker` into `fractal_server/gunicorn_fractal.py` (\#1535).
    * Add custom gunicorn/uvicorn worker to handle SIGABRT signal (\#1526).
    * Store list of submitted jobs in app state (\#1538).
    * Add logic for graceful shutdown for job slurm executors (\#1547).
* Runner:
    * Change structure of job folders, introducing per-task subfolders (\#1523).
    * Rename internal `workflow_dir` and `workflow_dir_user` variables to local/remote (\#1534).
    * Improve handling of errors in `submit_workflow` background task (\#1556, \#1566).
    * Add new `local_experimental` runner, based on `ProcessPoolExecutor` (\#1544, \#1566).
* Database:
    * Add new Postgres adapter `psycopg` (\#1562).
* Dependencies
    * Add `fabric` to `dev` dependencies (\#1518).
    * Add new `postgres-psycopg-binary` extra (\#1562).
* Testing:
    * Extract `pytest-docker` fixtures into a dedicated module (\#1516).
    * Rename SLURM containers in CI (\#1516).
    * Install and run SSH daemon in CI containers (\#1518).
    * Add unit test of SSH connection via fabric/paramiko (\#1518).
    * Remove obsolete folders from `tests/data` (\#1517).

# 2.1.0

This release fixes a severe bug where SLURM-executor auxiliary threads are
not joined when a Fractal job ends.

* App:
    * Add missing join for `wait_thread` upon `FractalSlurmExecutor` exit (\#1511).
    * Replace `startup`/`shutdown` events with `lifespan` event (\#1501).
* API:
    * Remove `Path.resolve` from the submit-job endpoints and add validator for `Settings.FRACTAL_RUNNER_WORKING_BASE_DIR` (\#1497).
* Testing:
    * Improve dockerfiles for SLURM (\#1495, \#1496).
    * Set short timeout for `docker compose down` (\#1500).

# 2.0.6

> NOTE: This version changes log formats.
> For `uvicorn` logs, this change requires no action.
> For `gunicorn`, logs formats are only changed by adding the following
> command-line option:
> `gunicorn ... --logger-class fractal_server.logger.gunicorn_logger.FractalGunicornLogger`.

* API:
    * Add `FRACTAL_API_V1_MODE` environment variable to include/exclude V1 API (\#1480).
    * Change format of uvicorn loggers (\#1491).
    * Introduce `FractalGunicornLogger` class (\#1491).
* Runner:
    * Fix missing `.log` files in server folder for SLURM jobs (\#1479).
* Database:
    * Remove `UserOAuth.project_list` and `UserOAuth.project_list_v2` relationships (\#1482).
* Dev dependencies:
    * Bump `pytest` to `8.1.*` (#1486).
    * Bump `coverage` to `7.5.*` (#1486).
    * Bump `pytest-docker` to `3.1.*` (#1486).
    * Bump `pytest-subprocess` to `^1.5` (#1486).
* Benchmarks:
    * Move `populate_db` scripts into `benchmark` folder (\#1489).


# 2.0.5

* API:
    * Add `GET /admin/v2/task/` (\#1465).
    * Improve error message in DELETE-task endpoint (\#1471).
* Set `JobV2` folder attributes from within the submit-job endpoint (\#1464).
* Tests:
    * Make SLURM CI work on MacOS (\#1476).

# 2.0.4

* Add `FRACTAL_SLURM_SBATCH_SLEEP` configuration variable (\#1467).

# 2.0.3

> WARNING: This update requires running a fix-db script, via `fractalctl update-db-data`.

* Database:
    * Create fix-db script to remove `images` and `history` from dataset dumps in V1/V2 jobs (\#1456).
* Tests:
    * Split `test_full_workflow_v2.py` into local/slurm files (\#1454).


# 2.0.2

> WARNING: Running this version on a pre-existing database (where the `jobsv2`
> table has some entries) is broken. Running this version on a freshly-created
> database works as expected.

* API:
    * Fix bug in status endpoint (\#1449).
    * Improve handling of out-of-scope scenario in status endpoint (\#1449).
    * Do not include dataset `history` in `JobV2.dataset_dump` (\#1445).
    * Forbid extra arguments in `DumpV2` schemas (\#1445).
* API V1:
    * Do not include dataset `history` in `ApplyWorkflow.{input,output}_dataset_dump` (\#1453).
* Move settings logs to `check_settings` and use fractal-server `set_logger` (\#1452).
* Benchmarks:
    * Handle some more errors in benchmark flow (\#1445).
* Tests:
    * Update testing database to version 2.0.1 (\#1445).

# 2.0.1

* Database/API:
    * Do not include `dataset_dump.images` in `JobV2` table (\#1441).
* Internal functions:
    * Introduce more robust `reset_logger_handlers` function (\#1425).
* Benchmarks:
    * Add `POST /api/v2/project/project_id/dataset/dataset_id/images/query/` in bechmarks  to evaluate the impact of the number of images during the query (\#1441).
* Development:
    * Use `poetry` 1.8.2 in GitHub actions and documentation.

# 2.0.0

Major update.

# 1.4.10

> WARNING: Starting from this version, the dependencies for the `slurm` extra
> are required; commands like `pip install fractal-server[slurm,postgres]` must
> be replaced by `pip install fractal-server[postgres]`.

* Dependencies:
    * Make `clusterfutures` and `cloudpickle` required dependencies (\#1255).
    * Remove `slurm` extra from package (\#1255).
* API:
    * Handle invalid history file in `GET /project/{project_id}/dataset/{dataset_id}/status/` (\#1259).
* Runner:
    * Add custom `_jobs_finished` function to check the job status and to avoid squeue errors (\#1266)

# 1.4.9

This release is a follow-up of 1.4.7 and 1.4.8, to mitigate the risk of
job folders becoming very large.

* Runner:
    * Exclude `history` from `TaskParameters` object for parallel tasks, so that it does not end up in input pickle files (\#1247).

# 1.4.8

This release is a follow-up of 1.4.7, to mitigate the risk of job folders
becoming very large.

* Runner:
    * Exclude `metadata["image"]` from `TaskParameters` object for parallel tasks, so that it does not end up in input pickle files (\#1245).
    * Exclude components list from `workflow.log` logs (\#1245).
* Database:
    * Remove spurious logging of `fractal_server.app.db` string (\#1245).

# 1.4.7

This release provides a bugfix (PR 1239) and a workaround (PR 1238) for the
SLURM runner, which became relevant for the use case of processing a large
dataset (300 wells with 25 cycles each).

* Runner:
    * Do not include `metadata["image"]` in JSON file with task arguments (\#1238).
    * Add `FRACTAL_RUNNER_TASKS_INCLUDE_IMAGE` configuration variable, to define exceptions where tasks still require `metadata["image"]` (\#1238).
    * Fix bug in globbing patterns, when copying files from user-side to server-side job folder in SLURM executor (\#1239).
* API:
    * Fix error message for rate limits in apply-workflow endpoint (\#1231).
* Benchmarks:
    * Add more scenarios, as per issue \#1184 (\#1232).

# 1.4.6

* API:
    * Add `GET /admin/job/{job_id}` (\#1230).
    * Handle `FileNotFound` in `GET /project/{project_id}/job/{job_id}/` (\#1230).

# 1.4.5

* Remove CORS middleware (\#1228).
* Testing:
    *  Fix `migrations.yml` GitHub action (\#1225).

# 1.4.4

* API:
    * Add rate limiting to `POST /{project_id}/workflow/{workflow_id}/apply/` (\#1199).
    * Allow users to read the logs of ongoing jobs with `GET /project/{project_id}/job/{job_id}/`, using `show_tmp_logs` query parameter (\#1216).
    * Add `log` query parameter in `GET {/api/v1/job/,/api/v1/{project.id}/job/,/admin/job/}`, to trim response body (\#1218).
    * Add `args_schema` query parameter in `GET /api/v1/task/` to trim response body (\#1218).
    * Add `history` query parameter in `GET {/api/v1/dataset/,/api/v1/project/{project.id}/dataset/}` to trim response body (\#1219).
    * Remove `task_list` from `job.workflow_dump` creation in `/api/v1/{project_id}/workflow/{workflow_id}/apply/`(\#1219)
    * Remove `task_list` from `WorkflowDump` Pydantic schema (\#1219)
* Dependencies:
    * Update fastapi to `^0.109.0` (\#1222).
    * Update gunicorn to `^21.2.0` (\#1222).
    * Update aiosqlite to `^0.19.0` (\#1222).
    * Update uvicorn to `^0.27.0` (\#1222).

# 1.4.3

> **WARNING**:
>
> This update requires running a fix-db script, via `fractalctl update-db-data`.

* API:
    * Improve validation of `UserCreate.slurm_accounts` (\#1162).
    * Add `timestamp_created` to `WorkflowRead`, `WorkflowDump`, `DatasetRead` and `DatasetDump` (\#1152).
    * Make all dumps in `ApplyWorkflowRead` non optional (\#1175).
    * Ensure that timestamps in `Read` schemas are timezone-aware, regardless of `DB_ENGINE` (\#1186).
    * Add timezone-aware timestamp query parameters to all `/admin` endpoints (\#1186).
* API (internal):
    * Change the class method `Workflow.insert_task` into the auxiliary function `_workflow_insert_task` (\#1149).
* Database:
    * Make `WorkflowTask.workflow_id` and `WorfklowTask.task_id` not nullable (\#1137).
    * Add `Workflow.timestamp_created` and `Dataset.timestamp_created` columns (\#1152).
    * Start a new `current.py` fix-db script (\#1152, \#1195).
    * Add to `migrations.yml` a new script (`validate_db_data_with_read_schemas.py`) that validates test-DB data with Read schemas (\#1187).
    * Expose `fix-db` scripts via command-line option `fractalctl update-db-data` (\#1197).
* App (internal):
    * Check in `Settings` that `psycopg2`, `asyngpg` and `cfut`, if required, are installed (\#1167).
    * Split `DB.set_db` into sync/async methods (\#1165).
    * Rename `DB.get_db` into `DB.get_async_db` (\#1183).
    * Normalize names of task packages (\#1188).
* Testing:
    * Update `clean_db_fractal_1.4.1.sql` to `clean_db_fractal_1.4.2.sql`, and change `migrations.yml` target version (\#1152).
    * Reorganise the test directory into subdirectories, named according to the order in which we want the CI to execute them (\#1166).
    * Split the CI into two independent jobs, `Core` and `Runner`, to save time through parallelisation (\#1204).
* Dependencies:
    * Update `python-dotenv` to version 0.21.0 (\#1172).
* Runner:
    * Remove `JobStatusType.RUNNING`, incorporating it into `JobStatusType.SUBMITTED` (\#1179).
* Benchmarks:
    * Add `fractal_client.py` and `populate_script_v2.py` for creating different database status scenarios (\#1178).
    * Add a custom benchmark suite in `api_bench.py`.
    * Remove locust.
* Documentation:
    * Add the minimum set of environment variables required to set the database and start the server (\#1198).

# 1.4.2

> **WARNINGs**:
>
> 1. This update requires running a fix-db script, available at https://raw.githubusercontent.com/fractal-analytics-platform/fractal-server/1.4.2/scripts/fix_db/current.py.
> 2. Starting from this version, non-verified users have limited access to `/api/v1/` endpoints. Before the upgrade, all existing users must be manually set to verified.

* API:
    * Prevent access to `GET/PATCH` task endpoints for non-verified users (\#1114).
    * Prevent access to task-collection and workflow-apply endpoints for non-verified users (\#1099).
    * Make first-admin-user verified (\#1110).
    * Add the automatic setting of `ApplyWorkflow.end_timestamp` when patching `ApplyWorkflow.status` via `PATCH /admin/job/{job_id}` (\#1121).
    * Change `ProjectDump.timestamp_created` type from `datetime` to `str` (\#1120).
    * Change `_DatasetHistoryItem.workflowtask` type into `WorkflowTaskDump` (\#1139).
    * Change status code of stop-job endpoints to 202 (\#1151).
* API (internal):
    * Implement cascade operations explicitly, in `DELETE` endpoints for datasets, workflows and projects (\#1130).
    * Update `GET /project/{project_id}/workflow/{workflow_id}/job/` to avoid using `Workflow.job_list` (\#1130).
    * Remove obsolete sync-database dependency from apply-workflow endpoint (\#1144).
* Database:
    * Add `ApplyWorkflow.project_dump` column (\#1070).
    * Provide more meaningful names to fix-db scripts (\#1107).
    * Add `Project.timestamp_created` column, with timezone-aware default (\#1102, \#1131).
    * Remove `Dataset.list_jobs_input` and `Dataset.list_jobs_output` relationships (\#1130).
    * Remove `Workflow.job_list` (\#1130).
* Runner:
    * In SLURM backend, use `slurm_account` (as received from apply-workflow endpoint) with top priority (\#1145).
    * Forbid setting of SLURM account from `WorkflowTask.meta` or as part of `worker_init` variable (\#1145).
    * Include more info in error message upon `sbatch` failure (\#1142).
    * Replace `sbatch` `--chdir` option with `-D`, to support also slurm versions before 17.11 (\#1159).
* Testing:
    * Extended systematic testing of database models (\#1078).
    * Review `MockCurrentUser` fixture, to handle different kinds of users (\#1099).
    * Remove `persist` from `MockCurrentUser` (\#1098).
    * Update `migrations.yml` GitHub Action to use up-to-date database and also test fix-db script (\#1101).
    * Add more schema-based validation to fix-db current script (\#1107).
    * Update `.dict()` to `.model_dump()` for `SQLModel` objects, to fix some `DeprecationWarnings`(\##1133).
    * Small improvement in schema coverage (\#1125).
    * Add unit test for `security` module (\#1036).
* Dependencies:
    * Update `sqlmodel` to version 0.0.14 (\#1124).
* Benchmarks:
    * Add automatic benchmark system for API's performances (\#1123)
* App (internal):
    * Move `_create_first_user` from `main` to `security` module, and allow it to create multiple regular users (\#1036).

# 1.4.1

* API:
    * Add `GET /admin/job/{job_id}/stop/` and `GET /admin/job/{job_id}/download/` endpoints (\#1059).
    * Use `DatasetDump` and `WorkflowDump` models for "dump" attributes of `ApplyWorkflowRead` (\#1049, \#1082).
    * Add `slurm_accounts` to `User` schemas and add `slurm_account` to `ApplyWorkflow` schemas (\#1067).
    * Prevent providing a `package_version` for task collection from a `.whl` local package (\#1069).
    * Add `DatasetRead.project` and `WorkflowRead.project` attributes (\#1082).
* Database:
    * Make `ApplyWorkflow.workflow_dump` column non-nullable (\#1049).
    * Add `UserOAuth.slurm_accounts` and `ApplyWorkflow.slurm_account` columns (\#1067).
    * Add script for adding `ApplyWorkflow.user_email` (\#1058).
    * Add `Dataset.project` and `Workflow.project` relationships (\#1082).
    * Avoid using `Project` relationships `dataset_list` or `workflow_list` within some `GET` endpoints (\#1082).
    * Fully remove `Project` relationships `dataset_list`, `workflow_list` and `job_list` (\#1091).
* Testing:
    * Only use ubuntu-22.04 in GitHub actions (\#1061).
    * Improve unit testing of database models (\#1082).
* Dependencies:
    * Pin `bcrypt` to 4.0.1 to avoid warning in passlib (\#1060).
* Runner:
    *  Set SLURM-job working directory to `job.working_dir_user` through `--chdir` option (\#1064).

# 1.4.0

* API:
    * Major endpoint changes:
        * Add trailing slash to _all_ endpoints' paths (\#1003).
        * Add new admin-area endpoints restricted to superusers at `/admin` (\#947, \#1009, \#1032).
        * Add new `GET` endpoints `api/v1/job/` and `api/v1/project/{project_id}/workflow/{workflow_id}/job/` (\#969, \#1003).
        * Add new `GET` endpoints `api/v1/dataset/` and `api/v1/workflow/` (\#988, \#1003).
        * Add new `GET` endpoint `api/v1/project/{project_id}/dataset/` (\#993).
        * Add `PATCH /admin/job/{job_id}/` endpoint (\#1030, \#1053).
        * Move `GET /auth/whoami/` to `GET /auth/current-user/` (\#1013).
        * Move `PATCH /auth/users/me/` to `PATCH /auth/current-user/` (\#1013, \#1035).
        * Remove `DELETE /auth/users/{id}/` endpoint (\#994).
        * Remove `GET /auth/users/me/` (\#1013).
        * Remove `POST` `/auth/forgot-password/`, `/auth/reset-password/`, `/auth/request-verify-token/`, `/auth/verify/` (\#1033).
        * Move `GET /auth/userlist/` to `GET /auth/users/` (\#1033).
    * New behaviors or responses of existing endpoints:
        * Change response of `/api/v1/project/{project_id}/job/{job_id}/stop/` endpoint to 204 no-content (\#967).
        * Remove `dataset_list` attribute from `ProjectRead`, which affects all `GET` endpoints that return some project (\#993).
        * Make it possible to delete a `Dataset`, `Workflow` or `Project`, even when it is in relationship to an `ApplyWorkflow` - provided that the `ApplyWorkflow` is not pending or running (\#927, \#973).
        * Align `ApplyWorkflowRead` with new `ApplyWorkflow`, which has optional foreign keys `project_id`, `workflow_id`, `input_dataset_id`, and `output_dataset_id` (\#984).
        * Define types for `ApplyWorkflowRead` "dump" attributes (\#990). **WARNING**: reverted with \#999.
    * Internal changes:
        * Move all routes definitions into `fractal_server/app/routes` (\#976).
        * Fix construction of `ApplyWorkflow.workflow_dump`, within apply endpoint (\#968).
        * Fix construction of `ApplyWorkflow` attributes `input_dataset_dump` and `output_dataset_dump`, within apply endpoint (\#990).
        * Remove `asyncio.gather`, in view of SQLAlchemy2 update (\#1004).
* Database:
    * Make foreign-keys of `ApplyWorkflow` (`project_id`, `workflow_id`, `input_dataset_id`, `output_dataset_id`) optional (\#927).
    * Add columns `input_dataset_dump`, `output_dataset_dump` and `user_email` to `ApplyWorkflow` (\#927).
    * Add relations `Dataset.list_jobs_input` and `Dataset.list_jobs_output` (\#927).
    * Make `ApplyWorkflow.start_timestamp` non-nullable (\#927).
    * Remove `"cascade": "all, delete-orphan"` from `Project.job_list` (\#927).
    * Add `Workflow.job_list` relation (\#927).
    * Do not use `Enum`s as column types (e.g. for `ApplyWorkflow.status`), but only for (de-)serialization (\#974).
    * Set `pool_pre_ping` option to `True`, for asyncpg driver (\#1037).
    * Add script for updating DB from 1.4.0 to 1.4.1 (\#1010)
    * Fix missing try/except in sync session (\#1020).
* App:
    * Skip creation of first-superuser when one superuser already exists (\#1006).
* Dependencies:
    * Update sqlalchemy to version `>=2.0.23,<2.1` (\#1044).
    * Update sqlmodel to version 0.0.12 (\#1044).
    * Upgrade asyncpg to version 0.29.0 (\#1036).
* Runner:
    * Refresh DB objects within `submit_workflow` (\#927).
* Testing:
    * Add `await db_engine.dispose()` in `db_create_tables` fixture (\#1047).
    * Set `debug=False` in `event_loop` fixture (\#1044).
    * Improve `test_full_workflow.py` (\#971).
    * Update `pytest-asyncio` to v0.21 (\#1008).
    * Fix CI issue related to event loop and asyncpg (\#1012).
    * Add GitHub Action testing database migrations (\#1010).
    * Use greenlet v3 in `poetry.lock` (\#1044).
* Documentation:
    * Add OAuth2 example endpoints to Web API page (\#1034, \#1038).
* Development:
    * Use poetry 1.7.1 (\#1043).

# 1.3.14 (do not use!)

> **WARNING**: This version introduces a change that is then reverted in 1.4.0,
> namely it sets the `ApplyWorkflow.status` type to `Enum`, when used with
> PostgreSQL. It is recommended to **not** use it, and upgrade to 1.4.0
> directly.

* Make `Dataset.resource_list` an `ordering_list`, ordered by `Resource.id` (\#951).
* Expose `redirect_url` for OAuth clients (\#953).
* Expose JSON Schema for the `ManifestV1` Pydantic model (\#942).
* Improve delete-resource endpoint (\#943).
* Dependencies:
    * Upgrade sqlmodel to 0.0.11 (\#949).
* Testing:
    * Fix bug in local tests with Docker/SLURM (\#948).

# 1.3.13

* Configure sqlite WAL to avoid "database is locked" errors (\#860).
* Dependencies:
    * Add `sqlalchemy[asyncio]` extra, and do not directly require `greenlet` (\#895).
    * Fix `cloudpickle`-version definition in `pyproject.toml` (\#937).
    * Remove obsolete `sqlalchemy_utils` dependency (\#939).
* Testing:
    * Use ubuntu-22 for GitHub CI (\#909).
    * Run GitHub CI both with SQLite and Postgres (\#915).
    * Disable `postgres` service in GitHub action when running tests with SQLite (\#931).
    * Make `test_commands.py` tests stateless, also when running with Postgres (\#917).
* Documentation:
    * Add information about minimal supported SQLite version (\#916).

# 1.3.12

* Project creation:
    * Do not automatically create a dataset upon project creation (\#897).
    * Remove `ProjectCreate.default_dataset_name` attribute (\#897).
* Dataset history:
    * Create a new (**non-nullable**) history column in `Dataset` table (\#898, \#901).
    * Deprecate history handling in `/project/{project_id}/job/{job_id}` endpoint (\#898).
    * Deprecate `HISTORY_LEGACY` (\#898).
* Testing:
    * Remove obsolete fixture `slurm_config` (\#903).

# 1.3.11

This is mainly a bugfix release for the `PermissionError` issue.

* Fix `PermissionError`s in parallel-task metadata aggregation for the SLURM backend (\#893).
* Documentation:
    * Bump `mkdocs-render-swagger-plugin` to 0.1.0 (\#889).
* Testing:
    * Fix `poetry install` command and `poetry` version in GitHub CI (\#889).

# 1.3.10

Warning: updating to this version requires changes to the configuration variable

* Updates to SLURM interface:
    * Remove `sudo`-requiring `ls` calls from `FractalFileWaitThread.check` (\#885);
    * Change default of `FRACTAL_SLURM_POLL_INTERVAL` to 5 seconds (\#885);
    * Rename `FRACTAL_SLURM_OUTPUT_FILE_GRACE_TIME` configuration variables into `FRACTAL_SLURM_ERROR_HANDLING_INTERVAL` (\#885);
    * Remove `FRACTAL_SLURM_KILLWAIT_INTERVAL` variable and corresponding logic (\#885);
    * Remove `_multiple_paths_exist_as_user` helper function (\#885);
    * Review type hints and default values of SLURM-related configuration variables (\#885).
* Dependencies:
    * Update `fastapi` to version `^0.103.0` (\#877);
    * Update `fastapi-users` to version `^12.1.0` (\#877).

# 1.3.9

* Make updated-metadata collection robust for metadiff files consisting of a single `null` value (\#879).
* Automate procedure for publishing package to PyPI (\#881).

# 1.3.8

* Backend runner:
    * Add aggregation logic for parallel-task updated metadata (\#852);
    * Make updated-metadata collection robust for missing files (\#852, \#863).
* Database interface:
* API:
    * Prevent user from bypassing workflow-name constraint via the PATCH endpoint (\#867).
    * Handle error upon task collection, when tasks exist in the database but not on-disk (\#874).
    * Add `_check_project_exists` helper function (\#872).
* Configuration variables:
    * Remove `DEPLOYMENT_TYPE` variable and update `alive` endpoint (\#875);
    * Introduce `Settings.check_db` method, and call it during inline/offline migrations (\#855);
    * Introduce `Settings.check_runner` method (\#875);
    * Fail if `FRACTAL_BACKEND_RUNNER` is `"local"` and `FRACTAL_LOCAL_CONFIG_FILE` is set but missing on-disk (\#875);
    * Clean up `Settings.check` method and improve its coverage (\#875);
* Package, repository, documentation:
    * Change `fractal_server.common` from being a git-submodule to being a regular folder (\#859).
    * Pin documentation dependencies (\#865).
    * Split `app/models/project.py` into two modules for dataset and project (\#871).
    * Revamp documentation on database interface and on the corresponding configuration variables (\#855).


# 1.3.7

* Oauth2-related updates (\#822):
    * Update configuration of OAuth2 clients, to support OIDC/GitHub/Google;
    * Merge `SQLModelBaseOAuthAccount` and `OAuthAccount` models;
    * Update `UserOAuth.oauth_accounts` relationship and fix `list_users` endpoint accordingly;
    * Introduce dummy `UserManager.on_after_login` method;
    * Rename `OAuthClient` into `OAuthClientConfig`;
    * Revamp users-related parts of documentation.

# 1.3.6

* Update `output_dataset.meta` also when workflow execution fails (\#843).
* Improve error message for unknown errors in job execution (\#843).
* Fix log message incorrectly marked as "error" (\#846).

# 1.3.5

* Review structure of dataset history (\#803):
    * Re-define structure for `history` property of `Dataset.meta`;
    * Introduce `"api/v1/project/{project_id}/dataset/{dataset_id}/status/"` endpoint;
    * Introduce `"api/v1/project/{project_id}/dataset/{dataset_id}/export_history/"` endpoint;
    * Move legacy history to `Dataset.meta["HISTORY_LEGACY"]`.
* Make `first_task_index` and `last_task_index` properties of `ApplyWorkflow` required (\#803).
* Add `docs_info` and `docs_link` to Task model (\#814)
* Accept `TaskUpdate.version=None` in task-patch endpoint (\#818).
* Store a copy of the `Workflow` into the optional column `ApplyWorkflow.workflow_dump` at the time of submission (\#804, \#834).
* Prevent execution of multiple jobs with the same output dataset (\#801).
* Transform non-absolute `FRACTAL_TASKS_DIR` into absolute paths, relative to the current working directory (\#825).
* Error handling:
    * Raise an appropriate error if a task command is not executable (\#800).
    * Improve handling of errors raised in `get_slurm_config` (\#800).
* Documentation:
    * Clarify documentation about `SlurmConfig` (\#798).
    * Update documentation configuration and GitHub actions (\#811).
* Tests:
    * Move `tests/test_common.py` into `fractal-common` repository (\#808).
    * Switch to `docker compose` v2 and unpin `pyyaml` version (\#816).

# 1.3.4

* Support execution of a workflow subset (\#784).
* Fix internal server error for invalid `task_id` in `create_workflowtask` endpoint (\#782).
* Improve logging in background task collection (\#776).
* Handle failures in `submit_workflow` without raising errors (\#787).
* Simplify internal function for execution of a list of task (\#780).
* Exclude `common/tests` and other git-related files from build (\#795).
* Remove development dependencies `Pillow` and `pytest-mock` (\#795).
* Remove obsolete folders from `tests/data` folder (\#795).

# 1.3.3

* Pin Pydantic to v1 (\#779).

# 1.3.2

* Add sqlalchemy naming convention for DB constraints, and add `render_as_batch=True` to `do_run_migrations` (\#757).
* Fix bug in job-stop endpoint, due to missing default for `FractalSlurmExecutor.wait_thread.shutdown_file` (\#768, \#769).
* Fix bug upon inserting a task with `meta=None` into a Workflow (\#772).

# 1.3.1

* Fix return value of stop-job endpoint (\#764).
* Expose new GET `WorkflowTask` endpoint (\#762).
* Clean up API modules (\#762):
    * Split workflow/workflowtask modules;
    * Split tasks/task-collection modules.

# 1.3.0

* Refactor user model:
    * Switch from UUID4 to int for IDs (\#660, \#684).
    * Fix many-to-many relationship between users and project (\#660).
    * Rename `Project.user_member_list` into `Project.user_list` (\#660).
    * Add `username` column (\#704).
* Update endpoints (see also [1.2->1.3 upgrade info](../internals/version_upgrades/upgrade_1_2_5_to_1_3_0/) in the documentation):
    * Review endpoint URLs (\#669).
    * Remove foreign keys from payloads (\#669).
* Update `Task` models, task collection and task-related endpoints:
    * Add `version` and `owner` columns to `Task` model (\#704).
    * Set `Task.version` during task collection (\#719).
    * Set `Task.owner` as part of create-task endpoint (\#704).
    * For custom tasks, prepend `owner` to user-provided `source` (\#725).
    * Remove `default_args` from `Tasks` model and from manifest tasks (\#707).
    * Add `args_schema` and `args_schema_version` to `Task` model (\#707).
    * Expose `args_schema` and `args_schema_version` in task POST/PATCH endpoints (\#749).
    * Make `Task.source` task-specific rather than package-specific (\#719).
    * Make `Task.source` unique (\#725).
    * Update `_TaskCollectPip` methods, attributes and properties (\#719).
    * Remove private/public options for task collection (\#704).
    * Improve error message for missing package manifest (\#704).
    * Improve behavior when task-collection folder already exists (\#704).
    * Expose `pinned_package_version` for tasks collection (\#744).
    * Restrict Task editing to superusers and task owners (\#733).
    * Implement `delete_task` endpoint (\#745).
* Update `Workflow` and `WorkflowTask` endpoints:
    * Always merge new `WorkflowTask.args` with defaults from `Task.args_schema`, in `update_workflowtask` endpoint (\#759).
    * Remove `WorkflowTask.overridden_meta` property and on-the-fly overriding of `meta` (\#752).
    * Add warning when exporting workflows which include custom tasks (\#728).
    * When importing a workflow, only use tasks' `source` values, instead of `(source,name)` pairs (\#719).
* Job execution:
    * Add `FractalSlurmExecutor.shutdown` and corresponding endpoint (\#631, \#691, \#696).
    * In `FractalSlurmExecutor`, make `working_dir*` attributes required (\#679).
    * Remove `ApplyWorkflow.overwrite_input` column (\#684, \#694).
    * Make `output_dataset_id` a required argument of apply-workflow endpoint (\#681).
    * Improve error message related to out-of-space disk (\#699).
    * Include timestamp in job working directory, to avoid name clashes (\#756).
* Other updates to endpoints and database:
    * Add `ApplyWorkflow.end_timestamp` column (\#687, \#684).
    * Prevent deletion of a `Workflow`/`Dataset` in relationship with existing `ApplyWorkflow` (\#703).
    * Add project-name uniqueness constraint in project-edit endpoint (\#689).
* Other updates to internal logic:
    * Drop `WorkflowTask.arguments` property and `WorkflowTask.assemble_args` method (\#742).
    * Add test for collection of tasks packages with tasks in a subpackage (\#743).
    * Expose `FRACTAL_CORS_ALLOW_ORIGIN` environment variable (\#688).
    * Expose `FRACTAL_DEFAULT_ADMIN_USERNAME` environment variable (\#751).
* Package and repository:
    * Remove `fastapi-users-db-sqlmodel` dependency (\#660).
    * Make coverage measure more accurate (\#676) and improve coverage (\#678).
    * Require pydantic version to be `>=1.10.8` (\#711, \#713).
    * Include multiple `fractal-common` updates (\#705, \#719).
    * Add test equivalent to `alembic check` (\#722).
    * Update `poetry.lock` to address security alerts (\#723).
    * Remove `sqlmodel` from `fractal-common`, and declare database models with multiple inheritance (\#710).
    * Make email generation more robust in `MockCurrentUser` (\#730).
    * Update `poetry.lock` to `cryptography=41`, to address security alert (\#739).
    * Add `greenlet` as a direct dependency (\#748).
    * Removed tests for `IntegrityError` (\#754).


# 1.2.5

* Fix bug in task collection when using sqlite (\#664, \#673).
* Fix bug in task collection from local package, where package extras were not considered (\#671).
* Improve error handling in workflow-apply endpoint (\#665).
* Fix a bug upon project removal in the presence of project-related jobs (\#666). Note: this removes the `ApplyWorkflow.Project` attribute.

# 1.2.4

* Review setup for database URLs, especially to allow using UNIX-socket connections for postgresql (\#657).

# 1.2.3

* Fix bug that was keeping multiple database conection open (\#649).

# 1.2.2

* Fix bug related to `user_local_exports` in SLURM-backend configuration (\#642).

# 1.2.1

* Fix bug upon creation of first user when using multiple workers (\#632).
* Allow both ports 5173 and 4173 as CORS origins (\#637).

# 1.2.0

* Drop `project.project_dir` and replace it with `user.cache_dir` (\#601).
* Update SLURM backend (\#582, \#612, \#614); this includes (1) combining several tasks in a single SLURM job, and (2) offering more granular sources for SLURM configuration options.
* Expose local user exports in SLURM configuration file (\#625).
* Make local backend rely on custom `FractalThreadPoolExecutor`, where `parallel_tasks_per_job` can affect parallelism (\#626).
* Review logging configuration (\#619, \#623).
* Update to fastapi `0.95` (\#587).
* Minor improvements in dataset-edit endpoint (\#593) and tests (\#589).
* Include test of non-python task (\#594).
* Move dummy tasks from package to tests (\#601).
* Remove deprecated parsl backend (\#607).
* Improve error handling in workflow-import endpoint (\#595).
* Also show logs for successful workflow execution (\#635).

# 1.1.1

* Include `reordered_workflowtask_ids` in workflow-edit endpoint payload, to reorder the task list of a workflow (\#585).

# 1.1.0

* Align with new tasks interface in `fractal-tasks-core>=0.8.0`, and remove `glob_pattern` column from `resource` database table (\#544).
* Drop python 3.8 support (\#527).
* Improve validation of API request payloads (\#545).
* Improve request validation in project-creation endpoint (\#537).
* Update the endpoint to patch a `Task` (\#526).
* Add new project-update endpoint, and relax constraints on `project_dir` in new-project endpoint (\#563).
* Update `DatasetUpdate` schema (\#558 and \#565).
* Fix redundant task-error logs in slurm backend (\#552).
* Improve handling of task-collection errors (\#559).
* If `FRACTAL_BACKEND_RUNNER=slurm`, include some configuration checks at server startup (\#529).
* Fail if `FRACTAL_SLURM_WORKER_PYTHON` has different versions of `fractal-server` or `cloudpickle` (\#533).

# 1.0.8

* Fix handling of parallel-tasks errors in `FractalSlurmExecutor` (\#497).
* Add test for custom tasks (\#500).
* Improve formatting of job logs (\#503).
* Improve error handling in workflow-execution server endpoint (\#515).
* Update `_TaskBase` schema from fractal-common (\#517).

# 1.0.7

* Update endpoints to import/export a workflow (\#495).

# 1.0.6

* Add new endpoints to import/export a workflow (\#490).

# 1.0.5

* Separate workflow-execution folder into two (server- and user-owned) folders, to avoid permission issues (\#475).
* Explicitly pin sqlalchemy to v1 (\#480).

# 1.0.4

* Add new POST endpoint to create new Task (\#486).

# 1.0.3

Missing due to releasing error.

# 1.0.2

* Add `FRACTAL_RUNNER_MAX_TASKS_PER_WORKFLOW` configuration variable (\#469).

# 1.0.1

* Fix bug with environment variable names (\#468).

# 1.0.0

* First release listed in CHANGELOG.<|MERGE_RESOLUTION|>--- conflicted
+++ resolved
@@ -1,8 +1,5 @@
 **Note**: Numbers like (\#1234) point to closed Pull Requests on the fractal-server repository.
 
-<<<<<<< HEAD
-# 2.8.1 (Unreleased)
-=======
 # 2.9.0 (unreleased)
 
 > WARNING: This version removes the `CollectionStateV2` database table.
@@ -26,12 +23,9 @@
     * Add `FractalSSH.remote_exists` method (\#2008).
 
 # 2.8.1
->>>>>>> 7367b627
 
 * API:
     * Validate all user-provided strings that end up in pip-install commands (\#2003).
-* Internal:
-    * Replace each `Union[X, Y]` with `X | Y` and each `Optional[X]` with `X | None` (\#2000).
 
 # 2.8.0
 
