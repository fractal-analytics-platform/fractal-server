--- conflicted
+++ resolved
@@ -14,21 +14,13 @@
     * Add `GET /api/v2/task-group/activity/` endpoint (\#2005, \#2027).
     * Add `GET /api/v2/task-group/activity/{task_group_activity_id}/` endpoint (\#2005).
     * Add `GET /admin/v2/task-group/activity/` endpoint (\#2005, \#2027).
-<<<<<<< HEAD
     * Add `POST /api/v2/task-group/{task_group_id}/{deactivate|reactivate}` endpoints (\#2033, \#2066, \#2078).
     * Add `POST /admin/v2/task-group/{task_group_id}/{deactivate|reactivate}` endpoints (\#2062, \#2078).
-    * Fix bug `_get_collection_task_group_activity_status_message` (\#2047).
-    * Remove `valutc` validator for timestamps from API schemas, since it does not match with `psycopg3` behavior (\#2064).
-    * Remove `_convert_to_db_timestamp` and add `_raise_if_naive_datetime`: API only accepts timezone aware datetimes as query parameters (\#2068).
-=======
-    * Add `POST /api/v2/task-group/{task_group_id}/{deactivate|reactivate}` endpoints (\#2033, \#2066).
-    * Add `POST /admin/v2/task-group/{task_group_id}/{deactivate|reactivate}` endpoints (\#2062).
     * Internals:
       * Fix bug in `_get_collection_task_group_activity_status_message` (\#2047).
       * Remove `valutc` validator for timestamps from API schemas, since it does not match with `psycopg3` behavior (\#2064).
       * Add query parameters `timestamp_last_used_{min|max}` to `GET /admin/v2/task-group/` (\#2061).
       * Remove `_convert_to_db_timestamp` and add `_raise_if_naive_datetime`: API only accepts timezone-aware datetimes as query parameters (\#2068).
->>>>>>> be857214
 * Database
     * Drop support for sqlite, and remove the `DB_ENGINE` and `SQLITE_PATH` configuration variables (\#2052).
     * Add `TaskGroupActivityV2` table (\#2005).
