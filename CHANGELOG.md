**Note**: Numbers like (\#1234) point to closed Pull Requests on the fractal-server repository.

# Unreleased

<<<<<<< HEAD
* API:
    * Forbid whitespaces in `DatasetCreateV2.zarr_dir` (\#2138).
=======
* Runner:
    * Fix repeated setting of `timestamp_ended` in task-group reactivation (\#2140).
>>>>>>> 6033e93f

# 2.10.1

* API:
    * Add `POST /api/v2/project/{p_id}/workflow/{w_id}/wftask/replace-task/` endpoint (\#2129).
* Testing:
    * Use system postgresql in GitHub actions, rather than independent container (\#2199).

# 2.10.0

* API:
    * Major update of `POST /api/v2/task/collect/pip/`, to support wheel-file upload (\#2113).
* Testing:
    * Add test of private task collection (\#2126).

# 2.9.2

* API
    * Remove `cache_dir` and use `project_dir/.fractal_cache` (\#2121).
* Docs
    * Improve docstrings and reduce mkdocs warnings (\#2122).

# 2.9.1

* Task collection:
    * Fix bug in wheel-based SSH task-collection (\#2119).
* Testing:
    * Re-include a specific test previously skipped for Python 3.12 (\#2114).
    * Add metadata to `fractal-tasks-mock` package (\#2117).
* Docs:
    * Add info about working versions.

# 2.9.0

> WARNING 1: This version drops support for sqlite, and removes the
> configuration variables `DB_ENGINE` and `SQLITE_PATH`.

> WARNING 2: This version removes the `CollectionStateV2` database table.
> Make sure you have a database dump before running `fractalctl set-db`, since this operation cannot be undone.

* API
    * Remove `GET /api/v2/task/collect/{state_id}/` endpoint (\#2010).
    * Remove `active` property from `PATCH /api/v2/task-group/{task_group_id}/` (\#2033).
    * Add `GET /api/v2/task-group/activity/` endpoint (\#2005, \#2027).
    * Add `GET /api/v2/task-group/activity/{task_group_activity_id}/` endpoint (\#2005).
    * Add `GET /admin/v2/task-group/activity/` endpoint (\#2005, \#2027).
    * Add `POST /api/v2/task-group/{task_group_id}/{deactivate|reactivate}` endpoints (\#2033, \#2066, \#2078).
    * Add `POST /admin/v2/task-group/{task_group_id}/{deactivate|reactivate}` endpoints (\#2062, \#2078).
    * Remove `GET /auth/current-user/viewer-paths/` (\#2096).
    * Add `GET /auth/current-user/allowed-viewer-paths/`, with logic for `fractal-vizarr-viewer` authorization (\#2096).
    * Add `category`, `modality` and `author` query parameters to `GET /admin/v2/task/` (\#2102).
    * Add `POST /auth/group/{group_id}/add-user/{user_id}/` (\#2101).
    * Add `POST /auth/group/{group_id}/remove-user/{user_id}/` (\#2101, \#2111).
    * Add `POST /auth/users/{user_id}/set-groups/` (\#2106).
    * Remove `new_user_ids` property from `PATCH /auth/group/{group_id}/` (\#2101).
    * Remove `new_group_ids` property from `PATCH /auth/users/{user_id}/` (\#2106).
    * Internals:
      * Fix bug in `_get_collection_task_group_activity_status_message` (\#2047).
      * Remove `valutc` validator for timestamps from API schemas, since it does not match with `psycopg3` behavior (\#2064).
      * Add query parameters `timestamp_last_used_{min|max}` to `GET /admin/v2/task-group/` (\#2061).
      * Remove `_convert_to_db_timestamp` and add `_raise_if_naive_datetime`: now API only accepts timezone-aware datetimes as query parameters (\#2068).
      * Remove `_encode_as_utc`: now timestamps are serialized in JSONs with their own timezone (\#2081).
* Database
    * Drop support for sqlite, and remove the `DB_ENGINE` and `SQLITE_PATH` configuration variables (\#2052).
    * Add `TaskGroupActivityV2` table (\#2005).
    * Drop `CollectionStateV2` table (\#2010).
    * Add `TaskGroupV2.pip_freeze` nullable column (\#2017).
    * Add  `venv_size_in_kB` and `venv_file_number` to `TaskGroupV2` (\#2034).
    * Add `TaskGroupV2.timestamp_last_used` column, updated on job submission (\#2049, \#2061, \#2086).
* Task-lifecycle internals:
    * Refactor task collection and database-session management in background tasks (\#2030).
    * Update `TaskGroupActivityV2` objects (\#2005).
    * Update filename and path for task-collection scripts (\#2008).
    * Copy wheel file into `task_group.path` and update `task_group.wheel_path`, for local task collection (\#2020).
    * Set `TaskGroupActivityV2.timestamp_ended` when collections terminate (\#2026).
    * Refactor bash templates and add `install_from_freeze.sh` (\#2029).
    * Introduce background operations for _local_ reactivate/deactivate (\#2033).
    * Introduce background operations for _SSH_ reactivate/deactivate (\#2066).
    * Fix escaping of newlines within f-strings, in logs (\#2028).
    * Improve handling of task groups created before 2.9.0 (\#2050).
    * Add `TaskGroupCreateV2Strict` for task collections (\#2080).
    * Always create `script_dir_remote` in SSH lifecycle background tasks (\#2089).
    * Postpone setting `active=False` in task-group deactivation to after all preliminary checks (\#2100).
* Runner:
    * Improve error handling in `_zip_folder_to_file_and_remove` (\#2057).
    * Improve error handling in `FractalSlurmSSHExecutor` `handshake` method (\#2083).
    * Use the "spawn" start method for the multiprocessing context, for the `ProcessPoolExecutor`-based runner (\#2084).
    * Extract common functionalities from SLURM/sudo and SLURM/SSH executors (\#2107).
* SSH internals:
    * Add `FractalSSH.remote_exists` method (\#2008).
    * Drop `FractalSSH.{_get,_put}` wrappers of `SFTPClient` methods (\#2077).
    * Try re-opening the connection in `FractalSSH.check_connection` when an error occurs (\#2035).
    * Move `NoValidConnectionError` exception handling into `FractalSSH.log_and_raise` method (\#2070).
    * Improve closed-socket testing (\#2076).
* App:
   * Add `FRACTAL_VIEWER_AUTHORIZATION_SCHEME` and `FRACTAL_VIEWER_BASE_FOLDER` configuration variables (\#2096).
* Testing:
    * Drop `fetch-depth` from `checkout` in GitHub actions (\#2039).
* Scripts:
    * Introduce `scripts/export_v1_workflows.py` (\#2043).
* Dependencies:
    * Remove `passlib` dependency (\#2112).
    * Bump `fastapi-users` to v14, which includes switch to `pwdlib` (\#2112).

# 2.8.1

* API:
    * Validate all user-provided strings that end up in pip-install commands (\#2003).

# 2.8.0

* Task collection
    * Now both the local and SSH versions of the task collection use the bash templates (\#1980).
    * Update task-collections database logs incrementally (\#1980).
    * Add `TaskGroupV2.pinned_package_versions_string` property (\#1980).
    * Support pinned-package versions for SSH task collection (\#1980).
    * Now `pip install` uses `--no-cache` (\#1980).
* API
    * Deprecate the `verbose` query parameter in `GET /api/v2/task/collect/{state_id}/` (\#1980).
    * Add `project_dir` attribute to `UserSettings` (\#1990).
    * Set a default for `DatasetV2.zarr_dir` (\#1990).
    * Combine the `args_schema_parallel` and `args_schema_non_parallel` query parameters in `GET /api/v2/task/` into a single parameter `args_schema` (\#1998).

# 2.7.1

> WARNING: As of this version, all extras for `pip install` are deprecated and
> the corresponding dependencies become required.

* Database:
    * Drop `TaskV2.owner` column (\#1977).
    * Make `TaskV2.taskgroupv2_id` column required (\#1977).
* Dependencies:
    * Make `psycopg[binary]` dependency required, and drop `postgres-pyscopg-binary` extra (\#1970).
    * Make `gunicorn` dependency required, and drop `gunicorn` extra (\#1970).
* Testing:
    * Switch from SQLite to Postgres in the OAuth Github action (\#1981).

# 2.7.0

> WARNING: This release comes with several specific notes:
>
> 1. It requires running `fractalctl update-db-data` (after `fractalctl set-db`).
> 2. When running `fractalctl update-db-data`, the environment variable
>    `FRACTAL_V27_DEFAULT_USER_EMAIL` must be set, e.g. as in
>    `FRACTAL_V27_DEFAULT_USER_EMAIL=admin@fractal.yx fractalctl
>    update-db-data`. This user must exist, and they will own all
>    previously-common tasks/task-groups.
> 3. The pip extra `postgres` is deprecated, in favor of `postgres-psycopg-binary`.
> 4. The configuration variable `DB_ENGINE="postgres"` is deprecated, in favor of `DB_ENGINE="postgres-psycopg"`.
> 5. Python3.9 is deprecated.

* API:
    * Users and user groups:
        * Replace `UserRead.group_names` and `UserRead.group_ids` with `UserRead.group_ids_names` ordered list (\#1844, \#1850).
        * Deprecate `GET /auth/group-names/` (\#1844).
        * Add `DELETE /auth/group/{id}/` endpoint (\#1885).
        * Add `PATCH auth/group/{group_id}/user-settings/` bulk endpoint (\#1936).
    * Task groups:
        * Introduce `/api/v2/task-group/` routes (\#1817, \#1847, \#1852, \#1856, \#1943).
        * Respond with 422 error when any task-creating endpoint would break a non-duplication constraint (\#1861).
        * Enforce non-duplication constraints on `TaskGroupV2` (\#1865).
        * Fix non-duplication check in `PATCH /api/v2/task-group/{id}/` (\#1911).
        * Add cascade operations to `DELETE /api/v2/task-group/{task_group_id}/` and to `DELETE /admin/v2/task-group/{task_group_id}/` (\#1867).
        * Expand use and validators for `TaskGroupCreateV2` schema (\#1861).
        * Do not process task `source`s in task/task-group CRUD operations (\#1861).
        * Do not process task `owner`s in task/task-group CRUD operations (\#1861).
    * Tasks:
        * Drop `TaskCreateV2.source` (\#1909).
        * Drop `TaskUpdateV2.version` (\#1905).
        * Revamp access-control for `/api/v2/task/` endpoints, based on task-group attributes (\#1817).
        * Update `/api/v2/task/` endpoints and schemas with new task attributes (\#1856).
        * Forbid changing `TaskV2.name` (\#1925).
    * Task collection:
        * Improve preliminary checks in task-collection endpoints (\#1861).
        * Refactor split between task-collection endpoints and background tasks (\#1861).
        * Create `TaskGroupV2` object within task-collection endpoints (\#1861).
        * Fix response of task-collection endpoint (\#1902).
        * Automatically discover PyPI package version if missing or invalid (\#1858, \#1861, \#1902).
        * Use appropriate log-file path in collection-status endpoint (\#1902).
        * Add task `authors` to manifest schema (\#1856).
        * Do not use `source` for custom task collection (\#1893).
        * Rename custom-task-collection request-body field from `source` to `label` (\#1896).
        * Improve error messages from task collection (\#1913).
        * Forbid non-unique task names in `ManifestV2` (\#1925).
    * Workflows and workflow tasks:
        * Introduce additional checks in POST-workflowtask endpoint, concerning non-active or non-accessible tasks (\#1817).
        * Introduce additional intormation in GET-workflow endpoint, concerning non-active or non-accessible tasks (\#1817).
        * Introduce additional intormation in PATCH-workflow endpoint, concerning non-active or non-accessible tasks (\#1868, \#1869).
        * Stop logging warnings for non-common tasks in workflow export (\#1893).
        * Drop `WorkflowTaskCreateV2.order` (\#1906).
        * Update endpoints for workflow import/export  (\#1925, \#1939, \#1960).
    * Datasets:
        * Remove `TaskDumpV2.owner` attribute (\#1909).
    * Jobs:
        * Prevent job submission if includes non-active or non-accessible tasks (\#1817).
        * Remove rate limit for `POST /project/{project_id}/job/submit/` (\#1944).
    * Admin:
        * Remove `owner` from `GET admin/v2/task/` (\#1909).
        * Deprecate `kind` query parameter for `/admin/v2/task/` (\#1893).
        * Add `origin` and `pkg_name` query parameters to `GET /admin/v2/task-group/` (\#1979).
    * Schemas:
        * Forbid extras in `TaskCollectPipV2` (\#1891).
        * Forbid extras in all Create/Update/Import schemas (\#1895).
        * Deprecate internal `TaskCollectPip` schema in favor of `TaskGroupV2` (\#1861).
* Database:
    * Introduce `TaskGroupV2` table (\#1817, \#1856).
    * Add  `timestamp_created` column to `LinkUserGroup` table (\#1850).
    * Add `TaskV2` attributes `authors`, `tags`, `category` and `modality` (\#1856).
    * Add `update-db-data` script (\#1820, \#1888).
    * Add `taskgroupv2_id` foreign key to `CollectionStateV2` (\#1867).
    * Make `TaskV2.source` nullable and drop its uniqueness constraint (\#1861).
    * Add `TaskGroupV2` columns `wheel_path`, `pinned_package_versions` (\#1861).
    * Clean up `alembic` migration scripts (\#1894).
    * Verify task-group non-duplication constraint in `2.7.0` data-migration script (\#1927).
    * Normalize `pkg_name` in `2.7.0` data-migration script (\#1930).
    * Deprecate `DB_ENGINE="postgres"` configuration variable (\#1946).
* Runner:
    * Do not create local folders with 755 permissions unless `FRACTAL_BACKEND_RUNNER="slurm"` (\#1923).
    * Fix bug of SSH/SFTP commands not acquiring lock (\#1949).
    * Fix bug of unhandled exception in SSH/SLURM executor (\#1963).
    * Always remove task-subfolder compressed archive (\#1949).
* Task collection:
    * Create base directory (in SSH mode), if missing (\#1949).
    * Fix bug of SSH/SFTP commands not acquiring lock (\#1949).
* SSH:
    * Improve logging for SSH-connection-locking flow (\#1949).
    * Introduce `FractalSSH.fetch_file` and `FractalSSH.read_remote_json_file` (\#1949).
    * Use `paramiko.sftp_client.SFTPClient` methods directly rathen than `fabric` wrappers (\#1949).
    * Disable prefetching for `SFTPClient.get` (\#1949).
* Internal:
    * Update `_create_first_group` so that it only searches for `UserGroups` with a given name (\#1964).
* Dependencies:
    * Bump fastapi to `0.115` (\#1942).
    * Remove pip extra `postgres`, corresponding to `psycopg2+asyncpg` (\#1946).
    * Deprecate python3.9 (\#1946).
* Testing:
    * Benchmark `GET /api/v2/task-group/` (\#1922).
    * Use new `ubuntu22-slurm-multipy` image, with Python3.12 and with Python-version specific venvs (\#1946, #1969).
    * Get `DB_ENGINE` variable from `os.environ` rather than from installed packages (\#1968).

# 2.6.4

* Database
    * Fix use of naming convention for database schema-migration scripts (\#1819).
* Testing:
    * Test `alembic downgrade base` (\#1819).
    * Add `GET /api/v2/task/` to benchmarks (\#1825).

# 2.6.3

* API:
    * Introduce `GET /auth/current-user/viewer-paths/` endpoint (\#1816).
    * Add `viewer_paths` attribute to `UserGroup` endpoints (\#1816).
* Database:
    * Add  `viewer_paths` column to `UserGroup` table (\#1816).
* Runner:
    * Anticipate `wait_thread.shutdown_callback` assignment in `FractalSlurmExecutor`, to avoid an uncaught exception (\#1815).

# 2.6.2

* Allow setting `UserSettings` attributes to `None` in standard/strict PATCH endpoints (\#1814).

# 2.6.1

* App (internal):
    * Remove `FRACTAL_SLURM_SSH_HOST`, `FRACTAL_SLURM_SSH_USER`, `FRACTAL_SLURM_SSH_PRIVATE_KEY_PATH` and `FRACTAL_SLURM_SSH_WORKING_BASE_DIR` from `Settings`  (\#1804).
* Database:
    * Drop `slurm_user`, `slurm_accounts` and `cache_dir` columns from `UserOAuth` (\#1804)

# 2.6.0

> WARNING: This release requires running `fractalctl update-db-data` (after `fractalctl set-db`).

* API:
    * Introduce user-settings API, in `/auth/users/{user_id}/settings/` and `/auth/current-user/settings/` (\#1778, \#1807).
    * Add the creation of empty settings to `UserManager.on_after_register` hook (\#1778).
    * Remove deprecated user's attributes (`slurm_user`, `cache_dir`, `slurm_accounts`) from API, in favor of new `UserSetting` ones (\#1778).
    * Validate user settings in endpoints that rely on them (\#1778).
    * Propagate user settings to background tasks when needed (\#1778).
* Database:
    * Introduce new `user_settings` table, and link it to `user_oauth` (\#1778).
* Internal:
   * Remove redundant string validation in `FractalSSH.remove_folder` and `TaskCollectCustomV2` (\#1810).
   * Make `validate_cmd` more strict about non-string arguments (\#1810).


# 2.5.2

* App:
    * Replace `fractal_ssh` attribute with `fractal_ssh_list`, in `app.state` (\#1790).
    * Move creation of SSH connections from app startup to endpoints (\#1790).
* Internal
    * Introduce `FractalSSHList`, in view of support for multiple SSH/Slurm service users (\#1790).
    * Make `FractalSSH.close()` more aggressively close `Transport` attribute (\#1790).
    * Set `look_for_keys=False` for paramiko/fabric connection (\#1790).
* Testing:
    * Add fixture to always test that threads do not accumulate during tests (\#1790).

# 2.5.1

* API:
    * Make `WorkflowTaskDumpV2` attributes `task_id` and `task` optional (\#1784).
    * Add validation for user-provided strings that execute commands with subprocess or remote-shell (\#1767).
* Runner and task collection:
    * Validate commands before running them via `subprocess` or `fabric` (\#1767).

# 2.5.0

> WARNING: This release has a minor API bug when displaying a V2 dataset with a history that contains legacy tasks. It's recommended to update to 2.5.1.

This release removes support for including V1 tasks in V2 workflows. This comes
with changes to the database (data and metadata), to the API, and to the V2
runner.

* Runner:
    * Deprecate running v1 tasks within v2 workflows (\#1721).
* Database:
    * Remove `Task.is_v2_compatible` column (\#1721).
    * For table `WorkflowTaskV2`, drop `is_legacy_task` and `task_legacy_id` columns, remove `task_legacy` ORM attribute, make `task_id` required, make `task` required (\#1721).
* API:
    * Drop v1-v2-task-compatibility admin endpoint (\#1721).
    * Drop `/task-legacy/` endpoint (\#1721).
    * Remove legacy task code branches from `WorkflowTaskV2` CRUD endpoints (\#1721).
    * Add OAuth accounts info to `UserRead` at `.oauth_accounts` (\#1765).
* Testing:
    * Improve OAuth Github Action to test OAuth account flow (\#1765).

# 2.4.2

* App:
    * Improve logging in `fractalctl set-db` (\#1764).
* Runner:
    * Add `--set-home` to `sudo -u` impersonation command, to fix Ubuntu18 behavior (\#1762).
* Testing:
    * Start tests of migrations from valid v2.4.0 database (\#1764).

# 2.4.1

This is mainly a bugfix release, re-implementing a check that was removed in 2.4.0.

* API:
    * Re-introduce check for existing-user-email in `PATCH /auth/users/{id}/` (\#1760).

# 2.4.0

This release introduces support for user groups, but without linking it to any
access-control rules (which will be introduced later).

> NOTE: This release requires running the `fractalctl update-db-data` script.

* App:
    * Move creation of first user from application startup into `fractalctl set-db` command (\#1738, \#1748).
    * Add creation of default user group into `fractalctl set-db` command (\#1738).
    * Create `update-db-script` for current version, that adds all users to default group (\#1738).
* API:
    * Added `/auth/group/` and `/auth/group-names/` routers (\#1738, \#1752).
    * Implement `/auth/users/{id}/` POST/PATCH routes in `fractal-server` (\#1738, \#1747, \#1752).
    * Introduce `UserUpdateWithNewGroupIds` schema for `PATCH /auth/users/{id}/` (\#1747, \#1752).
    * Add `UserManager.on_after_register` hook to add new users to default user group (\#1738).
* Database:
    * Added new `usergroup` and `linkusergroup` tables (\#1738).
* Internal
    * Refactored `fractal_server.app.auth` and `fractal_server.app.security` (\#1738)/
    * Export all relevant modules in `app.models`, since it matters e.g. for `autogenerate`-ing migration scripts (\#1738).
* Testing
    * Add `UserGroup` validation to `scripts/validate_db_data_with_read_schemas.py` (\#1746).


# 2.3.11

* SSH runner:
    * Move remote-folder creation from `submit_workflow` to more specific `_process_workflow` (\#1728).
* Benchmarks:
    * Add `GET /auth/token/login/` to tested endpoints (\#1720).
* Testing:
    * Update GitHub actions `upload-artifact` and `download-artifact` to `v4` (\#1725).

# 2.3.10

* Fix minor bug in zipping-job logging (\#1716).

# 2.3.9

* Add logging for zipping-job-folder operations (\#1714).

# 2.3.8

> NOTE: `FRACTAL_API_V1_MODE="include_without_submission"` is now transformed
> into `FRACTAL_API_V1_MODE="include_read_only"`.

* API:
    * Support read-only mode for V1 (\#1701).
    * Improve handling of zipped job-folder in download-logs endpoints (\#1702).
* Runner:
    * Improve database-error handling in V2 job execution (\#1702).
    * Zip job folder after job execution (\#1702).
* App:
    * `UvicornWorker` is now imported from `uvicorn-worker` (\#1690).
* Testing:
    * Remove `HAS_LOCAL_SBATCH` variable and related if-branches (\#1699).
* Benchmarks:
    * Add `GET /auth/current-user/` to tested endpoints (\#1700).
* Dependencies:
    * Update `mkdocstrings` to `^0.25.2` (\#1707).
    * Update `fastapi` to `^0.112.0` (\#1705).

# 2.3.7

* SSH SLURM executor:
    * Handle early shutdown in SSH executor (\#1696).
* Task collection:
    * Introduce a new configuration variable `FRACTAL_MAX_PIP_VERSION` to pin task-collection pip (\#1675).

# 2.3.6

* API:
    * When creating a WorkflowTask, do not pre-populate its top-level arguments based on JSON Schema default values (\#1688).
* Dependencies:
    * Update `sqlmodel` to `^0.0.21` (\#1674).
    * Add `uvicorn-worker` (\#1690).

# 2.3.5

> WARNING: The `pre_submission_commands` SLURM configuration is included as an
> experimental feature, since it is still not useful for its main intended
> goal (calling `module load` before running `sbatch`).

* SLURM runners:
    * Expose `gpus` SLURM parameter (\#1678).
    * For SSH executor, add `pre_submission_commands` (\#1678).
    * Removed obsolete arguments from `get_slurm_config` function (\#1678).
* SSH features:
    * Add `FractalSSH.write_remote_file` method (\#1678).


# 2.3.4

* SSH SLURM runner:
    * Refactor `compress_folder` and `extract_archive` modules, and stop using `tarfile` library (\#1641).
* API:
    * Introduce `FRACTAL_API_V1_MODE=include_without_submission` to include V1 API but forbid job submission (\#1664).
* Testing:
    * Do not test V1 API with `DB_ENGINE="postgres-psycopg"` (\#1667).
    * Use new Fractal SLURM containers in CI (\#1663).
    * Adapt tests so that they always refer to the current Python version (the one running `pytest`), when needed; this means that we don't require the presence of any additional Python version in the development environment, apart from the current one (\#1633).
    * Include Python3.11 in some tests (\#1669).
    * Simplify CI SLURM Dockerfile after base-image updates (\#1670).
    * Cache `ubuntu22-slurm-multipy` Docker image in CI (\#1671).
    * Add `oauth.yaml` GitHub action to test OIDC authentication (\#1665).

# 2.3.3

This release fixes a SSH-task-collection bug introduced in version 2.3.1.

* API:
    * Expose new superuser-restricted endpoint `GET /api/settings/` (\#1662).
* SLURM runner:
    * Make `FRACTAL_SLURM_SBATCH_SLEEP` configuration variable `float` (\#1658).
* SSH features:
    * Fix wrong removal of task-package folder upon task-collection failure (\#1649).
    * Remove `FractalSSH.rename_folder` method (\#1654).
* Testing:
    * Refactor task-collection fixtures (\#1637).

# 2.3.2

> **WARNING**: The remove-remote-venv-folder in the SSH task collection is broken (see issue 1633). Do not deploy this version in an SSH-based `fractal-server` instance.

* API:
    * Fix incorrect zipping of structured job-log folders (\#1648).

# 2.3.1

This release includes a bugfix for task names with special characters.

> **WARNING**: The remove-remote-venv-folder in the SSH task collection is broken (see issue 1633). Do not deploy this version in an SSH-based `fractal-server` instance.

* Runner:
    * Improve sanitization of subfolder names (commits from 3d89d6ba104d1c6f11812bc9de5cbdff25f81aa2 to 426fa3522cf2eef90d8bd2da3b2b8a5b646b9bf4).
* API:
    * Improve error message when task-collection Python is not defined (\#1640).
    * Use a single endpoint for standard and SSH task collection (\#1640).
* SSH features:
    * Remove remote venv folder upon failed task collection in SSH mode (\#1634, \#1640).
    * Refactor `FractalSSH` (\#1635).
    * Set `fabric.Connection.forward_agent=False` (\#1639).
* Testing:
    * Improved testing of SSH task-collection API (\#1640).
    * Improved testing of `FractalSSH` methods (\#1635).
    * Stop testing SQLite database for V1 in CI (\#1630).

# 2.3.0

This release includes two important updates:
1. An Update update to task-collection configuration variables and logic.
2. The first released version of the **experimental** SSH features.

Re: task-collection configuration, we now support two main use cases:

1. When running a production instance (including on a SLURM cluster), you
   should set e.g. `FRACTAL_TASKS_PYTHON_DEFAULT_VERSION=3.10`, and make sure
   that `FRACTAL_TASKS_PYTHON_3_10=/some/python` is an absolute path. Optionally,
   you can define other variables like `FRACTAL_TASKS_PYTHON_3_9`,
   `FRACTAL_TASKS_PYTHON_3_11` or `FRACTAL_TASKS_PYTHON_3_12`.

2. If you leave `FRACTAL_TASKS_PYTHON_DEFAULT_VERSION` unset, then only the
   Python interpreter that is currently running `fractal-server` can be used
   for task collection.

> WARNING: If you don't set `FRACTAL_TASKS_PYTHON_DEFAULT_VERSION`, then you
> will only have a single Python interpreter available for tasks (namely the
> one running `fractal-server`).

* API:
    * Introduce `api/v2/task/collect/custom/` endpoint (\#1607, \#1613, \#1617, \#1629).
* Task collection:
    * Introduce task-collection Python-related configuration variables (\#1587).
    * Always set Python version for task collection, and only use `FRACTAL_TASKS_PYTHON_X_Y` variables (\#1587).
    * Refactor task-collection functions and schemas (\#1587, \#1617).
    * Remove `TaskCollectStatusV2` and `get_collection_data` internal schema/function (\#1598).
    * Introduce `CollectionStatusV2` enum for task-collection status (\#1598).
    * Reject task-collection request if it includes a wheel file and a version (\#1608).
SSH features:
    * Introduce `fractal_server/ssh` subpackage (\#1545, \#1599, \#1611).
    * Introduce SSH executor and runner (\#1545).
    * Introduce SSH task collection (\#1545, \#1599, \#1626).
    * Introduce SSH-related configuration variables (\#1545).
    * Modify app lifespan to handle SSH connection (\#1545).
    * Split `app/runner/executor/slurm` into `sudo` and `ssh` subfolders (\#1545).
    * Introduce FractalSSH object which is a wrapper class around fabric.Connection object.
It provides a `lock` to avoid loss of ssh instructions and a custom timeout (\#1618)
* Dependencies:
    * Update `sqlmodel` to `^0.0.19` (\#1584).
    * Update `pytest-asyncio` to `^0.23` (\#1558).
* Testing:
    * Test the way `FractalProcessPoolExecutor` spawns processes and threads (\#1579).
    * Remove `event_loop` fixture: every test will run on its own event loop (\#1558).
    * Test task collection with non-canonical package name (\#1602).

# 2.2.0

This release streamlines options for the Gunicorn startup command, and includes
two new experimental features.

> NOTE 1: you can now enable custom Gunicorn worker/logger by adding the following
> options to the `gunicorn` startup command:
> - `--worker-class fractal_server.gunicorn_fractal.FractalWorker`
> - `--logger-class fractal_server.gunicorn_fractal.FractalGunicornLogger`

> NOTE 2: A new experimental local runner is available, which uses processes
> instead of threads and support shutdown. You can try it out with the
> configuration variable `FRACTAL_BACKEND_RUNNER=local_experimental`

> NOTE 3: A new PostgreSQL database adapter is available, fully based on
> `psycopg3` (rather than `pyscopg2`+`asyncpg`). You can try it out with the
> configuration variable `DB_ENGINE=postgres-psycopg` (note that this requires
> the `pip install` extra `postgres-psycopg-binary`).


* API:
    * Add extensive logs to `DELETE /api/v2/project/{project_id}` (\#1532).
    * Remove catch of `IntegrityError` in `POST /api/v1/project` (\#1530).
* App and deployment:
    * Move `FractalGunicornLogger` and `FractalWorker` into `fractal_server/gunicorn_fractal.py` (\#1535).
    * Add custom gunicorn/uvicorn worker to handle SIGABRT signal (\#1526).
    * Store list of submitted jobs in app state (\#1538).
    * Add logic for graceful shutdown for job slurm executors (\#1547).
* Runner:
    * Change structure of job folders, introducing per-task subfolders (\#1523).
    * Rename internal `workflow_dir` and `workflow_dir_user` variables to local/remote (\#1534).
    * Improve handling of errors in `submit_workflow` background task (\#1556, \#1566).
    * Add new `local_experimental` runner, based on `ProcessPoolExecutor` (\#1544, \#1566).
* Database:
    * Add new Postgres adapter `psycopg` (\#1562).
* Dependencies
    * Add `fabric` to `dev` dependencies (\#1518).
    * Add new `postgres-psycopg-binary` extra (\#1562).
* Testing:
    * Extract `pytest-docker` fixtures into a dedicated module (\#1516).
    * Rename SLURM containers in CI (\#1516).
    * Install and run SSH daemon in CI containers (\#1518).
    * Add unit test of SSH connection via fabric/paramiko (\#1518).
    * Remove obsolete folders from `tests/data` (\#1517).

# 2.1.0

This release fixes a severe bug where SLURM-executor auxiliary threads are
not joined when a Fractal job ends.

* App:
    * Add missing join for `wait_thread` upon `FractalSlurmExecutor` exit (\#1511).
    * Replace `startup`/`shutdown` events with `lifespan` event (\#1501).
* API:
    * Remove `Path.resolve` from the submit-job endpoints and add validator for `Settings.FRACTAL_RUNNER_WORKING_BASE_DIR` (\#1497).
* Testing:
    * Improve dockerfiles for SLURM (\#1495, \#1496).
    * Set short timeout for `docker compose down` (\#1500).

# 2.0.6

> NOTE: This version changes log formats.
> For `uvicorn` logs, this change requires no action.
> For `gunicorn`, logs formats are only changed by adding the following
> command-line option:
> `gunicorn ... --logger-class fractal_server.logger.gunicorn_logger.FractalGunicornLogger`.

* API:
    * Add `FRACTAL_API_V1_MODE` environment variable to include/exclude V1 API (\#1480).
    * Change format of uvicorn loggers (\#1491).
    * Introduce `FractalGunicornLogger` class (\#1491).
* Runner:
    * Fix missing `.log` files in server folder for SLURM jobs (\#1479).
* Database:
    * Remove `UserOAuth.project_list` and `UserOAuth.project_list_v2` relationships (\#1482).
* Dev dependencies:
    * Bump `pytest` to `8.1.*` (#1486).
    * Bump `coverage` to `7.5.*` (#1486).
    * Bump `pytest-docker` to `3.1.*` (#1486).
    * Bump `pytest-subprocess` to `^1.5` (#1486).
* Benchmarks:
    * Move `populate_db` scripts into `benchmark` folder (\#1489).


# 2.0.5

* API:
    * Add `GET /admin/v2/task/` (\#1465).
    * Improve error message in DELETE-task endpoint (\#1471).
* Set `JobV2` folder attributes from within the submit-job endpoint (\#1464).
* Tests:
    * Make SLURM CI work on MacOS (\#1476).

# 2.0.4

* Add `FRACTAL_SLURM_SBATCH_SLEEP` configuration variable (\#1467).

# 2.0.3

> WARNING: This update requires running a fix-db script, via `fractalctl update-db-data`.

* Database:
    * Create fix-db script to remove `images` and `history` from dataset dumps in V1/V2 jobs (\#1456).
* Tests:
    * Split `test_full_workflow_v2.py` into local/slurm files (\#1454).


# 2.0.2

> WARNING: Running this version on a pre-existing database (where the `jobsv2`
> table has some entries) is broken. Running this version on a freshly-created
> database works as expected.

* API:
    * Fix bug in status endpoint (\#1449).
    * Improve handling of out-of-scope scenario in status endpoint (\#1449).
    * Do not include dataset `history` in `JobV2.dataset_dump` (\#1445).
    * Forbid extra arguments in `DumpV2` schemas (\#1445).
* API V1:
    * Do not include dataset `history` in `ApplyWorkflow.{input,output}_dataset_dump` (\#1453).
* Move settings logs to `check_settings` and use fractal-server `set_logger` (\#1452).
* Benchmarks:
    * Handle some more errors in benchmark flow (\#1445).
* Tests:
    * Update testing database to version 2.0.1 (\#1445).

# 2.0.1

* Database/API:
    * Do not include `dataset_dump.images` in `JobV2` table (\#1441).
* Internal functions:
    * Introduce more robust `reset_logger_handlers` function (\#1425).
* Benchmarks:
    * Add `POST /api/v2/project/project_id/dataset/dataset_id/images/query/` in bechmarks  to evaluate the impact of the number of images during the query (\#1441).
* Development:
    * Use `poetry` 1.8.2 in GitHub actions and documentation.

# 2.0.0

Major update.

# 1.4.10

> WARNING: Starting from this version, the dependencies for the `slurm` extra
> are required; commands like `pip install fractal-server[slurm,postgres]` must
> be replaced by `pip install fractal-server[postgres]`.

* Dependencies:
    * Make `clusterfutures` and `cloudpickle` required dependencies (\#1255).
    * Remove `slurm` extra from package (\#1255).
* API:
    * Handle invalid history file in `GET /project/{project_id}/dataset/{dataset_id}/status/` (\#1259).
* Runner:
    * Add custom `_jobs_finished` function to check the job status and to avoid squeue errors (\#1266)

# 1.4.9

This release is a follow-up of 1.4.7 and 1.4.8, to mitigate the risk of
job folders becoming very large.

* Runner:
    * Exclude `history` from `TaskParameters` object for parallel tasks, so that it does not end up in input pickle files (\#1247).

# 1.4.8

This release is a follow-up of 1.4.7, to mitigate the risk of job folders
becoming very large.

* Runner:
    * Exclude `metadata["image"]` from `TaskParameters` object for parallel tasks, so that it does not end up in input pickle files (\#1245).
    * Exclude components list from `workflow.log` logs (\#1245).
* Database:
    * Remove spurious logging of `fractal_server.app.db` string (\#1245).

# 1.4.7

This release provides a bugfix (PR 1239) and a workaround (PR 1238) for the
SLURM runner, which became relevant for the use case of processing a large
dataset (300 wells with 25 cycles each).

* Runner:
    * Do not include `metadata["image"]` in JSON file with task arguments (\#1238).
    * Add `FRACTAL_RUNNER_TASKS_INCLUDE_IMAGE` configuration variable, to define exceptions where tasks still require `metadata["image"]` (\#1238).
    * Fix bug in globbing patterns, when copying files from user-side to server-side job folder in SLURM executor (\#1239).
* API:
    * Fix error message for rate limits in apply-workflow endpoint (\#1231).
* Benchmarks:
    * Add more scenarios, as per issue \#1184 (\#1232).

# 1.4.6

* API:
    * Add `GET /admin/job/{job_id}` (\#1230).
    * Handle `FileNotFound` in `GET /project/{project_id}/job/{job_id}/` (\#1230).

# 1.4.5

* Remove CORS middleware (\#1228).
* Testing:
    *  Fix `migrations.yml` GitHub action (\#1225).

# 1.4.4

* API:
    * Add rate limiting to `POST /{project_id}/workflow/{workflow_id}/apply/` (\#1199).
    * Allow users to read the logs of ongoing jobs with `GET /project/{project_id}/job/{job_id}/`, using `show_tmp_logs` query parameter (\#1216).
    * Add `log` query parameter in `GET {/api/v1/job/,/api/v1/{project.id}/job/,/admin/job/}`, to trim response body (\#1218).
    * Add `args_schema` query parameter in `GET /api/v1/task/` to trim response body (\#1218).
    * Add `history` query parameter in `GET {/api/v1/dataset/,/api/v1/project/{project.id}/dataset/}` to trim response body (\#1219).
    * Remove `task_list` from `job.workflow_dump` creation in `/api/v1/{project_id}/workflow/{workflow_id}/apply/`(\#1219)
    * Remove `task_list` from `WorkflowDump` Pydantic schema (\#1219)
* Dependencies:
    * Update fastapi to `^0.109.0` (\#1222).
    * Update gunicorn to `^21.2.0` (\#1222).
    * Update aiosqlite to `^0.19.0` (\#1222).
    * Update uvicorn to `^0.27.0` (\#1222).

# 1.4.3

> **WARNING**:
>
> This update requires running a fix-db script, via `fractalctl update-db-data`.

* API:
    * Improve validation of `UserCreate.slurm_accounts` (\#1162).
    * Add `timestamp_created` to `WorkflowRead`, `WorkflowDump`, `DatasetRead` and `DatasetDump` (\#1152).
    * Make all dumps in `ApplyWorkflowRead` non optional (\#1175).
    * Ensure that timestamps in `Read` schemas are timezone-aware, regardless of `DB_ENGINE` (\#1186).
    * Add timezone-aware timestamp query parameters to all `/admin` endpoints (\#1186).
* API (internal):
    * Change the class method `Workflow.insert_task` into the auxiliary function `_workflow_insert_task` (\#1149).
* Database:
    * Make `WorkflowTask.workflow_id` and `WorfklowTask.task_id` not nullable (\#1137).
    * Add `Workflow.timestamp_created` and `Dataset.timestamp_created` columns (\#1152).
    * Start a new `current.py` fix-db script (\#1152, \#1195).
    * Add to `migrations.yml` a new script (`validate_db_data_with_read_schemas.py`) that validates test-DB data with Read schemas (\#1187).
    * Expose `fix-db` scripts via command-line option `fractalctl update-db-data` (\#1197).
* App (internal):
    * Check in `Settings` that `psycopg2`, `asyngpg` and `cfut`, if required, are installed (\#1167).
    * Split `DB.set_db` into sync/async methods (\#1165).
    * Rename `DB.get_db` into `DB.get_async_db` (\#1183).
    * Normalize names of task packages (\#1188).
* Testing:
    * Update `clean_db_fractal_1.4.1.sql` to `clean_db_fractal_1.4.2.sql`, and change `migrations.yml` target version (\#1152).
    * Reorganise the test directory into subdirectories, named according to the order in which we want the CI to execute them (\#1166).
    * Split the CI into two independent jobs, `Core` and `Runner`, to save time through parallelisation (\#1204).
* Dependencies:
    * Update `python-dotenv` to version 0.21.0 (\#1172).
* Runner:
    * Remove `JobStatusType.RUNNING`, incorporating it into `JobStatusType.SUBMITTED` (\#1179).
* Benchmarks:
    * Add `fractal_client.py` and `populate_script_v2.py` for creating different database status scenarios (\#1178).
    * Add a custom benchmark suite in `api_bench.py`.
    * Remove locust.
* Documentation:
    * Add the minimum set of environment variables required to set the database and start the server (\#1198).

# 1.4.2

> **WARNINGs**:
>
> 1. This update requires running a fix-db script, available at https://raw.githubusercontent.com/fractal-analytics-platform/fractal-server/1.4.2/scripts/fix_db/current.py.
> 2. Starting from this version, non-verified users have limited access to `/api/v1/` endpoints. Before the upgrade, all existing users must be manually set to verified.

* API:
    * Prevent access to `GET/PATCH` task endpoints for non-verified users (\#1114).
    * Prevent access to task-collection and workflow-apply endpoints for non-verified users (\#1099).
    * Make first-admin-user verified (\#1110).
    * Add the automatic setting of `ApplyWorkflow.end_timestamp` when patching `ApplyWorkflow.status` via `PATCH /admin/job/{job_id}` (\#1121).
    * Change `ProjectDump.timestamp_created` type from `datetime` to `str` (\#1120).
    * Change `_DatasetHistoryItem.workflowtask` type into `WorkflowTaskDump` (\#1139).
    * Change status code of stop-job endpoints to 202 (\#1151).
* API (internal):
    * Implement cascade operations explicitly, in `DELETE` endpoints for datasets, workflows and projects (\#1130).
    * Update `GET /project/{project_id}/workflow/{workflow_id}/job/` to avoid using `Workflow.job_list` (\#1130).
    * Remove obsolete sync-database dependency from apply-workflow endpoint (\#1144).
* Database:
    * Add `ApplyWorkflow.project_dump` column (\#1070).
    * Provide more meaningful names to fix-db scripts (\#1107).
    * Add `Project.timestamp_created` column, with timezone-aware default (\#1102, \#1131).
    * Remove `Dataset.list_jobs_input` and `Dataset.list_jobs_output` relationships (\#1130).
    * Remove `Workflow.job_list` (\#1130).
* Runner:
    * In SLURM backend, use `slurm_account` (as received from apply-workflow endpoint) with top priority (\#1145).
    * Forbid setting of SLURM account from `WorkflowTask.meta` or as part of `worker_init` variable (\#1145).
    * Include more info in error message upon `sbatch` failure (\#1142).
    * Replace `sbatch` `--chdir` option with `-D`, to support also slurm versions before 17.11 (\#1159).
* Testing:
    * Extended systematic testing of database models (\#1078).
    * Review `MockCurrentUser` fixture, to handle different kinds of users (\#1099).
    * Remove `persist` from `MockCurrentUser` (\#1098).
    * Update `migrations.yml` GitHub Action to use up-to-date database and also test fix-db script (\#1101).
    * Add more schema-based validation to fix-db current script (\#1107).
    * Update `.dict()` to `.model_dump()` for `SQLModel` objects, to fix some `DeprecationWarnings`(\##1133).
    * Small improvement in schema coverage (\#1125).
    * Add unit test for `security` module (\#1036).
* Dependencies:
    * Update `sqlmodel` to version 0.0.14 (\#1124).
* Benchmarks:
    * Add automatic benchmark system for API's performances (\#1123)
* App (internal):
    * Move `_create_first_user` from `main` to `security` module, and allow it to create multiple regular users (\#1036).

# 1.4.1

* API:
    * Add `GET /admin/job/{job_id}/stop/` and `GET /admin/job/{job_id}/download/` endpoints (\#1059).
    * Use `DatasetDump` and `WorkflowDump` models for "dump" attributes of `ApplyWorkflowRead` (\#1049, \#1082).
    * Add `slurm_accounts` to `User` schemas and add `slurm_account` to `ApplyWorkflow` schemas (\#1067).
    * Prevent providing a `package_version` for task collection from a `.whl` local package (\#1069).
    * Add `DatasetRead.project` and `WorkflowRead.project` attributes (\#1082).
* Database:
    * Make `ApplyWorkflow.workflow_dump` column non-nullable (\#1049).
    * Add `UserOAuth.slurm_accounts` and `ApplyWorkflow.slurm_account` columns (\#1067).
    * Add script for adding `ApplyWorkflow.user_email` (\#1058).
    * Add `Dataset.project` and `Workflow.project` relationships (\#1082).
    * Avoid using `Project` relationships `dataset_list` or `workflow_list` within some `GET` endpoints (\#1082).
    * Fully remove `Project` relationships `dataset_list`, `workflow_list` and `job_list` (\#1091).
* Testing:
    * Only use ubuntu-22.04 in GitHub actions (\#1061).
    * Improve unit testing of database models (\#1082).
* Dependencies:
    * Pin `bcrypt` to 4.0.1 to avoid warning in passlib (\#1060).
* Runner:
    *  Set SLURM-job working directory to `job.working_dir_user` through `--chdir` option (\#1064).

# 1.4.0

* API:
    * Major endpoint changes:
        * Add trailing slash to _all_ endpoints' paths (\#1003).
        * Add new admin-area endpoints restricted to superusers at `/admin` (\#947, \#1009, \#1032).
        * Add new `GET` endpoints `api/v1/job/` and `api/v1/project/{project_id}/workflow/{workflow_id}/job/` (\#969, \#1003).
        * Add new `GET` endpoints `api/v1/dataset/` and `api/v1/workflow/` (\#988, \#1003).
        * Add new `GET` endpoint `api/v1/project/{project_id}/dataset/` (\#993).
        * Add `PATCH /admin/job/{job_id}/` endpoint (\#1030, \#1053).
        * Move `GET /auth/whoami/` to `GET /auth/current-user/` (\#1013).
        * Move `PATCH /auth/users/me/` to `PATCH /auth/current-user/` (\#1013, \#1035).
        * Remove `DELETE /auth/users/{id}/` endpoint (\#994).
        * Remove `GET /auth/users/me/` (\#1013).
        * Remove `POST` `/auth/forgot-password/`, `/auth/reset-password/`, `/auth/request-verify-token/`, `/auth/verify/` (\#1033).
        * Move `GET /auth/userlist/` to `GET /auth/users/` (\#1033).
    * New behaviors or responses of existing endpoints:
        * Change response of `/api/v1/project/{project_id}/job/{job_id}/stop/` endpoint to 204 no-content (\#967).
        * Remove `dataset_list` attribute from `ProjectRead`, which affects all `GET` endpoints that return some project (\#993).
        * Make it possible to delete a `Dataset`, `Workflow` or `Project`, even when it is in relationship to an `ApplyWorkflow` - provided that the `ApplyWorkflow` is not pending or running (\#927, \#973).
        * Align `ApplyWorkflowRead` with new `ApplyWorkflow`, which has optional foreign keys `project_id`, `workflow_id`, `input_dataset_id`, and `output_dataset_id` (\#984).
        * Define types for `ApplyWorkflowRead` "dump" attributes (\#990). **WARNING**: reverted with \#999.
    * Internal changes:
        * Move all routes definitions into `fractal_server/app/routes` (\#976).
        * Fix construction of `ApplyWorkflow.workflow_dump`, within apply endpoint (\#968).
        * Fix construction of `ApplyWorkflow` attributes `input_dataset_dump` and `output_dataset_dump`, within apply endpoint (\#990).
        * Remove `asyncio.gather`, in view of SQLAlchemy2 update (\#1004).
* Database:
    * Make foreign-keys of `ApplyWorkflow` (`project_id`, `workflow_id`, `input_dataset_id`, `output_dataset_id`) optional (\#927).
    * Add columns `input_dataset_dump`, `output_dataset_dump` and `user_email` to `ApplyWorkflow` (\#927).
    * Add relations `Dataset.list_jobs_input` and `Dataset.list_jobs_output` (\#927).
    * Make `ApplyWorkflow.start_timestamp` non-nullable (\#927).
    * Remove `"cascade": "all, delete-orphan"` from `Project.job_list` (\#927).
    * Add `Workflow.job_list` relation (\#927).
    * Do not use `Enum`s as column types (e.g. for `ApplyWorkflow.status`), but only for (de-)serialization (\#974).
    * Set `pool_pre_ping` option to `True`, for asyncpg driver (\#1037).
    * Add script for updating DB from 1.4.0 to 1.4.1 (\#1010)
    * Fix missing try/except in sync session (\#1020).
* App:
    * Skip creation of first-superuser when one superuser already exists (\#1006).
* Dependencies:
    * Update sqlalchemy to version `>=2.0.23,<2.1` (\#1044).
    * Update sqlmodel to version 0.0.12 (\#1044).
    * Upgrade asyncpg to version 0.29.0 (\#1036).
* Runner:
    * Refresh DB objects within `submit_workflow` (\#927).
* Testing:
    * Add `await db_engine.dispose()` in `db_create_tables` fixture (\#1047).
    * Set `debug=False` in `event_loop` fixture (\#1044).
    * Improve `test_full_workflow.py` (\#971).
    * Update `pytest-asyncio` to v0.21 (\#1008).
    * Fix CI issue related to event loop and asyncpg (\#1012).
    * Add GitHub Action testing database migrations (\#1010).
    * Use greenlet v3 in `poetry.lock` (\#1044).
* Documentation:
    * Add OAuth2 example endpoints to Web API page (\#1034, \#1038).
* Development:
    * Use poetry 1.7.1 (\#1043).

# 1.3.14 (do not use!)

> **WARNING**: This version introduces a change that is then reverted in 1.4.0,
> namely it sets the `ApplyWorkflow.status` type to `Enum`, when used with
> PostgreSQL. It is recommended to **not** use it, and upgrade to 1.4.0
> directly.

* Make `Dataset.resource_list` an `ordering_list`, ordered by `Resource.id` (\#951).
* Expose `redirect_url` for OAuth clients (\#953).
* Expose JSON Schema for the `ManifestV1` Pydantic model (\#942).
* Improve delete-resource endpoint (\#943).
* Dependencies:
    * Upgrade sqlmodel to 0.0.11 (\#949).
* Testing:
    * Fix bug in local tests with Docker/SLURM (\#948).

# 1.3.13

* Configure sqlite WAL to avoid "database is locked" errors (\#860).
* Dependencies:
    * Add `sqlalchemy[asyncio]` extra, and do not directly require `greenlet` (\#895).
    * Fix `cloudpickle`-version definition in `pyproject.toml` (\#937).
    * Remove obsolete `sqlalchemy_utils` dependency (\#939).
* Testing:
    * Use ubuntu-22 for GitHub CI (\#909).
    * Run GitHub CI both with SQLite and Postgres (\#915).
    * Disable `postgres` service in GitHub action when running tests with SQLite (\#931).
    * Make `test_commands.py` tests stateless, also when running with Postgres (\#917).
* Documentation:
    * Add information about minimal supported SQLite version (\#916).

# 1.3.12

* Project creation:
    * Do not automatically create a dataset upon project creation (\#897).
    * Remove `ProjectCreate.default_dataset_name` attribute (\#897).
* Dataset history:
    * Create a new (**non-nullable**) history column in `Dataset` table (\#898, \#901).
    * Deprecate history handling in `/project/{project_id}/job/{job_id}` endpoint (\#898).
    * Deprecate `HISTORY_LEGACY` (\#898).
* Testing:
    * Remove obsolete fixture `slurm_config` (\#903).

# 1.3.11

This is mainly a bugfix release for the `PermissionError` issue.

* Fix `PermissionError`s in parallel-task metadata aggregation for the SLURM backend (\#893).
* Documentation:
    * Bump `mkdocs-render-swagger-plugin` to 0.1.0 (\#889).
* Testing:
    * Fix `poetry install` command and `poetry` version in GitHub CI (\#889).

# 1.3.10

Warning: updating to this version requires changes to the configuration variable

* Updates to SLURM interface:
    * Remove `sudo`-requiring `ls` calls from `FractalFileWaitThread.check` (\#885);
    * Change default of `FRACTAL_SLURM_POLL_INTERVAL` to 5 seconds (\#885);
    * Rename `FRACTAL_SLURM_OUTPUT_FILE_GRACE_TIME` configuration variables into `FRACTAL_SLURM_ERROR_HANDLING_INTERVAL` (\#885);
    * Remove `FRACTAL_SLURM_KILLWAIT_INTERVAL` variable and corresponding logic (\#885);
    * Remove `_multiple_paths_exist_as_user` helper function (\#885);
    * Review type hints and default values of SLURM-related configuration variables (\#885).
* Dependencies:
    * Update `fastapi` to version `^0.103.0` (\#877);
    * Update `fastapi-users` to version `^12.1.0` (\#877).

# 1.3.9

* Make updated-metadata collection robust for metadiff files consisting of a single `null` value (\#879).
* Automate procedure for publishing package to PyPI (\#881).

# 1.3.8

* Backend runner:
    * Add aggregation logic for parallel-task updated metadata (\#852);
    * Make updated-metadata collection robust for missing files (\#852, \#863).
* Database interface:
* API:
    * Prevent user from bypassing workflow-name constraint via the PATCH endpoint (\#867).
    * Handle error upon task collection, when tasks exist in the database but not on-disk (\#874).
    * Add `_check_project_exists` helper function (\#872).
* Configuration variables:
    * Remove `DEPLOYMENT_TYPE` variable and update `alive` endpoint (\#875);
    * Introduce `Settings.check_db` method, and call it during inline/offline migrations (\#855);
    * Introduce `Settings.check_runner` method (\#875);
    * Fail if `FRACTAL_BACKEND_RUNNER` is `"local"` and `FRACTAL_LOCAL_CONFIG_FILE` is set but missing on-disk (\#875);
    * Clean up `Settings.check` method and improve its coverage (\#875);
* Package, repository, documentation:
    * Change `fractal_server.common` from being a git-submodule to being a regular folder (\#859).
    * Pin documentation dependencies (\#865).
    * Split `app/models/project.py` into two modules for dataset and project (\#871).
    * Revamp documentation on database interface and on the corresponding configuration variables (\#855).


# 1.3.7

* Oauth2-related updates (\#822):
    * Update configuration of OAuth2 clients, to support OIDC/GitHub/Google;
    * Merge `SQLModelBaseOAuthAccount` and `OAuthAccount` models;
    * Update `UserOAuth.oauth_accounts` relationship and fix `list_users` endpoint accordingly;
    * Introduce dummy `UserManager.on_after_login` method;
    * Rename `OAuthClient` into `OAuthClientConfig`;
    * Revamp users-related parts of documentation.

# 1.3.6

* Update `output_dataset.meta` also when workflow execution fails (\#843).
* Improve error message for unknown errors in job execution (\#843).
* Fix log message incorrectly marked as "error" (\#846).

# 1.3.5

* Review structure of dataset history (\#803):
    * Re-define structure for `history` property of `Dataset.meta`;
    * Introduce `"api/v1/project/{project_id}/dataset/{dataset_id}/status/"` endpoint;
    * Introduce `"api/v1/project/{project_id}/dataset/{dataset_id}/export_history/"` endpoint;
    * Move legacy history to `Dataset.meta["HISTORY_LEGACY"]`.
* Make `first_task_index` and `last_task_index` properties of `ApplyWorkflow` required (\#803).
* Add `docs_info` and `docs_link` to Task model (\#814)
* Accept `TaskUpdate.version=None` in task-patch endpoint (\#818).
* Store a copy of the `Workflow` into the optional column `ApplyWorkflow.workflow_dump` at the time of submission (\#804, \#834).
* Prevent execution of multiple jobs with the same output dataset (\#801).
* Transform non-absolute `FRACTAL_TASKS_DIR` into absolute paths, relative to the current working directory (\#825).
* Error handling:
    * Raise an appropriate error if a task command is not executable (\#800).
    * Improve handling of errors raised in `get_slurm_config` (\#800).
* Documentation:
    * Clarify documentation about `SlurmConfig` (\#798).
    * Update documentation configuration and GitHub actions (\#811).
* Tests:
    * Move `tests/test_common.py` into `fractal-common` repository (\#808).
    * Switch to `docker compose` v2 and unpin `pyyaml` version (\#816).

# 1.3.4

* Support execution of a workflow subset (\#784).
* Fix internal server error for invalid `task_id` in `create_workflowtask` endpoint (\#782).
* Improve logging in background task collection (\#776).
* Handle failures in `submit_workflow` without raising errors (\#787).
* Simplify internal function for execution of a list of task (\#780).
* Exclude `common/tests` and other git-related files from build (\#795).
* Remove development dependencies `Pillow` and `pytest-mock` (\#795).
* Remove obsolete folders from `tests/data` folder (\#795).

# 1.3.3

* Pin Pydantic to v1 (\#779).

# 1.3.2

* Add sqlalchemy naming convention for DB constraints, and add `render_as_batch=True` to `do_run_migrations` (\#757).
* Fix bug in job-stop endpoint, due to missing default for `FractalSlurmExecutor.wait_thread.shutdown_file` (\#768, \#769).
* Fix bug upon inserting a task with `meta=None` into a Workflow (\#772).

# 1.3.1

* Fix return value of stop-job endpoint (\#764).
* Expose new GET `WorkflowTask` endpoint (\#762).
* Clean up API modules (\#762):
    * Split workflow/workflowtask modules;
    * Split tasks/task-collection modules.

# 1.3.0

* Refactor user model:
    * Switch from UUID4 to int for IDs (\#660, \#684).
    * Fix many-to-many relationship between users and project (\#660).
    * Rename `Project.user_member_list` into `Project.user_list` (\#660).
    * Add `username` column (\#704).
* Update endpoints (see also [1.2->1.3 upgrade info](../internals/version_upgrades/upgrade_1_2_5_to_1_3_0/) in the documentation):
    * Review endpoint URLs (\#669).
    * Remove foreign keys from payloads (\#669).
* Update `Task` models, task collection and task-related endpoints:
    * Add `version` and `owner` columns to `Task` model (\#704).
    * Set `Task.version` during task collection (\#719).
    * Set `Task.owner` as part of create-task endpoint (\#704).
    * For custom tasks, prepend `owner` to user-provided `source` (\#725).
    * Remove `default_args` from `Tasks` model and from manifest tasks (\#707).
    * Add `args_schema` and `args_schema_version` to `Task` model (\#707).
    * Expose `args_schema` and `args_schema_version` in task POST/PATCH endpoints (\#749).
    * Make `Task.source` task-specific rather than package-specific (\#719).
    * Make `Task.source` unique (\#725).
    * Update `_TaskCollectPip` methods, attributes and properties (\#719).
    * Remove private/public options for task collection (\#704).
    * Improve error message for missing package manifest (\#704).
    * Improve behavior when task-collection folder already exists (\#704).
    * Expose `pinned_package_version` for tasks collection (\#744).
    * Restrict Task editing to superusers and task owners (\#733).
    * Implement `delete_task` endpoint (\#745).
* Update `Workflow` and `WorkflowTask` endpoints:
    * Always merge new `WorkflowTask.args` with defaults from `Task.args_schema`, in `update_workflowtask` endpoint (\#759).
    * Remove `WorkflowTask.overridden_meta` property and on-the-fly overriding of `meta` (\#752).
    * Add warning when exporting workflows which include custom tasks (\#728).
    * When importing a workflow, only use tasks' `source` values, instead of `(source,name)` pairs (\#719).
* Job execution:
    * Add `FractalSlurmExecutor.shutdown` and corresponding endpoint (\#631, \#691, \#696).
    * In `FractalSlurmExecutor`, make `working_dir*` attributes required (\#679).
    * Remove `ApplyWorkflow.overwrite_input` column (\#684, \#694).
    * Make `output_dataset_id` a required argument of apply-workflow endpoint (\#681).
    * Improve error message related to out-of-space disk (\#699).
    * Include timestamp in job working directory, to avoid name clashes (\#756).
* Other updates to endpoints and database:
    * Add `ApplyWorkflow.end_timestamp` column (\#687, \#684).
    * Prevent deletion of a `Workflow`/`Dataset` in relationship with existing `ApplyWorkflow` (\#703).
    * Add project-name uniqueness constraint in project-edit endpoint (\#689).
* Other updates to internal logic:
    * Drop `WorkflowTask.arguments` property and `WorkflowTask.assemble_args` method (\#742).
    * Add test for collection of tasks packages with tasks in a subpackage (\#743).
    * Expose `FRACTAL_CORS_ALLOW_ORIGIN` environment variable (\#688).
    * Expose `FRACTAL_DEFAULT_ADMIN_USERNAME` environment variable (\#751).
* Package and repository:
    * Remove `fastapi-users-db-sqlmodel` dependency (\#660).
    * Make coverage measure more accurate (\#676) and improve coverage (\#678).
    * Require pydantic version to be `>=1.10.8` (\#711, \#713).
    * Include multiple `fractal-common` updates (\#705, \#719).
    * Add test equivalent to `alembic check` (\#722).
    * Update `poetry.lock` to address security alerts (\#723).
    * Remove `sqlmodel` from `fractal-common`, and declare database models with multiple inheritance (\#710).
    * Make email generation more robust in `MockCurrentUser` (\#730).
    * Update `poetry.lock` to `cryptography=41`, to address security alert (\#739).
    * Add `greenlet` as a direct dependency (\#748).
    * Removed tests for `IntegrityError` (\#754).


# 1.2.5

* Fix bug in task collection when using sqlite (\#664, \#673).
* Fix bug in task collection from local package, where package extras were not considered (\#671).
* Improve error handling in workflow-apply endpoint (\#665).
* Fix a bug upon project removal in the presence of project-related jobs (\#666). Note: this removes the `ApplyWorkflow.Project` attribute.

# 1.2.4

* Review setup for database URLs, especially to allow using UNIX-socket connections for postgresql (\#657).

# 1.2.3

* Fix bug that was keeping multiple database conection open (\#649).

# 1.2.2

* Fix bug related to `user_local_exports` in SLURM-backend configuration (\#642).

# 1.2.1

* Fix bug upon creation of first user when using multiple workers (\#632).
* Allow both ports 5173 and 4173 as CORS origins (\#637).

# 1.2.0

* Drop `project.project_dir` and replace it with `user.cache_dir` (\#601).
* Update SLURM backend (\#582, \#612, \#614); this includes (1) combining several tasks in a single SLURM job, and (2) offering more granular sources for SLURM configuration options.
* Expose local user exports in SLURM configuration file (\#625).
* Make local backend rely on custom `FractalThreadPoolExecutor`, where `parallel_tasks_per_job` can affect parallelism (\#626).
* Review logging configuration (\#619, \#623).
* Update to fastapi `0.95` (\#587).
* Minor improvements in dataset-edit endpoint (\#593) and tests (\#589).
* Include test of non-python task (\#594).
* Move dummy tasks from package to tests (\#601).
* Remove deprecated parsl backend (\#607).
* Improve error handling in workflow-import endpoint (\#595).
* Also show logs for successful workflow execution (\#635).

# 1.1.1

* Include `reordered_workflowtask_ids` in workflow-edit endpoint payload, to reorder the task list of a workflow (\#585).

# 1.1.0

* Align with new tasks interface in `fractal-tasks-core>=0.8.0`, and remove `glob_pattern` column from `resource` database table (\#544).
* Drop python 3.8 support (\#527).
* Improve validation of API request payloads (\#545).
* Improve request validation in project-creation endpoint (\#537).
* Update the endpoint to patch a `Task` (\#526).
* Add new project-update endpoint, and relax constraints on `project_dir` in new-project endpoint (\#563).
* Update `DatasetUpdate` schema (\#558 and \#565).
* Fix redundant task-error logs in slurm backend (\#552).
* Improve handling of task-collection errors (\#559).
* If `FRACTAL_BACKEND_RUNNER=slurm`, include some configuration checks at server startup (\#529).
* Fail if `FRACTAL_SLURM_WORKER_PYTHON` has different versions of `fractal-server` or `cloudpickle` (\#533).

# 1.0.8

* Fix handling of parallel-tasks errors in `FractalSlurmExecutor` (\#497).
* Add test for custom tasks (\#500).
* Improve formatting of job logs (\#503).
* Improve error handling in workflow-execution server endpoint (\#515).
* Update `_TaskBase` schema from fractal-common (\#517).

# 1.0.7

* Update endpoints to import/export a workflow (\#495).

# 1.0.6

* Add new endpoints to import/export a workflow (\#490).

# 1.0.5

* Separate workflow-execution folder into two (server- and user-owned) folders, to avoid permission issues (\#475).
* Explicitly pin sqlalchemy to v1 (\#480).

# 1.0.4

* Add new POST endpoint to create new Task (\#486).

# 1.0.3

Missing due to releasing error.

# 1.0.2

* Add `FRACTAL_RUNNER_MAX_TASKS_PER_WORKFLOW` configuration variable (\#469).

# 1.0.1

* Fix bug with environment variable names (\#468).

# 1.0.0

* First release listed in CHANGELOG.<|MERGE_RESOLUTION|>--- conflicted
+++ resolved
@@ -2,13 +2,10 @@
 
 # Unreleased
 
-<<<<<<< HEAD
 * API:
     * Forbid whitespaces in `DatasetCreateV2.zarr_dir` (\#2138).
-=======
 * Runner:
     * Fix repeated setting of `timestamp_ended` in task-group reactivation (\#2140).
->>>>>>> 6033e93f
 
 # 2.10.1
 
