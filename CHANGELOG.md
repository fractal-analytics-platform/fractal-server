**Note**: Numbers like (\#123) point to closed Pull Requests on the fractal-server repository.

<<<<<<< HEAD
* DB updates (\#855):
    * Add docstrings to DB-related variables in `Settings`;
    * Move DB-related variables validation to `Settings.check_db`;
    * Add `check_db` during inline/offline migrations;
    * Update `Database Interface` documentation page.

=======
# Unreleased

* Oauth2-related updates (\#822):
    * Update configuration of OAuth2 clients, to support OIDC/GitHub/Google;
    * Merge `SQLModelBaseOAuthAccount` and `OAuthAccount` models;
    * Update `UserOAuth.oauth_accounts` relationship and fix `list_users` endpoint accordingly;
    * Introduce dummy `UserManager.on_after_login` method;
    * Rename `OAuthClient` into `OAuthClientConfig`;
    * Revamp users-related parts of documentation.

# 1.3.6

* Update `output_dataset.meta` also when workflow execution fails (\#843).
* Improve error message for unknown errors in job execution (\#843).
* Fix log message incorrectly marked as "error" (\#846).
>>>>>>> 0e4f0f7b

# 1.3.5

* Review structure of dataset history (\#803):
    * Re-define structure for `history` property of `Dataset.meta`;
    * Introduce `"api/v1/project/{project_id}/dataset/{dataset_id}/status/"` endpoint;
    * Introduce `"api/v1/project/{project_id}/dataset/{dataset_id}/export_history/"` endpoint;
    * Move legacy history to `Dataset.meta["HISTORY_LEGACY"]`.
* Make `first_task_index` and `last_task_index` properties of `ApplyWorkflow` required (\#803).
* Add `docs_info` and `docs_link` to Task model (\#814)
* Accept `TaskUpdate.version=None` in task-patch endpoint (\#818).
* Store a copy of the `Workflow` into the optional column `ApplyWorkflow.workflow_dump` at the time of submission (\#804, \#834).
* Prevent execution of multiple jobs with the same output dataset (\#801).
* Transform non-absolute `FRACTAL_TASKS_DIR` into absolute paths, relative to the current working directory (\#825).
* Error handling:
    * Raise an appropriate error if a task command is not executable (\#800).
    * Improve handling of errors raised in `get_slurm_config` (\#800).
* Documentation:
    * Clarify documentation about `SlurmConfig` (\#798).
    * Update documentation configuration and GitHub actions (\#811).
* Tests:
    * Move `tests/test_common.py` into `fractal-common` repository (\#808).
    * Switch to `docker compose` v2 and unpin `pyyaml` version (\#816).

# 1.3.4

* Support execution of a workflow subset (\#784).
* Fix internal server error for invalid `task_id` in `create_workflowtask` endpoint (\#782).
* Improve logging in background task collection (\#776).
* Handle failures in `submit_workflow` without raising errors (\#787).
* Simplify internal function for execution of a list of task (\#780).
* Exclude `common/tests` and other git-related files from build (\#795).
* Remove development dependencies `Pillow` and `pytest-mock` (\#795).
* Remove obsolete folders from `tests/data` folder (\#795).

# 1.3.3

* Pin Pydantic to v1 (\#779).

# 1.3.2

* Add sqlalchemy naming convention for DB constraints, and add `render_as_batch=True` to `do_run_migrations` (\#757).
* Fix bug in job-stop endpoint, due to missing default for `FractalSlurmExecutor.wait_thread.shutdown_file` (\#768, \#769).
* Fix bug upon inserting a task with `meta=None` into a Workflow (\#772).

# 1.3.1

* Fix return value of stop-job endpoint (\#764).
* Expose new GET `WorkflowTask` endpoint (\#762).
* Clean up API modules (\#762):
    * Split workflow/workflowtask modules;
    * Split tasks/task-collection modules.

# 1.3.0

* Refactor user model:
    * Switch from UUID4 to int for IDs (\#660, \#684).
    * Fix many-to-many relationship between users and project (\#660).
    * Rename `Project.user_member_list` into `Project.user_list` (\#660).
    * Add `username` column (\#704).
* Update endpoints (see also [1.2->1.3 upgrade info](../internals/version_upgrades/upgrade_1_2_5_to_1_3_0/) in the documentation):
    * Review endpoint URLs (\#669).
    * Remove foreign keys from payloads (\#669).
* Update `Task` models, task collection and task-related endpoints:
    * Add `version` and `owner` columns to `Task` model (\#704).
    * Set `Task.version` during task collection (\#719).
    * Set `Task.owner` as part of create-task endpoint (\#704).
    * For custom tasks, prepend `owner` to user-provided `source` (\#725).
    * Remove `default_args` from `Tasks` model and from manifest tasks (\#707).
    * Add `args_schema` and `args_schema_version` to `Task` model (\#707).
    * Expose `args_schema` and `args_schema_version` in task POST/PATCH endpoints (\#749).
    * Make `Task.source` task-specific rather than package-specific (\#719).
    * Make `Task.source` unique (\#725).
    * Update `_TaskCollectPip` methods, attributes and properties (\#719).
    * Remove private/public options for task collection (\#704).
    * Improve error message for missing package manifest (\#704).
    * Improve behavior when task-collection folder already exists (\#704).
    * Expose `pinned_package_version` for tasks collection (\#744).
    * Restrict Task editing to superusers and task owners (\#733).
    * Implement `delete_task` endpoint (\#745).
* Update `Workflow` and `WorkflowTask` endpoints:
    * Always merge new `WorkflowTask.args` with defaults from `Task.args_schema`, in `update_workflowtask` endpoint (\#759).
    * Remove `WorkflowTask.overridden_meta` property and on-the-fly overriding of `meta` (\#752).
    * Add warning when exporting workflows which include custom tasks (\#728).
    * When importing a workflow, only use tasks' `source` values, instead of `(source,name)` pairs (\#719).
* Job execution:
    * Add `FractalSlurmExecutor.shutdown` and corresponding endpoint (\#631, \#691, \#696).
    * In `FractalSlurmExecutor`, make `working_dir*` attributes required (\#679).
    * Remove `ApplyWorkflow.overwrite_input` column (\#684, \#694).
    * Make `output_dataset_id` a required argument of apply-workflow endpoint (\#681).
    * Improve error message related to out-of-space disk (\#699).
    * Include timestamp in job working directory, to avoid name clashes (\#756).
* Other updates to endpoints and database:
    * Add `ApplyWorkflow.end_timestamp` column (\#687, \#684).
    * Prevent deletion of a `Workflow`/`Dataset` in relationship with existing `ApplyWorkflow` (\#703).
    * Add project-name uniqueness constraint in project-edit endpoint (\#689).
* Other updates to internal logic:
    * Drop `WorkflowTask.arguments` property and `WorkflowTask.assemble_args` method (\#742).
    * Add test for collection of tasks packages with tasks in a subpackage (\#743).
    * Expose `FRACTAL_CORS_ALLOW_ORIGIN` environment variable (\#688).
    * Expose `FRACTAL_DEFAULT_ADMIN_USERNAME` environment variable (\#751).
* Package and repository:
    * Remove `fastapi-users-db-sqlmodel` dependency (\#660).
    * Make coverage measure more accurate (\#676) and improve coverage (\#678).
    * Require pydantic version to be `>=1.10.8` (\#711, \#713).
    * Include multiple `fractal-common` updates (\#705, \#719).
    * Add test equivalent to `alembic check` (\#722).
    * Update `poetry.lock` to address security alerts (\#723).
    * Remove `sqlmodel` from `fractal-common`, and declare database models with multiple inheritance (\#710).
    * Make email generation more robust in `MockCurrentUser` (\#730).
    * Update `poetry.lock` to `cryptography=41`, to address security alert (\#739).
    * Add `greenlet` as a direct dependency (\#748).
    * Removed tests for `IntegrityError` (\#754).


# 1.2.5

* Fix bug in task collection when using sqlite (\#664, \#673).
* Fix bug in task collection from local package, where package extras were not considered (\#671).
* Improve error handling in workflow-apply endpoint (\#665).
* Fix a bug upon project removal in the presence of project-related jobs (\#666). Note: this removes the `ApplyWorkflow.Project` attribute.

# 1.2.4

* Review setup for database URLs, especially to allow using UNIX-socket connections for postgresl (\#657).

# 1.2.3

* Fix bug that was keeping multiple database conection open (\#649).

# 1.2.2

* Fix bug related to `user_local_exports` in SLURM-backend configuration (\#642).

# 1.2.1

* Fix bug upon creation of first user when using multiple workers (\#632).
* Allow both ports 5173 and 4173 as CORS origins (\#637).

# 1.2.0

* Drop `project.project_dir` and replace it with `user.cache_dir` (\#601).
* Update SLURM backend (\#582, \#612, \#614); this includes (1) combining several tasks in a single SLURM job, and (2) offering more granular sources for SLURM configuration options.
* Expose local user exports in SLURM configuration file (\#625).
* Make local backend rely on custom `FractalThreadPoolExecutor`, where `parallel_tasks_per_job` can affect parallelism (\#626).
* Review logging configuration (\#619, \#623).
* Update to fastapi `0.95` (\#587).
* Minor improvements in dataset-edit endpoint (\#593) and tests (\#589).
* Include test of non-python task (\#594).
* Move dummy tasks from package to tests (\#601).
* Remove deprecated parsl backend (\#607).
* Improve error handling in workflow-import endpoint (\#595).
* Also show logs for successful workflow execution (\#635).

# 1.1.1

* Include `reordered_workflowtask_ids` in workflow-edit endpoint payload, to reorder the task list of a workflow (\#585).

# 1.1.0

* Align with new tasks interface in `fractal-tasks-core>=0.8.0`, and remove `glob_pattern` column from `resource` database table (\#544).
* Drop python 3.8 support (\#527).
* Improve validation of API request payloads (\#545).
* Improve request validation in project-creation endpoint (\#537).
* Update the endpoint to patch a `Task` (\#526).
* Add new project-update endpoint, and relax constraints on `project_dir` in new-project endpoint (\#563).
* Update `DatasetUpdate` schema (\#558 and \#565).
* Fix redundant task-error logs in slurm backend (\#552).
* Improve handling of task-collection errors (\#559).
* If `FRACTAL_BACKEND_RUNNER=slurm`, include some configuration checks at server startup (\#529).
* Fail if `FRACTAL_SLURM_WORKER_PYTHON` has different versions of `fractal-server` or `cloudpickle` (\#533).

# 1.0.8

* Fix handling of parallel-tasks errors in `FractalSlurmExecutor` (\#497).
* Add test for custom tasks (\#500).
* Improve formatting of job logs (\#503).
* Improve error handling in workflow-execution server endpoint (\#515).
* Update `_TaskBase` schema from fractal-common (\#517).

# 1.0.7

* Update endpoints to import/export a workflow (\#495).

# 1.0.6

* Add new endpoints to import/export a workflow (\#490).

# 1.0.5

* Separate workflow-execution folder into two (server- and user-owned) folders, to avoid permission issues (\#475).
* Explicitly pin sqlalchemy to v1 (\#480).

# 1.0.4

* Add new POST endpoint to create new Task (\#486).

# 1.0.3

Missing due to releasing error.

# 1.0.2

* Add `FRACTAL_RUNNER_MAX_TASKS_PER_WORKFLOW` configuration variable (\#469).

# 1.0.1

* Fix bug with environment variable names (\#468).

# 1.0.0

* First release listed in CHANGELOG.<|MERGE_RESOLUTION|>--- conflicted
+++ resolved
@@ -1,14 +1,12 @@
 **Note**: Numbers like (\#123) point to closed Pull Requests on the fractal-server repository.
 
-<<<<<<< HEAD
+# Unreleased
+
 * DB updates (\#855):
     * Add docstrings to DB-related variables in `Settings`;
     * Move DB-related variables validation to `Settings.check_db`;
     * Add `check_db` during inline/offline migrations;
     * Update `Database Interface` documentation page.
-
-=======
-# Unreleased
 
 * Oauth2-related updates (\#822):
     * Update configuration of OAuth2 clients, to support OIDC/GitHub/Google;
@@ -23,7 +21,6 @@
 * Update `output_dataset.meta` also when workflow execution fails (\#843).
 * Improve error message for unknown errors in job execution (\#843).
 * Fix log message incorrectly marked as "error" (\#846).
->>>>>>> 0e4f0f7b
 
 # 1.3.5
 
