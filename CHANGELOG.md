--- conflicted
+++ resolved
@@ -3,13 +3,10 @@
 
 # 2.3.6
 
-<<<<<<< HEAD
 * App:
     * `UvicornWorker` is now imported from `uvicorn-worker` (\#1690).
-=======
 * API:
     * When creating a WorkflowTask, do not pre-populate its top-level arguments based on JSON Schema default values (\#1688).
->>>>>>> 4b236882
 * Dependencies:
     * Update `sqlmodel` to `^0.0.21` (\#1674).
     * Add `uvicorn-worker` (\#1690).
