**Note**: Numbers like (\#1234) point to closed Pull Requests on the fractal-server repository.

# Unreleased

<<<<<<< HEAD
* Set `JobV2` folder attributes from within the submit-job endpoint (\#1464).
=======
# 2.0.4

* Add `FRACTAL_SLURM_SBATCH_SLEEP` configuration variable (\#1467).
>>>>>>> a74965d9

# 2.0.3

> WARNING: This update requires running a fix-db script, via `fractalctl update-db-data`.

* Database:
    * Create fix-db script to remove `images` and `history` from dataset dumps in V1/V2 jobs (\#1456).
* Tests:
    * Split `test_full_workflow_v2.py` into local/slurm files (\#1454).


# 2.0.2

> WARNING: Running this version on a pre-existing database (where the `jobsv2`
> table has some entries) is broken. Running this version on a freshly-created
> database works as expected.

* API:
    * Fix bug in status endpoint (\#1449).
    * Improve handling of out-of-scope scenario in status endpoint (\#1449).
    * Do not include dataset `history` in `JobV2.dataset_dump` (\#1445).
    * Forbid extra arguments in `DumpV2` schemas (\#1445).
* API V1:
    * Do not include dataset `history` in `ApplyWorkflow.{input,output}_dataset_dump` (\#1453).
* Move settings logs to `check_settings` and use fractal-server `set_logger` (\#1452).
* Benchmarks:
    * Handle some more errors in benchmark flow (\#1445).
* Tests:
    * Update testing database to version 2.0.1 (\#1445).

# 2.0.1

* Database/API:
    * Do not include `dataset_dump.images` in `JobV2` table (\#1441).
* Internal functions:
    * Introduce more robust `reset_logger_handlers` function (\#1425).
* Benchmarks:
    * Add `POST /api/v2/project/project_id/dataset/dataset_id/images/query/` in bechmarks  to evaluate the impact of the number of images during the query (\#1441).
* Development:
    * Use `poetry` 1.8.2 in GitHub actions and documentation.

# 2.0.0

Major update.

# 1.4.10

> WARNING: Starting from this version, the dependencies for the `slurm` extra
> are required; commands like `pip install fractal-server[slurm,postgres]` must
> be replaced by `pip install fractal-server[postgres]`.

* Dependencies:
    * Make `clusterfutures` and `cloudpickle` required dependencies (\#1255).
    * Remove `slurm` extra from package (\#1255).
* API:
    * Handle invalid history file in `GET /project/{project_id}/dataset/{dataset_id}/status/` (\#1259).
* Runner:
    * Add custom `_jobs_finished` function to check the job status and to avoid squeue errors (\#1266)

# 1.4.9

This release is a follow-up of 1.4.7 and 1.4.8, to mitigate the risk of
job folders becoming very large.

* Runner:
    * Exclude `history` from `TaskParameters` object for parallel tasks, so that it does not end up in input pickle files (\#1247).

# 1.4.8

This release is a follow-up of 1.4.7, to mitigate the risk of job folders
becoming very large.

* Runner:
    * Exclude `metadata["image"]` from `TaskParameters` object for parallel tasks, so that it does not end up in input pickle files (\#1245).
    * Exclude components list from `workflow.log` logs (\#1245).
* Database:
    * Remove spurious logging of `fractal_server.app.db` string (\#1245).

# 1.4.7

This release provides a bugfix (PR 1239) and a workaround (PR 1238) for the
SLURM runner, which became relevant for the use case of processing a large
dataset (300 wells with 25 cycles each).

* Runner:
    * Do not include `metadata["image"]` in JSON file with task arguments (\#1238).
    * Add `FRACTAL_RUNNER_TASKS_INCLUDE_IMAGE` configuration variable, to define exceptions where tasks still require `metadata["image"]` (\#1238).
    * Fix bug in globbing patterns, when copying files from user-side to server-side job folder in SLURM executor (\#1239).
* API:
    * Fix error message for rate limits in apply-workflow endpoint (\#1231).
* Benchmarks:
    * Add more scenarios, as per issue \#1184 (\#1232).

# 1.4.6

* API:
    * Add `GET /admin/job/{job_id}` (\#1230).
    * Handle `FileNotFound` in `GET /project/{project_id}/job/{job_id}/` (\#1230).

# 1.4.5

* Remove CORS middleware (\#1228).
* Testing:
    *  Fix `migrations.yml` GitHub action (\#1225).

# 1.4.4

* API:
    * Add rate limiting to `POST /{project_id}/workflow/{workflow_id}/apply/` (\#1199).
    * Allow users to read the logs of ongoing jobs with `GET /project/{project_id}/job/{job_id}/`, using `show_tmp_logs` query parameter (\#1216).
    * Add `log` query parameter in `GET {/api/v1/job/,/api/v1/{project.id}/job/,/admin/job/}`, to trim response body (\#1218).
    * Add `args_schema` query parameter in `GET /api/v1/task/` to trim response body (\#1218).
    * Add `history` query parameter in `GET {/api/v1/dataset/,/api/v1/project/{project.id}/dataset/}` to trim response body (\#1219).
    * Remove `task_list` from `job.workflow_dump` creation in `/api/v1/{project_id}/workflow/{workflow_id}/apply/`(\#1219)
    * Remove `task_list` from `WorkflowDump` Pydantic schema (\#1219)
* Dependencies:
    * Update fastapi to `^0.109.0` (\#1222).
    * Update gunicorn to `^21.2.0` (\#1222).
    * Update aiosqlite to `^0.19.0` (\#1222).
    * Update uvicorn to `^0.27.0` (\#1222).

# 1.4.3

> **WARNING**:
>
> This update requires running a fix-db script, via `fractalctl update-db-data`.

* API:
    * Improve validation of `UserCreate.slurm_accounts` (\#1162).
    * Add `timestamp_created` to `WorkflowRead`, `WorkflowDump`, `DatasetRead` and `DatasetDump` (\#1152).
    * Make all dumps in `ApplyWorkflowRead` non optional (\#1175).
    * Ensure that timestamps in `Read` schemas are timezone-aware, regardless of `DB_ENGINE` (\#1186).
    * Add timezone-aware timestamp query parameters to all `/admin` endpoints (\#1186).
* API (internal):
    * Change the class method `Workflow.insert_task` into the auxiliary function `_workflow_insert_task` (\#1149).
* Database:
    * Make `WorkflowTask.workflow_id` and `WorfklowTask.task_id` not nullable (\#1137).
    * Add `Workflow.timestamp_created` and `Dataset.timestamp_created` columns (\#1152).
    * Start a new `current.py` fix-db script (\#1152, \#1195).
    * Add to `migrations.yml` a new script (`validate_db_data_with_read_schemas.py`) that validates test-DB data with Read schemas (\#1187).
    * Expose `fix-db` scripts via command-line option `fractalctl update-db-data` (\#1197).
* App (internal):
    * Check in `Settings` that `psycopg2`, `asyngpg` and `cfut`, if required, are installed (\#1167).
    * Split `DB.set_db` into sync/async methods (\#1165).
    * Rename `DB.get_db` into `DB.get_async_db` (\#1183).
    * Normalize names of task packages (\#1188).
* Testing:
    * Update `clean_db_fractal_1.4.1.sql` to `clean_db_fractal_1.4.2.sql`, and change `migrations.yml` target version (\#1152).
    * Reorganise the test directory into subdirectories, named according to the order in which we want the CI to execute them (\#1166).
    * Split the CI into two independent jobs, `Core` and `Runner`, to save time through parallelisation (\#1204).
* Dependencies:
    * Update `python-dotenv` to version 0.21.0 (\#1172).
* Runner:
    * Remove `JobStatusType.RUNNING`, incorporating it into `JobStatusType.SUBMITTED` (\#1179).
* Benchmarks:
    * Add `fractal_client.py` and `populate_script_v2.py` for creating different database status scenarios (\#1178).
    * Add a custom benchmark suite in `api_bench.py`.
    * Remove locust.
* Documentation:
    * Add the minimum set of environment variables required to set the database and start the server (\#1198).

# 1.4.2

> **WARNINGs**:
>
> 1. This update requires running a fix-db script, available at https://raw.githubusercontent.com/fractal-analytics-platform/fractal-server/1.4.2/scripts/fix_db/current.py.
> 2. Starting from this version, non-verified users have limited access to `/api/v1/` endpoints. Before the upgrade, all existing users must be manually set to verified.

* API:
    * Prevent access to `GET/PATCH` task endpoints for non-verified users (\#1114).
    * Prevent access to task-collection and workflow-apply endpoints for non-verified users (\#1099).
    * Make first-admin-user verified (\#1110).
    * Add the automatic setting of `ApplyWorkflow.end_timestamp` when patching `ApplyWorkflow.status` via `PATCH /admin/job/{job_id}` (\#1121).
    * Change `ProjectDump.timestamp_created` type from `datetime` to `str` (\#1120).
    * Change `_DatasetHistoryItem.workflowtask` type into `WorkflowTaskDump` (\#1139).
    * Change status code of stop-job endpoints to 202 (\#1151).
* API (internal):
    * Implement cascade operations explicitly, in `DELETE` endpoints for datasets, workflows and projects (\#1130).
    * Update `GET /project/{project_id}/workflow/{workflow_id}/job/` to avoid using `Workflow.job_list` (\#1130).
    * Remove obsolete sync-database dependency from apply-workflow endpoint (\#1144).
* Database:
    * Add `ApplyWorkflow.project_dump` column (\#1070).
    * Provide more meaningful names to fix-db scripts (\#1107).
    * Add `Project.timestamp_created` column, with timezone-aware default (\#1102, \#1131).
    * Remove `Dataset.list_jobs_input` and `Dataset.list_jobs_output` relationships (\#1130).
    * Remove `Workflow.job_list` (\#1130).
* Runner:
    * In SLURM backend, use `slurm_account` (as received from apply-workflow endpoint) with top priority (\#1145).
    * Forbid setting of SLURM account from `WorkflowTask.meta` or as part of `worker_init` variable (\#1145).
    * Include more info in error message upon `sbatch` failure (\#1142).
    * Replace `sbatch` `--chdir` option with `-D`, to support also slurm versions before 17.11 (\#1159).
* Testing:
    * Extended systematic testing of database models (\#1078).
    * Review `MockCurrentUser` fixture, to handle different kinds of users (\#1099).
    * Remove `persist` from `MockCurrentUser` (\#1098).
    * Update `migrations.yml` GitHub Action to use up-to-date database and also test fix-db script (\#1101).
    * Add more schema-based validation to fix-db current script (\#1107).
    * Update `.dict()` to `.model_dump()` for `SQLModel` objects, to fix some `DeprecationWarnings`(\##1133).
    * Small improvement in schema coverage (\#1125).
    * Add unit test for `security` module (\#1036).
* Dependencies:
    * Update `sqlmodel` to version 0.0.14 (\#1124).
* Benchmarks:
    * Add automatic benchmark system for API's performances (\#1123)
* App (internal):
    * Move `_create_first_user` from `main` to `security` module, and allow it to create multiple regular users (\#1036).

# 1.4.1

* API:
    * Add `GET /admin/job/{job_id}/stop/` and `GET /admin/job/{job_id}/download/` endpoints (\#1059).
    * Use `DatasetDump` and `WorkflowDump` models for "dump" attributes of `ApplyWorkflowRead` (\#1049, \#1082).
    * Add `slurm_accounts` to `User` schemas and add `slurm_account` to `ApplyWorkflow` schemas (\#1067).
    * Prevent providing a `package_version` for task collection from a `.whl` local package (\#1069).
    * Add `DatasetRead.project` and `WorkflowRead.project` attributes (\#1082).
* Database:
    * Make `ApplyWorkflow.workflow_dump` column non-nullable (\#1049).
    * Add `UserOAuth.slurm_accounts` and `ApplyWorkflow.slurm_account` columns (\#1067).
    * Add script for adding `ApplyWorkflow.user_email` (\#1058).
    * Add `Dataset.project` and `Workflow.project` relationships (\#1082).
    * Avoid using `Project` relationships `dataset_list` or `workflow_list` within some `GET` endpoints (\#1082).
    * Fully remove `Project` relationships `dataset_list`, `workflow_list` and `job_list` (\#1091).
* Testing:
    * Only use ubuntu-22.04 in GitHub actions (\#1061).
    * Improve unit testing of database models (\#1082).
* Dependencies:
    * Pin `bcrypt` to 4.0.1 to avoid warning in passlib (\#1060).
* Runner:
    *  Set SLURM-job working directory to `job.working_dir_user` through `--chdir` option (\#1064).

# 1.4.0

* API:
    * Major endpoint changes:
        * Add trailing slash to _all_ endpoints' paths (\#1003).
        * Add new admin-area endpoints restricted to superusers at `/admin` (\#947, \#1009, \#1032).
        * Add new `GET` endpoints `api/v1/job/` and `api/v1/project/{project_id}/workflow/{workflow_id}/job/` (\#969, \#1003).
        * Add new `GET` endpoints `api/v1/dataset/` and `api/v1/workflow/` (\#988, \#1003).
        * Add new `GET` endpoint `api/v1/project/{project_id}/dataset/` (\#993).
        * Add `PATCH /admin/job/{job_id}/` endpoint (\#1030, \#1053).
        * Move `GET /auth/whoami/` to `GET /auth/current-user/` (\#1013).
        * Move `PATCH /auth/users/me/` to `PATCH /auth/current-user/` (\#1013, \#1035).
        * Remove `DELETE /auth/users/{id}/` endpoint (\#994).
        * Remove `GET /auth/users/me/` (\#1013).
        * Remove `POST` `/auth/forgot-password/`, `/auth/reset-password/`, `/auth/request-verify-token/`, `/auth/verify/` (\#1033).
        * Move `GET /auth/userlist/` to `GET /auth/users/` (\#1033).
    * New behaviors or responses of existing endpoints:
        * Change response of `/api/v1/project/{project_id}/job/{job_id}/stop/` endpoint to 204 no-content (\#967).
        * Remove `dataset_list` attribute from `ProjectRead`, which affects all `GET` endpoints that return some project (\#993).
        * Make it possible to delete a `Dataset`, `Workflow` or `Project`, even when it is in relationship to an `ApplyWorkflow` - provided that the `ApplyWorkflow` is not pending or running (\#927, \#973).
        * Align `ApplyWorkflowRead` with new `ApplyWorkflow`, which has optional foreign keys `project_id`, `workflow_id`, `input_dataset_id`, and `output_dataset_id` (\#984).
        * Define types for `ApplyWorkflowRead` "dump" attributes (\#990). **WARNING**: reverted with \#999.
    * Internal changes:
        * Move all routes definitions into `fractal_server/app/routes` (\#976).
        * Fix construction of `ApplyWorkflow.workflow_dump`, within apply endpoint (\#968).
        * Fix construction of `ApplyWorkflow` attributes `input_dataset_dump` and `output_dataset_dump`, within apply endpoint (\#990).
        * Remove `asyncio.gather`, in view of SQLAlchemy2 update (\#1004).
* Database:
    * Make foreign-keys of `ApplyWorkflow` (`project_id`, `workflow_id`, `input_dataset_id`, `output_dataset_id`) optional (\#927).
    * Add columns `input_dataset_dump`, `output_dataset_dump` and `user_email` to `ApplyWorkflow` (\#927).
    * Add relations `Dataset.list_jobs_input` and `Dataset.list_jobs_output` (\#927).
    * Make `ApplyWorkflow.start_timestamp` non-nullable (\#927).
    * Remove `"cascade": "all, delete-orphan"` from `Project.job_list` (\#927).
    * Add `Workflow.job_list` relation (\#927).
    * Do not use `Enum`s as column types (e.g. for `ApplyWorkflow.status`), but only for (de-)serialization (\#974).
    * Set `pool_pre_ping` option to `True`, for asyncpg driver (\#1037).
    * Add script for updating DB from 1.4.0 to 1.4.1 (\#1010)
    * Fix missing try/except in sync session (\#1020).
* App:
    * Skip creation of first-superuser when one superuser already exists (\#1006).
* Dependencies:
    * Update sqlalchemy to version `>=2.0.23,<2.1` (\#1044).
    * Update sqlmodel to version 0.0.12 (\#1044).
    * Upgrade asyncpg to version 0.29.0 (\#1036).
* Runner:
    * Refresh DB objects within `submit_workflow` (\#927).
* Testing:
    * Add `await db_engine.dispose()` in `db_create_tables` fixture (\#1047).
    * Set `debug=False` in `event_loop` fixture (\#1044).
    * Improve `test_full_workflow.py` (\#971).
    * Update `pytest-asyncio` to v0.21 (\#1008).
    * Fix CI issue related to event loop and asyncpg (\#1012).
    * Add GitHub Action testing database migrations (\#1010).
    * Use greenlet v3 in `poetry.lock` (\#1044).
* Documentation:
    * Add OAuth2 example endpoints to Web API page (\#1034, \#1038).
* Development:
    * Use poetry 1.7.1 (\#1043).

# 1.3.14 (do not use!)

> **WARNING**: This version introduces a change that is then reverted in 1.4.0,
> namely it sets the `ApplyWorkflow.status` type to `Enum`, when used with
> PostgreSQL. It is recommended to **not** use it, and upgrade to 1.4.0
> directly.

* Make `Dataset.resource_list` an `ordering_list`, ordered by `Resource.id` (\#951).
* Expose `redirect_url` for OAuth clients (\#953).
* Expose JSON Schema for the `ManifestV1` Pydantic model (\#942).
* Improve delete-resource endpoint (\#943).
* Dependencies:
    * Upgrade sqlmodel to 0.0.11 (\#949).
* Testing:
    * Fix bug in local tests with Docker/SLURM (\#948).

# 1.3.13

* Configure sqlite WAL to avoid "database is locked" errors (\#860).
* Dependencies:
    * Add `sqlalchemy[asyncio]` extra, and do not directly require `greenlet` (\#895).
    * Fix `cloudpickle`-version definition in `pyproject.toml` (\#937).
    * Remove obsolete `sqlalchemy_utils` dependency (\#939).
* Testing:
    * Use ubuntu-22 for GitHub CI (\#909).
    * Run GitHub CI both with SQLite and Postgres (\#915).
    * Disable `postgres` service in GitHub action when running tests with SQLite (\#931).
    * Make `test_commands.py` tests stateless, also when running with Postgres (\#917).
* Documentation:
    * Add information about minimal supported SQLite version (\#916).

# 1.3.12

* Project creation:
    * Do not automatically create a dataset upon project creation (\#897).
    * Remove `ProjectCreate.default_dataset_name` attribute (\#897).
* Dataset history:
    * Create a new (**non-nullable**) history column in `Dataset` table (\#898, \#901).
    * Deprecate history handling in `/project/{project_id}/job/{job_id}` endpoint (\#898).
    * Deprecate `HISTORY_LEGACY` (\#898).
* Testing:
    * Remove obsolete fixture `slurm_config` (\#903).

# 1.3.11

This is mainly a bugfix release for the `PermissionError` issue.

* Fix `PermissionError`s in parallel-task metadata aggregation for the SLURM backend (\#893).
* Documentation:
    * Bump `mkdocs-render-swagger-plugin` to 0.1.0 (\#889).
* Testing:
    * Fix `poetry install` command and `poetry` version in GitHub CI (\#889).

# 1.3.10

Warning: updating to this version requires changes to the configuration variable

* Updates to SLURM interface:
    * Remove `sudo`-requiring `ls` calls from `FractalFileWaitThread.check` (\#885);
    * Change default of `FRACTAL_SLURM_POLL_INTERVAL` to 5 seconds (\#885);
    * Rename `FRACTAL_SLURM_OUTPUT_FILE_GRACE_TIME` configuration variables into `FRACTAL_SLURM_ERROR_HANDLING_INTERVAL` (\#885);
    * Remove `FRACTAL_SLURM_KILLWAIT_INTERVAL` variable and corresponding logic (\#885);
    * Remove `_multiple_paths_exist_as_user` helper function (\#885);
    * Review type hints and default values of SLURM-related configuration variables (\#885).
* Dependencies:
    * Update `fastapi` to version `^0.103.0` (\#877);
    * Update `fastapi-users` to version `^12.1.0` (\#877).

# 1.3.9

* Make updated-metadata collection robust for metadiff files consisting of a single `null` value (\#879).
* Automate procedure for publishing package to PyPI (\#881).

# 1.3.8

* Backend runner:
    * Add aggregation logic for parallel-task updated metadata (\#852);
    * Make updated-metadata collection robust for missing files (\#852, \#863).
* Database interface:
* API:
    * Prevent user from bypassing workflow-name constraint via the PATCH endpoint (\#867).
    * Handle error upon task collection, when tasks exist in the database but not on-disk (\#874).
    * Add `_check_project_exists` helper function (\#872).
* Configuration variables:
    * Remove `DEPLOYMENT_TYPE` variable and update `alive` endpoint (\#875);
    * Introduce `Settings.check_db` method, and call it during inline/offline migrations (\#855);
    * Introduce `Settings.check_runner` method (\#875);
    * Fail if `FRACTAL_BACKEND_RUNNER` is `"local"` and `FRACTAL_LOCAL_CONFIG_FILE` is set but missing on-disk (\#875);
    * Clean up `Settings.check` method and improve its coverage (\#875);
* Package, repository, documentation:
    * Change `fractal_server.common` from being a git-submodule to being a regular folder (\#859).
    * Pin documentation dependencies (\#865).
    * Split `app/models/project.py` into two modules for dataset and project (\#871).
    * Revamp documentation on database interface and on the corresponding configuration variables (\#855).


# 1.3.7

* Oauth2-related updates (\#822):
    * Update configuration of OAuth2 clients, to support OIDC/GitHub/Google;
    * Merge `SQLModelBaseOAuthAccount` and `OAuthAccount` models;
    * Update `UserOAuth.oauth_accounts` relationship and fix `list_users` endpoint accordingly;
    * Introduce dummy `UserManager.on_after_login` method;
    * Rename `OAuthClient` into `OAuthClientConfig`;
    * Revamp users-related parts of documentation.

# 1.3.6

* Update `output_dataset.meta` also when workflow execution fails (\#843).
* Improve error message for unknown errors in job execution (\#843).
* Fix log message incorrectly marked as "error" (\#846).

# 1.3.5

* Review structure of dataset history (\#803):
    * Re-define structure for `history` property of `Dataset.meta`;
    * Introduce `"api/v1/project/{project_id}/dataset/{dataset_id}/status/"` endpoint;
    * Introduce `"api/v1/project/{project_id}/dataset/{dataset_id}/export_history/"` endpoint;
    * Move legacy history to `Dataset.meta["HISTORY_LEGACY"]`.
* Make `first_task_index` and `last_task_index` properties of `ApplyWorkflow` required (\#803).
* Add `docs_info` and `docs_link` to Task model (\#814)
* Accept `TaskUpdate.version=None` in task-patch endpoint (\#818).
* Store a copy of the `Workflow` into the optional column `ApplyWorkflow.workflow_dump` at the time of submission (\#804, \#834).
* Prevent execution of multiple jobs with the same output dataset (\#801).
* Transform non-absolute `FRACTAL_TASKS_DIR` into absolute paths, relative to the current working directory (\#825).
* Error handling:
    * Raise an appropriate error if a task command is not executable (\#800).
    * Improve handling of errors raised in `get_slurm_config` (\#800).
* Documentation:
    * Clarify documentation about `SlurmConfig` (\#798).
    * Update documentation configuration and GitHub actions (\#811).
* Tests:
    * Move `tests/test_common.py` into `fractal-common` repository (\#808).
    * Switch to `docker compose` v2 and unpin `pyyaml` version (\#816).

# 1.3.4

* Support execution of a workflow subset (\#784).
* Fix internal server error for invalid `task_id` in `create_workflowtask` endpoint (\#782).
* Improve logging in background task collection (\#776).
* Handle failures in `submit_workflow` without raising errors (\#787).
* Simplify internal function for execution of a list of task (\#780).
* Exclude `common/tests` and other git-related files from build (\#795).
* Remove development dependencies `Pillow` and `pytest-mock` (\#795).
* Remove obsolete folders from `tests/data` folder (\#795).

# 1.3.3

* Pin Pydantic to v1 (\#779).

# 1.3.2

* Add sqlalchemy naming convention for DB constraints, and add `render_as_batch=True` to `do_run_migrations` (\#757).
* Fix bug in job-stop endpoint, due to missing default for `FractalSlurmExecutor.wait_thread.shutdown_file` (\#768, \#769).
* Fix bug upon inserting a task with `meta=None` into a Workflow (\#772).

# 1.3.1

* Fix return value of stop-job endpoint (\#764).
* Expose new GET `WorkflowTask` endpoint (\#762).
* Clean up API modules (\#762):
    * Split workflow/workflowtask modules;
    * Split tasks/task-collection modules.

# 1.3.0

* Refactor user model:
    * Switch from UUID4 to int for IDs (\#660, \#684).
    * Fix many-to-many relationship between users and project (\#660).
    * Rename `Project.user_member_list` into `Project.user_list` (\#660).
    * Add `username` column (\#704).
* Update endpoints (see also [1.2->1.3 upgrade info](../internals/version_upgrades/upgrade_1_2_5_to_1_3_0/) in the documentation):
    * Review endpoint URLs (\#669).
    * Remove foreign keys from payloads (\#669).
* Update `Task` models, task collection and task-related endpoints:
    * Add `version` and `owner` columns to `Task` model (\#704).
    * Set `Task.version` during task collection (\#719).
    * Set `Task.owner` as part of create-task endpoint (\#704).
    * For custom tasks, prepend `owner` to user-provided `source` (\#725).
    * Remove `default_args` from `Tasks` model and from manifest tasks (\#707).
    * Add `args_schema` and `args_schema_version` to `Task` model (\#707).
    * Expose `args_schema` and `args_schema_version` in task POST/PATCH endpoints (\#749).
    * Make `Task.source` task-specific rather than package-specific (\#719).
    * Make `Task.source` unique (\#725).
    * Update `_TaskCollectPip` methods, attributes and properties (\#719).
    * Remove private/public options for task collection (\#704).
    * Improve error message for missing package manifest (\#704).
    * Improve behavior when task-collection folder already exists (\#704).
    * Expose `pinned_package_version` for tasks collection (\#744).
    * Restrict Task editing to superusers and task owners (\#733).
    * Implement `delete_task` endpoint (\#745).
* Update `Workflow` and `WorkflowTask` endpoints:
    * Always merge new `WorkflowTask.args` with defaults from `Task.args_schema`, in `update_workflowtask` endpoint (\#759).
    * Remove `WorkflowTask.overridden_meta` property and on-the-fly overriding of `meta` (\#752).
    * Add warning when exporting workflows which include custom tasks (\#728).
    * When importing a workflow, only use tasks' `source` values, instead of `(source,name)` pairs (\#719).
* Job execution:
    * Add `FractalSlurmExecutor.shutdown` and corresponding endpoint (\#631, \#691, \#696).
    * In `FractalSlurmExecutor`, make `working_dir*` attributes required (\#679).
    * Remove `ApplyWorkflow.overwrite_input` column (\#684, \#694).
    * Make `output_dataset_id` a required argument of apply-workflow endpoint (\#681).
    * Improve error message related to out-of-space disk (\#699).
    * Include timestamp in job working directory, to avoid name clashes (\#756).
* Other updates to endpoints and database:
    * Add `ApplyWorkflow.end_timestamp` column (\#687, \#684).
    * Prevent deletion of a `Workflow`/`Dataset` in relationship with existing `ApplyWorkflow` (\#703).
    * Add project-name uniqueness constraint in project-edit endpoint (\#689).
* Other updates to internal logic:
    * Drop `WorkflowTask.arguments` property and `WorkflowTask.assemble_args` method (\#742).
    * Add test for collection of tasks packages with tasks in a subpackage (\#743).
    * Expose `FRACTAL_CORS_ALLOW_ORIGIN` environment variable (\#688).
    * Expose `FRACTAL_DEFAULT_ADMIN_USERNAME` environment variable (\#751).
* Package and repository:
    * Remove `fastapi-users-db-sqlmodel` dependency (\#660).
    * Make coverage measure more accurate (\#676) and improve coverage (\#678).
    * Require pydantic version to be `>=1.10.8` (\#711, \#713).
    * Include multiple `fractal-common` updates (\#705, \#719).
    * Add test equivalent to `alembic check` (\#722).
    * Update `poetry.lock` to address security alerts (\#723).
    * Remove `sqlmodel` from `fractal-common`, and declare database models with multiple inheritance (\#710).
    * Make email generation more robust in `MockCurrentUser` (\#730).
    * Update `poetry.lock` to `cryptography=41`, to address security alert (\#739).
    * Add `greenlet` as a direct dependency (\#748).
    * Removed tests for `IntegrityError` (\#754).


# 1.2.5

* Fix bug in task collection when using sqlite (\#664, \#673).
* Fix bug in task collection from local package, where package extras were not considered (\#671).
* Improve error handling in workflow-apply endpoint (\#665).
* Fix a bug upon project removal in the presence of project-related jobs (\#666). Note: this removes the `ApplyWorkflow.Project` attribute.

# 1.2.4

* Review setup for database URLs, especially to allow using UNIX-socket connections for postgresl (\#657).

# 1.2.3

* Fix bug that was keeping multiple database conection open (\#649).

# 1.2.2

* Fix bug related to `user_local_exports` in SLURM-backend configuration (\#642).

# 1.2.1

* Fix bug upon creation of first user when using multiple workers (\#632).
* Allow both ports 5173 and 4173 as CORS origins (\#637).

# 1.2.0

* Drop `project.project_dir` and replace it with `user.cache_dir` (\#601).
* Update SLURM backend (\#582, \#612, \#614); this includes (1) combining several tasks in a single SLURM job, and (2) offering more granular sources for SLURM configuration options.
* Expose local user exports in SLURM configuration file (\#625).
* Make local backend rely on custom `FractalThreadPoolExecutor`, where `parallel_tasks_per_job` can affect parallelism (\#626).
* Review logging configuration (\#619, \#623).
* Update to fastapi `0.95` (\#587).
* Minor improvements in dataset-edit endpoint (\#593) and tests (\#589).
* Include test of non-python task (\#594).
* Move dummy tasks from package to tests (\#601).
* Remove deprecated parsl backend (\#607).
* Improve error handling in workflow-import endpoint (\#595).
* Also show logs for successful workflow execution (\#635).

# 1.1.1

* Include `reordered_workflowtask_ids` in workflow-edit endpoint payload, to reorder the task list of a workflow (\#585).

# 1.1.0

* Align with new tasks interface in `fractal-tasks-core>=0.8.0`, and remove `glob_pattern` column from `resource` database table (\#544).
* Drop python 3.8 support (\#527).
* Improve validation of API request payloads (\#545).
* Improve request validation in project-creation endpoint (\#537).
* Update the endpoint to patch a `Task` (\#526).
* Add new project-update endpoint, and relax constraints on `project_dir` in new-project endpoint (\#563).
* Update `DatasetUpdate` schema (\#558 and \#565).
* Fix redundant task-error logs in slurm backend (\#552).
* Improve handling of task-collection errors (\#559).
* If `FRACTAL_BACKEND_RUNNER=slurm`, include some configuration checks at server startup (\#529).
* Fail if `FRACTAL_SLURM_WORKER_PYTHON` has different versions of `fractal-server` or `cloudpickle` (\#533).

# 1.0.8

* Fix handling of parallel-tasks errors in `FractalSlurmExecutor` (\#497).
* Add test for custom tasks (\#500).
* Improve formatting of job logs (\#503).
* Improve error handling in workflow-execution server endpoint (\#515).
* Update `_TaskBase` schema from fractal-common (\#517).

# 1.0.7

* Update endpoints to import/export a workflow (\#495).

# 1.0.6

* Add new endpoints to import/export a workflow (\#490).

# 1.0.5

* Separate workflow-execution folder into two (server- and user-owned) folders, to avoid permission issues (\#475).
* Explicitly pin sqlalchemy to v1 (\#480).

# 1.0.4

* Add new POST endpoint to create new Task (\#486).

# 1.0.3

Missing due to releasing error.

# 1.0.2

* Add `FRACTAL_RUNNER_MAX_TASKS_PER_WORKFLOW` configuration variable (\#469).

# 1.0.1

* Fix bug with environment variable names (\#468).

# 1.0.0

* First release listed in CHANGELOG.<|MERGE_RESOLUTION|>--- conflicted
+++ resolved
@@ -2,13 +2,11 @@
 
 # Unreleased
 
-<<<<<<< HEAD
 * Set `JobV2` folder attributes from within the submit-job endpoint (\#1464).
-=======
+
 # 2.0.4
 
 * Add `FRACTAL_SLURM_SBATCH_SLEEP` configuration variable (\#1467).
->>>>>>> a74965d9
 
 # 2.0.3
 
