--- conflicted
+++ resolved
@@ -28,14 +28,11 @@
     * Introduce background operations for _local_ reactivate/deactivate (\#2033).
 * SSH internals:
     * Add `FractalSSH.remote_exists` method (\#2008).
-<<<<<<< HEAD
     * Try re-opening the connection in `FractalSSH.check_connection` when an error occurs (\#2035).
-=======
 * Testing:
     * Drop `fetch-depth` from `checkout` in GitHub actions (\#2039).
 * Internal:
     * Fix escaping of newlines within f-strings (\#2028).
->>>>>>> cf759e2e
 
 # 2.8.1
 
