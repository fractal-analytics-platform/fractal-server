**Note**: Numbers like (\#123) point to closed Pull Requests on the fractal-server repository.

<<<<<<< HEAD
# 1.4.1 (unreleased)

* API:
    * Use `DatasetRead` and `WorkflowRead` models for "dump" attributes of `ApplyWorkflowRead` (\#1049).
* Database:
    * Make `ApplyWorkflow.workflow_dump` column non-nullable (\#1049).

# 1.4.0 (unreleased)
=======

* Database:
    * Add script for adding `ApplyWorkflow.user_email` (\#1058).

# 1.4.0
>>>>>>> c7caed46

* API:
    * Major endpoint changes:
        * Add trailing slash to _all_ endpoints' paths (\#1003).
        * Add new admin-area endpoints restricted to superusers at `/admin` (\#947, \#1009, \#1032).
        * Add new `GET` endpoints `api/v1/job/` and `api/v1/project/{project_id}/workflow/{workflow_id}/job/` (\#969, \#1003).
        * Add new `GET` endpoints `api/v1/dataset/` and `api/v1/workflow/` (\#988, \#1003).
        * Add new `GET` endpoint `api/v1/project/{project_id}/dataset/` (\#993).
        * Add `PATCH /admin/job/{job_id}/` endpoint (\#1030, \#1053).
        * Move `GET /auth/whoami/` to `GET /auth/current-user/` (\#1013).
        * Move `PATCH /auth/users/me/` to `PATCH /auth/current-user/` (\#1013, \#1035).
        * Remove `DELETE /auth/users/{id}/` endpoint (\#994).
        * Remove `GET /auth/users/me/` (\#1013).
        * Remove `POST` `/auth/forgot-password/`, `/auth/reset-password/`, `/auth/request-verify-token/`, `/auth/verify/` (\#1033).
        * Move `GET /auth/userlist/` to `GET /auth/users/` (\#1033).
    * New behaviors or responses of existing endpoints:
        * Change response of `/api/v1/project/{project_id}/job/{job_id}/stop/` endpoint to 204 no-content (\#967).
        * Remove `dataset_list` attribute from `ProjectRead`, which affects all `GET` endpoints that return some project (\#993).
        * Make it possible to delete a `Dataset`, `Workflow` or `Project`, even when it is in relationship to an `ApplyWorkflow` - provided that the `ApplyWorkflow` is not pending or running (\#927, \#973).
        * Align `ApplyWorkflowRead` with new `ApplyWorkflow`, which has optional foreign keys `project_id`, `workflow_id`, `input_dataset_id`, and `output_dataset_id` (\#984).
        * Define types for `ApplyWorkflowRead` "dump" attributes (\#990). **WARNING**: reverted with \#999.
    * Internal changes:
        * Move all routes definitions into `fractal_server/app/routes` (\#976).
        * Fix construction of `ApplyWorkflow.workflow_dump`, within apply endpoint (\#968).
        * Fix construction of `ApplyWorkflow` attributes `input_dataset_dump` and `output_dataset_dump`, within apply endpoint (\#990).
        * Remove `asyncio.gather`, in view of SQLAlchemy2 update (\#1004).
* Database:
    * Make foreign-keys of `ApplyWorkflow` (`project_id`, `workflow_id`, `input_dataset_id`, `output_dataset_id`) optional (\#927).
    * Add columns `input_dataset_dump`, `output_dataset_dump` and `user_email` to `ApplyWorkflow` (\#927).
    * Add relations `Dataset.list_jobs_input` and `Dataset.list_jobs_output` (\#927).
    * Make `ApplyWorkflow.start_timestamp` non-nullable (\#927).
    * Remove `"cascade": "all, delete-orphan"` from `Project.job_list` (\#927).
    * Add `Workflow.job_list` relation (\#927).
    * Do not use `Enum`s as column types (e.g. for `ApplyWorkflow.status`), but only for (de-)serialization (\#974).
    * Set `pool_pre_ping` option to `True`, for asyncpg driver (\#1037).
    * Add script for updating DB from 1.4.0 to 1.4.1 (\#1010)
    * Fix missing try/except in sync session (\#1020).
* App:
    * Skip creation of first-superuser when one superuser already exists (\#1006).
* Dependencies:
    * Update sqlalchemy to version `>=2.0.23,<2.1` (\#1044).
    * Update sqlmodel to version 0.0.12 (\#1044).
    * Upgrade asyncpg to version 0.29.0 (\#1036).
* Runner:
    * Refresh DB objects within `submit_workflow` (\#927).
* Testing:
    * Add `await db_engine.dispose()` in `db_create_tables` fixture (\#1047).
    * Set `debug=False` in `event_loop` fixture (\#1044).
    * Improve `test_full_workflow.py` (\#971).
    * Update `pytest-asyncio` to v0.21 (\#1008).
    * Fix CI issue related to event loop and asyncpg (\#1012).
    * Add GitHub Action testing database migrations (\#1010).
    * Use greenlet v3 in `poetry.lock` (\#1044).
* Documentation:
    * Add OAuth2 example endpoints to Web API page (\#1034, \#1038).
* Development:
    * Use poetry 1.7.1 (\#1043).

# 1.3.14 (do not use!)

> **WARNING**: This version introduces a change that is then reverted in 1.4.0,
> namely it sets the `ApplyWorkflow.status` type to `Enum`, when used with
> PostgreSQL. It is recommended to **not** use it, and upgrade to 1.4.0
> directly.

* Make `Dataset.resource_list` an `ordering_list`, ordered by `Resource.id` (\#951).
* Expose `redirect_url` for OAuth clients (\#953).
* Expose JSON Schema for the `ManifestV1` Pydantic model (\#942).
* Improve delete-resource endpoint (\#943).
* Dependencies:
    * Upgrade sqlmodel to 0.0.11 (\#949).
* Testing:
    * Fix bug in local tests with Docker/SLURM (\#948).

# 1.3.13

* Configure sqlite WAL to avoid "database is locked" errors (\#860).
* Dependencies:
    * Add `sqlalchemy[asyncio]` extra, and do not directly require `greenlet` (\#895).
    * Fix `cloudpickle`-version definition in `pyproject.toml` (\#937).
    * Remove obsolete `sqlalchemy_utils` dependency (\#939).
* Testing:
    * Use ubuntu-22 for GitHub CI (\#909).
    * Run GitHub CI both with SQLite and Postgres (\#915).
    * Disable `postgres` service in GitHub action when running tests with SQLite (\#931).
    * Make `test_commands.py` tests stateless, also when running with Postgres (\#917).
* Documentation:
    * Add information about minimal supported SQLite version (\#916).

# 1.3.12

* Project creation:
    * Do not automatically create a dataset upon project creation (\#897).
    * Remove `ProjectCreate.default_dataset_name` attribute (\#897).
* Dataset history:
    * Create a new (**non-nullable**) history column in `Dataset` table (\#898, \#901).
    * Deprecate history handling in `/project/{project_id}/job/{job_id}` endpoint (\#898).
    * Deprecate `HISTORY_LEGACY` (\#898).
* Testing:
    * Remove obsolete fixture `slurm_config` (\#903).

# 1.3.11

This is mainly a bugfix release for the `PermissionError` issue.

* Fix `PermissionError`s in parallel-task metadata aggregation for the SLURM backend (\#893).
* Documentation:
    * Bump `mkdocs-render-swagger-plugin` to 0.1.0 (\#889).
* Testing:
    * Fix `poetry install` command and `poetry` version in GitHub CI (\#889).

# 1.3.10

Warning: updating to this version requires changes to the configuration variable

* Updates to SLURM interface:
    * Remove `sudo`-requiring `ls` calls from `FractalFileWaitThread.check` (\#885);
    * Change default of `FRACTAL_SLURM_POLL_INTERVAL` to 5 seconds (\#885);
    * Rename `FRACTAL_SLURM_OUTPUT_FILE_GRACE_TIME` configuration variables into `FRACTAL_SLURM_ERROR_HANDLING_INTERVAL` (\#885);
    * Remove `FRACTAL_SLURM_KILLWAIT_INTERVAL` variable and corresponding logic (\#885);
    * Remove `_multiple_paths_exist_as_user` helper function (\#885);
    * Review type hints and default values of SLURM-related configuration variables (\#885).
* Dependencies:
    * Update `fastapi` to version `^0.103.0` (\#877);
    * Update `fastapi-users` to version `^12.1.0` (\#877).

# 1.3.9

* Make updated-metadata collection robust for metadiff files consisting of a single `null` value (\#879).
* Automate procedure for publishing package to PyPI (\#881).

# 1.3.8

* Backend runner:
    * Add aggregation logic for parallel-task updated metadata (\#852);
    * Make updated-metadata collection robust for missing files (\#852, \#863).
* Database interface:
* API:
    * Prevent user from bypassing workflow-name constraint via the PATCH endpoint (\#867).
    * Handle error upon task collection, when tasks exist in the database but not on-disk (\#874).
    * Add `_check_project_exists` helper function (\#872).
* Configuration variables:
    * Remove `DEPLOYMENT_TYPE` variable and update `alive` endpoint (\#875);
    * Introduce `Settings.check_db` method, and call it during inline/offline migrations (\#855);
    * Introduce `Settings.check_runner` method (\#875);
    * Fail if `FRACTAL_BACKEND_RUNNER` is `"local"` and `FRACTAL_LOCAL_CONFIG_FILE` is set but missing on-disk (\#875);
    * Clean up `Settings.check` method and improve its coverage (\#875);
* Package, repository, documentation:
    * Change `fractal_server.common` from being a git-submodule to being a regular folder (\#859).
    * Pin documentation dependencies (\#865).
    * Split `app/models/project.py` into two modules for dataset and project (\#871).
    * Revamp documentation on database interface and on the corresponding configuration variables (\#855).


# 1.3.7

* Oauth2-related updates (\#822):
    * Update configuration of OAuth2 clients, to support OIDC/GitHub/Google;
    * Merge `SQLModelBaseOAuthAccount` and `OAuthAccount` models;
    * Update `UserOAuth.oauth_accounts` relationship and fix `list_users` endpoint accordingly;
    * Introduce dummy `UserManager.on_after_login` method;
    * Rename `OAuthClient` into `OAuthClientConfig`;
    * Revamp users-related parts of documentation.

# 1.3.6

* Update `output_dataset.meta` also when workflow execution fails (\#843).
* Improve error message for unknown errors in job execution (\#843).
* Fix log message incorrectly marked as "error" (\#846).

# 1.3.5

* Review structure of dataset history (\#803):
    * Re-define structure for `history` property of `Dataset.meta`;
    * Introduce `"api/v1/project/{project_id}/dataset/{dataset_id}/status/"` endpoint;
    * Introduce `"api/v1/project/{project_id}/dataset/{dataset_id}/export_history/"` endpoint;
    * Move legacy history to `Dataset.meta["HISTORY_LEGACY"]`.
* Make `first_task_index` and `last_task_index` properties of `ApplyWorkflow` required (\#803).
* Add `docs_info` and `docs_link` to Task model (\#814)
* Accept `TaskUpdate.version=None` in task-patch endpoint (\#818).
* Store a copy of the `Workflow` into the optional column `ApplyWorkflow.workflow_dump` at the time of submission (\#804, \#834).
* Prevent execution of multiple jobs with the same output dataset (\#801).
* Transform non-absolute `FRACTAL_TASKS_DIR` into absolute paths, relative to the current working directory (\#825).
* Error handling:
    * Raise an appropriate error if a task command is not executable (\#800).
    * Improve handling of errors raised in `get_slurm_config` (\#800).
* Documentation:
    * Clarify documentation about `SlurmConfig` (\#798).
    * Update documentation configuration and GitHub actions (\#811).
* Tests:
    * Move `tests/test_common.py` into `fractal-common` repository (\#808).
    * Switch to `docker compose` v2 and unpin `pyyaml` version (\#816).

# 1.3.4

* Support execution of a workflow subset (\#784).
* Fix internal server error for invalid `task_id` in `create_workflowtask` endpoint (\#782).
* Improve logging in background task collection (\#776).
* Handle failures in `submit_workflow` without raising errors (\#787).
* Simplify internal function for execution of a list of task (\#780).
* Exclude `common/tests` and other git-related files from build (\#795).
* Remove development dependencies `Pillow` and `pytest-mock` (\#795).
* Remove obsolete folders from `tests/data` folder (\#795).

# 1.3.3

* Pin Pydantic to v1 (\#779).

# 1.3.2

* Add sqlalchemy naming convention for DB constraints, and add `render_as_batch=True` to `do_run_migrations` (\#757).
* Fix bug in job-stop endpoint, due to missing default for `FractalSlurmExecutor.wait_thread.shutdown_file` (\#768, \#769).
* Fix bug upon inserting a task with `meta=None` into a Workflow (\#772).

# 1.3.1

* Fix return value of stop-job endpoint (\#764).
* Expose new GET `WorkflowTask` endpoint (\#762).
* Clean up API modules (\#762):
    * Split workflow/workflowtask modules;
    * Split tasks/task-collection modules.

# 1.3.0

* Refactor user model:
    * Switch from UUID4 to int for IDs (\#660, \#684).
    * Fix many-to-many relationship between users and project (\#660).
    * Rename `Project.user_member_list` into `Project.user_list` (\#660).
    * Add `username` column (\#704).
* Update endpoints (see also [1.2->1.3 upgrade info](../internals/version_upgrades/upgrade_1_2_5_to_1_3_0/) in the documentation):
    * Review endpoint URLs (\#669).
    * Remove foreign keys from payloads (\#669).
* Update `Task` models, task collection and task-related endpoints:
    * Add `version` and `owner` columns to `Task` model (\#704).
    * Set `Task.version` during task collection (\#719).
    * Set `Task.owner` as part of create-task endpoint (\#704).
    * For custom tasks, prepend `owner` to user-provided `source` (\#725).
    * Remove `default_args` from `Tasks` model and from manifest tasks (\#707).
    * Add `args_schema` and `args_schema_version` to `Task` model (\#707).
    * Expose `args_schema` and `args_schema_version` in task POST/PATCH endpoints (\#749).
    * Make `Task.source` task-specific rather than package-specific (\#719).
    * Make `Task.source` unique (\#725).
    * Update `_TaskCollectPip` methods, attributes and properties (\#719).
    * Remove private/public options for task collection (\#704).
    * Improve error message for missing package manifest (\#704).
    * Improve behavior when task-collection folder already exists (\#704).
    * Expose `pinned_package_version` for tasks collection (\#744).
    * Restrict Task editing to superusers and task owners (\#733).
    * Implement `delete_task` endpoint (\#745).
* Update `Workflow` and `WorkflowTask` endpoints:
    * Always merge new `WorkflowTask.args` with defaults from `Task.args_schema`, in `update_workflowtask` endpoint (\#759).
    * Remove `WorkflowTask.overridden_meta` property and on-the-fly overriding of `meta` (\#752).
    * Add warning when exporting workflows which include custom tasks (\#728).
    * When importing a workflow, only use tasks' `source` values, instead of `(source,name)` pairs (\#719).
* Job execution:
    * Add `FractalSlurmExecutor.shutdown` and corresponding endpoint (\#631, \#691, \#696).
    * In `FractalSlurmExecutor`, make `working_dir*` attributes required (\#679).
    * Remove `ApplyWorkflow.overwrite_input` column (\#684, \#694).
    * Make `output_dataset_id` a required argument of apply-workflow endpoint (\#681).
    * Improve error message related to out-of-space disk (\#699).
    * Include timestamp in job working directory, to avoid name clashes (\#756).
* Other updates to endpoints and database:
    * Add `ApplyWorkflow.end_timestamp` column (\#687, \#684).
    * Prevent deletion of a `Workflow`/`Dataset` in relationship with existing `ApplyWorkflow` (\#703).
    * Add project-name uniqueness constraint in project-edit endpoint (\#689).
* Other updates to internal logic:
    * Drop `WorkflowTask.arguments` property and `WorkflowTask.assemble_args` method (\#742).
    * Add test for collection of tasks packages with tasks in a subpackage (\#743).
    * Expose `FRACTAL_CORS_ALLOW_ORIGIN` environment variable (\#688).
    * Expose `FRACTAL_DEFAULT_ADMIN_USERNAME` environment variable (\#751).
* Package and repository:
    * Remove `fastapi-users-db-sqlmodel` dependency (\#660).
    * Make coverage measure more accurate (\#676) and improve coverage (\#678).
    * Require pydantic version to be `>=1.10.8` (\#711, \#713).
    * Include multiple `fractal-common` updates (\#705, \#719).
    * Add test equivalent to `alembic check` (\#722).
    * Update `poetry.lock` to address security alerts (\#723).
    * Remove `sqlmodel` from `fractal-common`, and declare database models with multiple inheritance (\#710).
    * Make email generation more robust in `MockCurrentUser` (\#730).
    * Update `poetry.lock` to `cryptography=41`, to address security alert (\#739).
    * Add `greenlet` as a direct dependency (\#748).
    * Removed tests for `IntegrityError` (\#754).


# 1.2.5

* Fix bug in task collection when using sqlite (\#664, \#673).
* Fix bug in task collection from local package, where package extras were not considered (\#671).
* Improve error handling in workflow-apply endpoint (\#665).
* Fix a bug upon project removal in the presence of project-related jobs (\#666). Note: this removes the `ApplyWorkflow.Project` attribute.

# 1.2.4

* Review setup for database URLs, especially to allow using UNIX-socket connections for postgresl (\#657).

# 1.2.3

* Fix bug that was keeping multiple database conection open (\#649).

# 1.2.2

* Fix bug related to `user_local_exports` in SLURM-backend configuration (\#642).

# 1.2.1

* Fix bug upon creation of first user when using multiple workers (\#632).
* Allow both ports 5173 and 4173 as CORS origins (\#637).

# 1.2.0

* Drop `project.project_dir` and replace it with `user.cache_dir` (\#601).
* Update SLURM backend (\#582, \#612, \#614); this includes (1) combining several tasks in a single SLURM job, and (2) offering more granular sources for SLURM configuration options.
* Expose local user exports in SLURM configuration file (\#625).
* Make local backend rely on custom `FractalThreadPoolExecutor`, where `parallel_tasks_per_job` can affect parallelism (\#626).
* Review logging configuration (\#619, \#623).
* Update to fastapi `0.95` (\#587).
* Minor improvements in dataset-edit endpoint (\#593) and tests (\#589).
* Include test of non-python task (\#594).
* Move dummy tasks from package to tests (\#601).
* Remove deprecated parsl backend (\#607).
* Improve error handling in workflow-import endpoint (\#595).
* Also show logs for successful workflow execution (\#635).

# 1.1.1

* Include `reordered_workflowtask_ids` in workflow-edit endpoint payload, to reorder the task list of a workflow (\#585).

# 1.1.0

* Align with new tasks interface in `fractal-tasks-core>=0.8.0`, and remove `glob_pattern` column from `resource` database table (\#544).
* Drop python 3.8 support (\#527).
* Improve validation of API request payloads (\#545).
* Improve request validation in project-creation endpoint (\#537).
* Update the endpoint to patch a `Task` (\#526).
* Add new project-update endpoint, and relax constraints on `project_dir` in new-project endpoint (\#563).
* Update `DatasetUpdate` schema (\#558 and \#565).
* Fix redundant task-error logs in slurm backend (\#552).
* Improve handling of task-collection errors (\#559).
* If `FRACTAL_BACKEND_RUNNER=slurm`, include some configuration checks at server startup (\#529).
* Fail if `FRACTAL_SLURM_WORKER_PYTHON` has different versions of `fractal-server` or `cloudpickle` (\#533).

# 1.0.8

* Fix handling of parallel-tasks errors in `FractalSlurmExecutor` (\#497).
* Add test for custom tasks (\#500).
* Improve formatting of job logs (\#503).
* Improve error handling in workflow-execution server endpoint (\#515).
* Update `_TaskBase` schema from fractal-common (\#517).

# 1.0.7

* Update endpoints to import/export a workflow (\#495).

# 1.0.6

* Add new endpoints to import/export a workflow (\#490).

# 1.0.5

* Separate workflow-execution folder into two (server- and user-owned) folders, to avoid permission issues (\#475).
* Explicitly pin sqlalchemy to v1 (\#480).

# 1.0.4

* Add new POST endpoint to create new Task (\#486).

# 1.0.3

Missing due to releasing error.

# 1.0.2

* Add `FRACTAL_RUNNER_MAX_TASKS_PER_WORKFLOW` configuration variable (\#469).

# 1.0.1

* Fix bug with environment variable names (\#468).

# 1.0.0

* First release listed in CHANGELOG.<|MERGE_RESOLUTION|>--- conflicted
+++ resolved
@@ -1,21 +1,14 @@
 **Note**: Numbers like (\#123) point to closed Pull Requests on the fractal-server repository.
 
-<<<<<<< HEAD
 # 1.4.1 (unreleased)
 
 * API:
     * Use `DatasetRead` and `WorkflowRead` models for "dump" attributes of `ApplyWorkflowRead` (\#1049).
 * Database:
     * Make `ApplyWorkflow.workflow_dump` column non-nullable (\#1049).
-
-# 1.4.0 (unreleased)
-=======
-
-* Database:
     * Add script for adding `ApplyWorkflow.user_email` (\#1058).
 
 # 1.4.0
->>>>>>> c7caed46
 
 * API:
     * Major endpoint changes:
