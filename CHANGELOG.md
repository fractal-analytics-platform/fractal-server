**Note**: Numbers like (\#123) point to closed Pull Requests on the fractal-server repository.

# 1.4.0 (unreleased)

* API:
    * Make it possible to delete a `Dataset`, `Workflow` or `Project`, even when it is in relationship to an `ApplyWorkflow` (\#927).
<<<<<<< HEAD
    * Include `workflow_list` and `job_list` in `ProjectRead` response (\#927).
    * New monitoring endpoints restricted to superusers at `/monitoring` (\#947).
=======
    * New `GET` endpoints `api/v1/project/job/` and `api/v1/project/{project_id}/workflow/{workflow_id}/job/` (\#969).
>>>>>>> 79a8988a
    * Change response of `/api/v1/project/{project_id}/job/{job_id}/stop/` endpoint to 204 no-content (\#967).
    * Include `workflow_list` and `job_list` in `ProjectRead` response (\#927).
    * Fix construction of `ApplyWorkflow.workflow_dump`, within apply endpoint (\#968).
* Database:
    * Make foreign-keys of `ApplyWorkflow` (`project_id`, `workflow_id`, `input_dataset_id`, `output_dataset_id`) optional (\#927).
    * Add columns `input_dataset_dump`, `output_dataset_dump` and `user_email` to `ApplyWorkflow` (\#927).
    * Add relations `Dataset.list_jobs_input` and `Dataset.list_jobs_output` (\#927).
    * Make `ApplyWorkflow.start_timestamp` non-nullable (\#927).
    * Remove `"cascade": "all, delete-orphan"` from `Project.job_list` (\#927).
    * Add `Workflow.job_list` relation (\#927).
* Runner:
    * Refresh DB objects within `submit_workflow` (\#927).
* Testing:
    * Improve `test_full_workflow.py` (\#971).

# 1.3.14

* Make `Dataset.resource_list` an `ordering_list`, ordered by `Resource.id` (\#951).
* Expose `redirect_url` for OAuth clients (\#953).
* Expose JSON Schema for the `ManifestV1` Pydantic model (\#942).
* Improve delete-resource endpoint (\#943).
* Dependencies:
    * Upgrade sqlmodel to 0.0.11 (\#949).
* Testing:
    * Fix bug in local tests with Docker/SLURM (\#948).

# 1.3.13

* Configure sqlite WAL to avoid "database is locked" errors (\#860).
* Dependencies:
    * Add `sqlalchemy[asyncio]` extra, and do not directly require `greenlet` (\#895).
    * Fix `cloudpickle`-version definition in `pyproject.toml` (\#937).
    * Remove obsolete `sqlalchemy_utils` dependency (\#939).
* Testing:
    * Use ubuntu-22 for GitHub CI (\#909).
    * Run GitHub CI both with SQLite and Postgres (\#915).
    * Disable `postgres` service in GitHub action when running tests with SQLite (\#931).
    * Make `test_commands.py` tests stateless, also when running with Postgres (\#917).
* Documentation:
    * Add information about minimal supported SQLite version (\#916).

# 1.3.12

* Project creation:
    * Do not automatically create a dataset upon project creation (\#897).
    * Remove `ProjectCreate.default_dataset_name` attribute (\#897).
* Dataset history:
    * Create a new (**non-nullable**) history column in `Dataset` table (\#898, \#901).
    * Deprecate history handling in `/project/{project_id}/job/{job_id}` endpoint (\#898).
    * Deprecate `HISTORY_LEGACY` (\#898).
* Testing:
    * Remove obsolete fixture `slurm_config` (\#903).

# 1.3.11

This is mainly a bugfix release for the `PermissionError` issue.

* Fix `PermissionError`s in parallel-task metadata aggregation for the SLURM backend (\#893).
* Documentation:
    * Bump `mkdocs-render-swagger-plugin` to 0.1.0 (\#889).
* Testing:
    * Fix `poetry install` command and `poetry` version in GitHub CI (\#889).

# 1.3.10

Warning: updating to this version requires changes to the configuration variable

* Updates to SLURM interface:
    * Remove `sudo`-requiring `ls` calls from `FractalFileWaitThread.check` (\#885);
    * Change default of `FRACTAL_SLURM_POLL_INTERVAL` to 5 seconds (\#885);
    * Rename `FRACTAL_SLURM_OUTPUT_FILE_GRACE_TIME` configuration variables into `FRACTAL_SLURM_ERROR_HANDLING_INTERVAL` (\#885);
    * Remove `FRACTAL_SLURM_KILLWAIT_INTERVAL` variable and corresponding logic (\#885);
    * Remove `_multiple_paths_exist_as_user` helper function (\#885);
    * Review type hints and default values of SLURM-related configuration variables (\#885).
* Dependencies:
    * Update `fastapi` to version `^0.103.0` (\#877);
    * Update `fastapi-users` to version `^12.1.0` (\#877).

# 1.3.9

* Make updated-metadata collection robust for metadiff files consisting of a single `null` value (\#879).
* Automate procedure for publishing package to PyPI (\#881).

# 1.3.8

* Backend runner:
    * Add aggregation logic for parallel-task updated metadata (\#852);
    * Make updated-metadata collection robust for missing files (\#852, \#863).
* Database interface:
* API:
    * Prevent user from bypassing workflow-name constraint via the PATCH endpoint (\#867).
    * Handle error upon task collection, when tasks exist in the database but not on-disk (\#874).
    * Add `_check_project_exists` helper function (\#872).
* Configuration variables:
    * Remove `DEPLOYMENT_TYPE` variable and update `alive` endpoint (\#875);
    * Introduce `Settings.check_db` method, and call it during inline/offline migrations (\#855);
    * Introduce `Settings.check_runner` method (\#875);
    * Fail if `FRACTAL_BACKEND_RUNNER` is `"local"` and `FRACTAL_LOCAL_CONFIG_FILE` is set but missing on-disk (\#875);
    * Clean up `Settings.check` method and improve its coverage (\#875);
* Package, repository, documentation:
    * Change `fractal_server.common` from being a git-submodule to being a regular folder (\#859).
    * Pin documentation dependencies (\#865).
    * Split `app/models/project.py` into two modules for dataset and project (\#871).
    * Revamp documentation on database interface and on the corresponding configuration variables (\#855).


# 1.3.7

* Oauth2-related updates (\#822):
    * Update configuration of OAuth2 clients, to support OIDC/GitHub/Google;
    * Merge `SQLModelBaseOAuthAccount` and `OAuthAccount` models;
    * Update `UserOAuth.oauth_accounts` relationship and fix `list_users` endpoint accordingly;
    * Introduce dummy `UserManager.on_after_login` method;
    * Rename `OAuthClient` into `OAuthClientConfig`;
    * Revamp users-related parts of documentation.

# 1.3.6

* Update `output_dataset.meta` also when workflow execution fails (\#843).
* Improve error message for unknown errors in job execution (\#843).
* Fix log message incorrectly marked as "error" (\#846).

# 1.3.5

* Review structure of dataset history (\#803):
    * Re-define structure for `history` property of `Dataset.meta`;
    * Introduce `"api/v1/project/{project_id}/dataset/{dataset_id}/status/"` endpoint;
    * Introduce `"api/v1/project/{project_id}/dataset/{dataset_id}/export_history/"` endpoint;
    * Move legacy history to `Dataset.meta["HISTORY_LEGACY"]`.
* Make `first_task_index` and `last_task_index` properties of `ApplyWorkflow` required (\#803).
* Add `docs_info` and `docs_link` to Task model (\#814)
* Accept `TaskUpdate.version=None` in task-patch endpoint (\#818).
* Store a copy of the `Workflow` into the optional column `ApplyWorkflow.workflow_dump` at the time of submission (\#804, \#834).
* Prevent execution of multiple jobs with the same output dataset (\#801).
* Transform non-absolute `FRACTAL_TASKS_DIR` into absolute paths, relative to the current working directory (\#825).
* Error handling:
    * Raise an appropriate error if a task command is not executable (\#800).
    * Improve handling of errors raised in `get_slurm_config` (\#800).
* Documentation:
    * Clarify documentation about `SlurmConfig` (\#798).
    * Update documentation configuration and GitHub actions (\#811).
* Tests:
    * Move `tests/test_common.py` into `fractal-common` repository (\#808).
    * Switch to `docker compose` v2 and unpin `pyyaml` version (\#816).

# 1.3.4

* Support execution of a workflow subset (\#784).
* Fix internal server error for invalid `task_id` in `create_workflowtask` endpoint (\#782).
* Improve logging in background task collection (\#776).
* Handle failures in `submit_workflow` without raising errors (\#787).
* Simplify internal function for execution of a list of task (\#780).
* Exclude `common/tests` and other git-related files from build (\#795).
* Remove development dependencies `Pillow` and `pytest-mock` (\#795).
* Remove obsolete folders from `tests/data` folder (\#795).

# 1.3.3

* Pin Pydantic to v1 (\#779).

# 1.3.2

* Add sqlalchemy naming convention for DB constraints, and add `render_as_batch=True` to `do_run_migrations` (\#757).
* Fix bug in job-stop endpoint, due to missing default for `FractalSlurmExecutor.wait_thread.shutdown_file` (\#768, \#769).
* Fix bug upon inserting a task with `meta=None` into a Workflow (\#772).

# 1.3.1

* Fix return value of stop-job endpoint (\#764).
* Expose new GET `WorkflowTask` endpoint (\#762).
* Clean up API modules (\#762):
    * Split workflow/workflowtask modules;
    * Split tasks/task-collection modules.

# 1.3.0

* Refactor user model:
    * Switch from UUID4 to int for IDs (\#660, \#684).
    * Fix many-to-many relationship between users and project (\#660).
    * Rename `Project.user_member_list` into `Project.user_list` (\#660).
    * Add `username` column (\#704).
* Update endpoints (see also [1.2->1.3 upgrade info](../internals/version_upgrades/upgrade_1_2_5_to_1_3_0/) in the documentation):
    * Review endpoint URLs (\#669).
    * Remove foreign keys from payloads (\#669).
* Update `Task` models, task collection and task-related endpoints:
    * Add `version` and `owner` columns to `Task` model (\#704).
    * Set `Task.version` during task collection (\#719).
    * Set `Task.owner` as part of create-task endpoint (\#704).
    * For custom tasks, prepend `owner` to user-provided `source` (\#725).
    * Remove `default_args` from `Tasks` model and from manifest tasks (\#707).
    * Add `args_schema` and `args_schema_version` to `Task` model (\#707).
    * Expose `args_schema` and `args_schema_version` in task POST/PATCH endpoints (\#749).
    * Make `Task.source` task-specific rather than package-specific (\#719).
    * Make `Task.source` unique (\#725).
    * Update `_TaskCollectPip` methods, attributes and properties (\#719).
    * Remove private/public options for task collection (\#704).
    * Improve error message for missing package manifest (\#704).
    * Improve behavior when task-collection folder already exists (\#704).
    * Expose `pinned_package_version` for tasks collection (\#744).
    * Restrict Task editing to superusers and task owners (\#733).
    * Implement `delete_task` endpoint (\#745).
* Update `Workflow` and `WorkflowTask` endpoints:
    * Always merge new `WorkflowTask.args` with defaults from `Task.args_schema`, in `update_workflowtask` endpoint (\#759).
    * Remove `WorkflowTask.overridden_meta` property and on-the-fly overriding of `meta` (\#752).
    * Add warning when exporting workflows which include custom tasks (\#728).
    * When importing a workflow, only use tasks' `source` values, instead of `(source,name)` pairs (\#719).
* Job execution:
    * Add `FractalSlurmExecutor.shutdown` and corresponding endpoint (\#631, \#691, \#696).
    * In `FractalSlurmExecutor`, make `working_dir*` attributes required (\#679).
    * Remove `ApplyWorkflow.overwrite_input` column (\#684, \#694).
    * Make `output_dataset_id` a required argument of apply-workflow endpoint (\#681).
    * Improve error message related to out-of-space disk (\#699).
    * Include timestamp in job working directory, to avoid name clashes (\#756).
* Other updates to endpoints and database:
    * Add `ApplyWorkflow.end_timestamp` column (\#687, \#684).
    * Prevent deletion of a `Workflow`/`Dataset` in relationship with existing `ApplyWorkflow` (\#703).
    * Add project-name uniqueness constraint in project-edit endpoint (\#689).
* Other updates to internal logic:
    * Drop `WorkflowTask.arguments` property and `WorkflowTask.assemble_args` method (\#742).
    * Add test for collection of tasks packages with tasks in a subpackage (\#743).
    * Expose `FRACTAL_CORS_ALLOW_ORIGIN` environment variable (\#688).
    * Expose `FRACTAL_DEFAULT_ADMIN_USERNAME` environment variable (\#751).
* Package and repository:
    * Remove `fastapi-users-db-sqlmodel` dependency (\#660).
    * Make coverage measure more accurate (\#676) and improve coverage (\#678).
    * Require pydantic version to be `>=1.10.8` (\#711, \#713).
    * Include multiple `fractal-common` updates (\#705, \#719).
    * Add test equivalent to `alembic check` (\#722).
    * Update `poetry.lock` to address security alerts (\#723).
    * Remove `sqlmodel` from `fractal-common`, and declare database models with multiple inheritance (\#710).
    * Make email generation more robust in `MockCurrentUser` (\#730).
    * Update `poetry.lock` to `cryptography=41`, to address security alert (\#739).
    * Add `greenlet` as a direct dependency (\#748).
    * Removed tests for `IntegrityError` (\#754).


# 1.2.5

* Fix bug in task collection when using sqlite (\#664, \#673).
* Fix bug in task collection from local package, where package extras were not considered (\#671).
* Improve error handling in workflow-apply endpoint (\#665).
* Fix a bug upon project removal in the presence of project-related jobs (\#666). Note: this removes the `ApplyWorkflow.Project` attribute.

# 1.2.4

* Review setup for database URLs, especially to allow using UNIX-socket connections for postgresl (\#657).

# 1.2.3

* Fix bug that was keeping multiple database conection open (\#649).

# 1.2.2

* Fix bug related to `user_local_exports` in SLURM-backend configuration (\#642).

# 1.2.1

* Fix bug upon creation of first user when using multiple workers (\#632).
* Allow both ports 5173 and 4173 as CORS origins (\#637).

# 1.2.0

* Drop `project.project_dir` and replace it with `user.cache_dir` (\#601).
* Update SLURM backend (\#582, \#612, \#614); this includes (1) combining several tasks in a single SLURM job, and (2) offering more granular sources for SLURM configuration options.
* Expose local user exports in SLURM configuration file (\#625).
* Make local backend rely on custom `FractalThreadPoolExecutor`, where `parallel_tasks_per_job` can affect parallelism (\#626).
* Review logging configuration (\#619, \#623).
* Update to fastapi `0.95` (\#587).
* Minor improvements in dataset-edit endpoint (\#593) and tests (\#589).
* Include test of non-python task (\#594).
* Move dummy tasks from package to tests (\#601).
* Remove deprecated parsl backend (\#607).
* Improve error handling in workflow-import endpoint (\#595).
* Also show logs for successful workflow execution (\#635).

# 1.1.1

* Include `reordered_workflowtask_ids` in workflow-edit endpoint payload, to reorder the task list of a workflow (\#585).

# 1.1.0

* Align with new tasks interface in `fractal-tasks-core>=0.8.0`, and remove `glob_pattern` column from `resource` database table (\#544).
* Drop python 3.8 support (\#527).
* Improve validation of API request payloads (\#545).
* Improve request validation in project-creation endpoint (\#537).
* Update the endpoint to patch a `Task` (\#526).
* Add new project-update endpoint, and relax constraints on `project_dir` in new-project endpoint (\#563).
* Update `DatasetUpdate` schema (\#558 and \#565).
* Fix redundant task-error logs in slurm backend (\#552).
* Improve handling of task-collection errors (\#559).
* If `FRACTAL_BACKEND_RUNNER=slurm`, include some configuration checks at server startup (\#529).
* Fail if `FRACTAL_SLURM_WORKER_PYTHON` has different versions of `fractal-server` or `cloudpickle` (\#533).

# 1.0.8

* Fix handling of parallel-tasks errors in `FractalSlurmExecutor` (\#497).
* Add test for custom tasks (\#500).
* Improve formatting of job logs (\#503).
* Improve error handling in workflow-execution server endpoint (\#515).
* Update `_TaskBase` schema from fractal-common (\#517).

# 1.0.7

* Update endpoints to import/export a workflow (\#495).

# 1.0.6

* Add new endpoints to import/export a workflow (\#490).

# 1.0.5

* Separate workflow-execution folder into two (server- and user-owned) folders, to avoid permission issues (\#475).
* Explicitly pin sqlalchemy to v1 (\#480).

# 1.0.4

* Add new POST endpoint to create new Task (\#486).

# 1.0.3

Missing due to releasing error.

# 1.0.2

* Add `FRACTAL_RUNNER_MAX_TASKS_PER_WORKFLOW` configuration variable (\#469).

# 1.0.1

* Fix bug with environment variable names (\#468).

# 1.0.0

* First release listed in CHANGELOG.<|MERGE_RESOLUTION|>--- conflicted
+++ resolved
@@ -2,14 +2,11 @@
 
 # 1.4.0 (unreleased)
 
-* API:
+* API (new endpoints):
+    * New monitoring endpoints restricted to superusers at `/monitoring` (\#947).
+    * New `GET` endpoints `api/v1/project/job/` and `api/v1/project/{project_id}/workflow/{workflow_id}/job/` (\#969).
+* API (other changes):
     * Make it possible to delete a `Dataset`, `Workflow` or `Project`, even when it is in relationship to an `ApplyWorkflow` (\#927).
-<<<<<<< HEAD
-    * Include `workflow_list` and `job_list` in `ProjectRead` response (\#927).
-    * New monitoring endpoints restricted to superusers at `/monitoring` (\#947).
-=======
-    * New `GET` endpoints `api/v1/project/job/` and `api/v1/project/{project_id}/workflow/{workflow_id}/job/` (\#969).
->>>>>>> 79a8988a
     * Change response of `/api/v1/project/{project_id}/job/{job_id}/stop/` endpoint to 204 no-content (\#967).
     * Include `workflow_list` and `job_list` in `ProjectRead` response (\#927).
     * Fix construction of `ApplyWorkflow.workflow_dump`, within apply endpoint (\#968).
