**Note**: Numbers like (\#1234) point to closed Pull Requests on the fractal-server repository.

# Unreleased

<<<<<<< HEAD
* Add `FRACTAL_API_V1_MODE` environment variable to include/exclude V1 API (\#1480).
=======
* Runner:
    * Fix missing `.log` files in server folder for SLURM jobs (\#1479).
>>>>>>> b66607b6

# 2.0.5

* API:
    * Add `GET /admin/v2/task/` (\#1465).
    * Improve error message in DELETE-task endpoint (\#1471).
* Set `JobV2` folder attributes from within the submit-job endpoint (\#1464).
* Tests:
    * Make SLURM CI work on MacOS (\#1476).

# 2.0.4

* Add `FRACTAL_SLURM_SBATCH_SLEEP` configuration variable (\#1467).

# 2.0.3

> WARNING: This update requires running a fix-db script, via `fractalctl update-db-data`.

* Database:
    * Create fix-db script to remove `images` and `history` from dataset dumps in V1/V2 jobs (\#1456).
* Tests:
    * Split `test_full_workflow_v2.py` into local/slurm files (\#1454).


# 2.0.2

> WARNING: Running this version on a pre-existing database (where the `jobsv2`
> table has some entries) is broken. Running this version on a freshly-created
> database works as expected.

* API:
    * Fix bug in status endpoint (\#1449).
    * Improve handling of out-of-scope scenario in status endpoint (\#1449).
    * Do not include dataset `history` in `JobV2.dataset_dump` (\#1445).
    * Forbid extra arguments in `DumpV2` schemas (\#1445).
* API V1:
    * Do not include dataset `history` in `ApplyWorkflow.{input,output}_dataset_dump` (\#1453).
* Move settings logs to `check_settings` and use fractal-server `set_logger` (\#1452).
* Benchmarks:
    * Handle some more errors in benchmark flow (\#1445).
* Tests:
    * Update testing database to version 2.0.1 (\#1445).

# 2.0.1

* Database/API:
    * Do not include `dataset_dump.images` in `JobV2` table (\#1441).
* Internal functions:
    * Introduce more robust `reset_logger_handlers` function (\#1425).
* Benchmarks:
    * Add `POST /api/v2/project/project_id/dataset/dataset_id/images/query/` in bechmarks  to evaluate the impact of the number of images during the query (\#1441).
* Development:
    * Use `poetry` 1.8.2 in GitHub actions and documentation.

# 2.0.0

Major update.

# 1.4.10

> WARNING: Starting from this version, the dependencies for the `slurm` extra
> are required; commands like `pip install fractal-server[slurm,postgres]` must
> be replaced by `pip install fractal-server[postgres]`.

* Dependencies:
    * Make `clusterfutures` and `cloudpickle` required dependencies (\#1255).
    * Remove `slurm` extra from package (\#1255).
* API:
    * Handle invalid history file in `GET /project/{project_id}/dataset/{dataset_id}/status/` (\#1259).
* Runner:
    * Add custom `_jobs_finished` function to check the job status and to avoid squeue errors (\#1266)

# 1.4.9

This release is a follow-up of 1.4.7 and 1.4.8, to mitigate the risk of
job folders becoming very large.

* Runner:
    * Exclude `history` from `TaskParameters` object for parallel tasks, so that it does not end up in input pickle files (\#1247).

# 1.4.8

This release is a follow-up of 1.4.7, to mitigate the risk of job folders
becoming very large.

* Runner:
    * Exclude `metadata["image"]` from `TaskParameters` object for parallel tasks, so that it does not end up in input pickle files (\#1245).
    * Exclude components list from `workflow.log` logs (\#1245).
* Database:
    * Remove spurious logging of `fractal_server.app.db` string (\#1245).

# 1.4.7

This release provides a bugfix (PR 1239) and a workaround (PR 1238) for the
SLURM runner, which became relevant for the use case of processing a large
dataset (300 wells with 25 cycles each).

* Runner:
    * Do not include `metadata["image"]` in JSON file with task arguments (\#1238).
    * Add `FRACTAL_RUNNER_TASKS_INCLUDE_IMAGE` configuration variable, to define exceptions where tasks still require `metadata["image"]` (\#1238).
    * Fix bug in globbing patterns, when copying files from user-side to server-side job folder in SLURM executor (\#1239).
* API:
    * Fix error message for rate limits in apply-workflow endpoint (\#1231).
* Benchmarks:
    * Add more scenarios, as per issue \#1184 (\#1232).

# 1.4.6

* API:
    * Add `GET /admin/job/{job_id}` (\#1230).
    * Handle `FileNotFound` in `GET /project/{project_id}/job/{job_id}/` (\#1230).

# 1.4.5

* Remove CORS middleware (\#1228).
* Testing:
    *  Fix `migrations.yml` GitHub action (\#1225).

# 1.4.4

* API:
    * Add rate limiting to `POST /{project_id}/workflow/{workflow_id}/apply/` (\#1199).
    * Allow users to read the logs of ongoing jobs with `GET /project/{project_id}/job/{job_id}/`, using `show_tmp_logs` query parameter (\#1216).
    * Add `log` query parameter in `GET {/api/v1/job/,/api/v1/{project.id}/job/,/admin/job/}`, to trim response body (\#1218).
    * Add `args_schema` query parameter in `GET /api/v1/task/` to trim response body (\#1218).
    * Add `history` query parameter in `GET {/api/v1/dataset/,/api/v1/project/{project.id}/dataset/}` to trim response body (\#1219).
    * Remove `task_list` from `job.workflow_dump` creation in `/api/v1/{project_id}/workflow/{workflow_id}/apply/`(\#1219)
    * Remove `task_list` from `WorkflowDump` Pydantic schema (\#1219)
* Dependencies:
    * Update fastapi to `^0.109.0` (\#1222).
    * Update gunicorn to `^21.2.0` (\#1222).
    * Update aiosqlite to `^0.19.0` (\#1222).
    * Update uvicorn to `^0.27.0` (\#1222).

# 1.4.3

> **WARNING**:
>
> This update requires running a fix-db script, via `fractalctl update-db-data`.

* API:
    * Improve validation of `UserCreate.slurm_accounts` (\#1162).
    * Add `timestamp_created` to `WorkflowRead`, `WorkflowDump`, `DatasetRead` and `DatasetDump` (\#1152).
    * Make all dumps in `ApplyWorkflowRead` non optional (\#1175).
    * Ensure that timestamps in `Read` schemas are timezone-aware, regardless of `DB_ENGINE` (\#1186).
    * Add timezone-aware timestamp query parameters to all `/admin` endpoints (\#1186).
* API (internal):
    * Change the class method `Workflow.insert_task` into the auxiliary function `_workflow_insert_task` (\#1149).
* Database:
    * Make `WorkflowTask.workflow_id` and `WorfklowTask.task_id` not nullable (\#1137).
    * Add `Workflow.timestamp_created` and `Dataset.timestamp_created` columns (\#1152).
    * Start a new `current.py` fix-db script (\#1152, \#1195).
    * Add to `migrations.yml` a new script (`validate_db_data_with_read_schemas.py`) that validates test-DB data with Read schemas (\#1187).
    * Expose `fix-db` scripts via command-line option `fractalctl update-db-data` (\#1197).
* App (internal):
    * Check in `Settings` that `psycopg2`, `asyngpg` and `cfut`, if required, are installed (\#1167).
    * Split `DB.set_db` into sync/async methods (\#1165).
    * Rename `DB.get_db` into `DB.get_async_db` (\#1183).
    * Normalize names of task packages (\#1188).
* Testing:
    * Update `clean_db_fractal_1.4.1.sql` to `clean_db_fractal_1.4.2.sql`, and change `migrations.yml` target version (\#1152).
    * Reorganise the test directory into subdirectories, named according to the order in which we want the CI to execute them (\#1166).
    * Split the CI into two independent jobs, `Core` and `Runner`, to save time through parallelisation (\#1204).
* Dependencies:
    * Update `python-dotenv` to version 0.21.0 (\#1172).
* Runner:
    * Remove `JobStatusType.RUNNING`, incorporating it into `JobStatusType.SUBMITTED` (\#1179).
* Benchmarks:
    * Add `fractal_client.py` and `populate_script_v2.py` for creating different database status scenarios (\#1178).
    * Add a custom benchmark suite in `api_bench.py`.
    * Remove locust.
* Documentation:
    * Add the minimum set of environment variables required to set the database and start the server (\#1198).

# 1.4.2

> **WARNINGs**:
>
> 1. This update requires running a fix-db script, available at https://raw.githubusercontent.com/fractal-analytics-platform/fractal-server/1.4.2/scripts/fix_db/current.py.
> 2. Starting from this version, non-verified users have limited access to `/api/v1/` endpoints. Before the upgrade, all existing users must be manually set to verified.

* API:
    * Prevent access to `GET/PATCH` task endpoints for non-verified users (\#1114).
    * Prevent access to task-collection and workflow-apply endpoints for non-verified users (\#1099).
    * Make first-admin-user verified (\#1110).
    * Add the automatic setting of `ApplyWorkflow.end_timestamp` when patching `ApplyWorkflow.status` via `PATCH /admin/job/{job_id}` (\#1121).
    * Change `ProjectDump.timestamp_created` type from `datetime` to `str` (\#1120).
    * Change `_DatasetHistoryItem.workflowtask` type into `WorkflowTaskDump` (\#1139).
    * Change status code of stop-job endpoints to 202 (\#1151).
* API (internal):
    * Implement cascade operations explicitly, in `DELETE` endpoints for datasets, workflows and projects (\#1130).
    * Update `GET /project/{project_id}/workflow/{workflow_id}/job/` to avoid using `Workflow.job_list` (\#1130).
    * Remove obsolete sync-database dependency from apply-workflow endpoint (\#1144).
* Database:
    * Add `ApplyWorkflow.project_dump` column (\#1070).
    * Provide more meaningful names to fix-db scripts (\#1107).
    * Add `Project.timestamp_created` column, with timezone-aware default (\#1102, \#1131).
    * Remove `Dataset.list_jobs_input` and `Dataset.list_jobs_output` relationships (\#1130).
    * Remove `Workflow.job_list` (\#1130).
* Runner:
    * In SLURM backend, use `slurm_account` (as received from apply-workflow endpoint) with top priority (\#1145).
    * Forbid setting of SLURM account from `WorkflowTask.meta` or as part of `worker_init` variable (\#1145).
    * Include more info in error message upon `sbatch` failure (\#1142).
    * Replace `sbatch` `--chdir` option with `-D`, to support also slurm versions before 17.11 (\#1159).
* Testing:
    * Extended systematic testing of database models (\#1078).
    * Review `MockCurrentUser` fixture, to handle different kinds of users (\#1099).
    * Remove `persist` from `MockCurrentUser` (\#1098).
    * Update `migrations.yml` GitHub Action to use up-to-date database and also test fix-db script (\#1101).
    * Add more schema-based validation to fix-db current script (\#1107).
    * Update `.dict()` to `.model_dump()` for `SQLModel` objects, to fix some `DeprecationWarnings`(\##1133).
    * Small improvement in schema coverage (\#1125).
    * Add unit test for `security` module (\#1036).
* Dependencies:
    * Update `sqlmodel` to version 0.0.14 (\#1124).
* Benchmarks:
    * Add automatic benchmark system for API's performances (\#1123)
* App (internal):
    * Move `_create_first_user` from `main` to `security` module, and allow it to create multiple regular users (\#1036).

# 1.4.1

* API:
    * Add `GET /admin/job/{job_id}/stop/` and `GET /admin/job/{job_id}/download/` endpoints (\#1059).
    * Use `DatasetDump` and `WorkflowDump` models for "dump" attributes of `ApplyWorkflowRead` (\#1049, \#1082).
    * Add `slurm_accounts` to `User` schemas and add `slurm_account` to `ApplyWorkflow` schemas (\#1067).
    * Prevent providing a `package_version` for task collection from a `.whl` local package (\#1069).
    * Add `DatasetRead.project` and `WorkflowRead.project` attributes (\#1082).
* Database:
    * Make `ApplyWorkflow.workflow_dump` column non-nullable (\#1049).
    * Add `UserOAuth.slurm_accounts` and `ApplyWorkflow.slurm_account` columns (\#1067).
    * Add script for adding `ApplyWorkflow.user_email` (\#1058).
    * Add `Dataset.project` and `Workflow.project` relationships (\#1082).
    * Avoid using `Project` relationships `dataset_list` or `workflow_list` within some `GET` endpoints (\#1082).
    * Fully remove `Project` relationships `dataset_list`, `workflow_list` and `job_list` (\#1091).
* Testing:
    * Only use ubuntu-22.04 in GitHub actions (\#1061).
    * Improve unit testing of database models (\#1082).
* Dependencies:
    * Pin `bcrypt` to 4.0.1 to avoid warning in passlib (\#1060).
* Runner:
    *  Set SLURM-job working directory to `job.working_dir_user` through `--chdir` option (\#1064).

# 1.4.0

* API:
    * Major endpoint changes:
        * Add trailing slash to _all_ endpoints' paths (\#1003).
        * Add new admin-area endpoints restricted to superusers at `/admin` (\#947, \#1009, \#1032).
        * Add new `GET` endpoints `api/v1/job/` and `api/v1/project/{project_id}/workflow/{workflow_id}/job/` (\#969, \#1003).
        * Add new `GET` endpoints `api/v1/dataset/` and `api/v1/workflow/` (\#988, \#1003).
        * Add new `GET` endpoint `api/v1/project/{project_id}/dataset/` (\#993).
        * Add `PATCH /admin/job/{job_id}/` endpoint (\#1030, \#1053).
        * Move `GET /auth/whoami/` to `GET /auth/current-user/` (\#1013).
        * Move `PATCH /auth/users/me/` to `PATCH /auth/current-user/` (\#1013, \#1035).
        * Remove `DELETE /auth/users/{id}/` endpoint (\#994).
        * Remove `GET /auth/users/me/` (\#1013).
        * Remove `POST` `/auth/forgot-password/`, `/auth/reset-password/`, `/auth/request-verify-token/`, `/auth/verify/` (\#1033).
        * Move `GET /auth/userlist/` to `GET /auth/users/` (\#1033).
    * New behaviors or responses of existing endpoints:
        * Change response of `/api/v1/project/{project_id}/job/{job_id}/stop/` endpoint to 204 no-content (\#967).
        * Remove `dataset_list` attribute from `ProjectRead`, which affects all `GET` endpoints that return some project (\#993).
        * Make it possible to delete a `Dataset`, `Workflow` or `Project`, even when it is in relationship to an `ApplyWorkflow` - provided that the `ApplyWorkflow` is not pending or running (\#927, \#973).
        * Align `ApplyWorkflowRead` with new `ApplyWorkflow`, which has optional foreign keys `project_id`, `workflow_id`, `input_dataset_id`, and `output_dataset_id` (\#984).
        * Define types for `ApplyWorkflowRead` "dump" attributes (\#990). **WARNING**: reverted with \#999.
    * Internal changes:
        * Move all routes definitions into `fractal_server/app/routes` (\#976).
        * Fix construction of `ApplyWorkflow.workflow_dump`, within apply endpoint (\#968).
        * Fix construction of `ApplyWorkflow` attributes `input_dataset_dump` and `output_dataset_dump`, within apply endpoint (\#990).
        * Remove `asyncio.gather`, in view of SQLAlchemy2 update (\#1004).
* Database:
    * Make foreign-keys of `ApplyWorkflow` (`project_id`, `workflow_id`, `input_dataset_id`, `output_dataset_id`) optional (\#927).
    * Add columns `input_dataset_dump`, `output_dataset_dump` and `user_email` to `ApplyWorkflow` (\#927).
    * Add relations `Dataset.list_jobs_input` and `Dataset.list_jobs_output` (\#927).
    * Make `ApplyWorkflow.start_timestamp` non-nullable (\#927).
    * Remove `"cascade": "all, delete-orphan"` from `Project.job_list` (\#927).
    * Add `Workflow.job_list` relation (\#927).
    * Do not use `Enum`s as column types (e.g. for `ApplyWorkflow.status`), but only for (de-)serialization (\#974).
    * Set `pool_pre_ping` option to `True`, for asyncpg driver (\#1037).
    * Add script for updating DB from 1.4.0 to 1.4.1 (\#1010)
    * Fix missing try/except in sync session (\#1020).
* App:
    * Skip creation of first-superuser when one superuser already exists (\#1006).
* Dependencies:
    * Update sqlalchemy to version `>=2.0.23,<2.1` (\#1044).
    * Update sqlmodel to version 0.0.12 (\#1044).
    * Upgrade asyncpg to version 0.29.0 (\#1036).
* Runner:
    * Refresh DB objects within `submit_workflow` (\#927).
* Testing:
    * Add `await db_engine.dispose()` in `db_create_tables` fixture (\#1047).
    * Set `debug=False` in `event_loop` fixture (\#1044).
    * Improve `test_full_workflow.py` (\#971).
    * Update `pytest-asyncio` to v0.21 (\#1008).
    * Fix CI issue related to event loop and asyncpg (\#1012).
    * Add GitHub Action testing database migrations (\#1010).
    * Use greenlet v3 in `poetry.lock` (\#1044).
* Documentation:
    * Add OAuth2 example endpoints to Web API page (\#1034, \#1038).
* Development:
    * Use poetry 1.7.1 (\#1043).

# 1.3.14 (do not use!)

> **WARNING**: This version introduces a change that is then reverted in 1.4.0,
> namely it sets the `ApplyWorkflow.status` type to `Enum`, when used with
> PostgreSQL. It is recommended to **not** use it, and upgrade to 1.4.0
> directly.

* Make `Dataset.resource_list` an `ordering_list`, ordered by `Resource.id` (\#951).
* Expose `redirect_url` for OAuth clients (\#953).
* Expose JSON Schema for the `ManifestV1` Pydantic model (\#942).
* Improve delete-resource endpoint (\#943).
* Dependencies:
    * Upgrade sqlmodel to 0.0.11 (\#949).
* Testing:
    * Fix bug in local tests with Docker/SLURM (\#948).

# 1.3.13

* Configure sqlite WAL to avoid "database is locked" errors (\#860).
* Dependencies:
    * Add `sqlalchemy[asyncio]` extra, and do not directly require `greenlet` (\#895).
    * Fix `cloudpickle`-version definition in `pyproject.toml` (\#937).
    * Remove obsolete `sqlalchemy_utils` dependency (\#939).
* Testing:
    * Use ubuntu-22 for GitHub CI (\#909).
    * Run GitHub CI both with SQLite and Postgres (\#915).
    * Disable `postgres` service in GitHub action when running tests with SQLite (\#931).
    * Make `test_commands.py` tests stateless, also when running with Postgres (\#917).
* Documentation:
    * Add information about minimal supported SQLite version (\#916).

# 1.3.12

* Project creation:
    * Do not automatically create a dataset upon project creation (\#897).
    * Remove `ProjectCreate.default_dataset_name` attribute (\#897).
* Dataset history:
    * Create a new (**non-nullable**) history column in `Dataset` table (\#898, \#901).
    * Deprecate history handling in `/project/{project_id}/job/{job_id}` endpoint (\#898).
    * Deprecate `HISTORY_LEGACY` (\#898).
* Testing:
    * Remove obsolete fixture `slurm_config` (\#903).

# 1.3.11

This is mainly a bugfix release for the `PermissionError` issue.

* Fix `PermissionError`s in parallel-task metadata aggregation for the SLURM backend (\#893).
* Documentation:
    * Bump `mkdocs-render-swagger-plugin` to 0.1.0 (\#889).
* Testing:
    * Fix `poetry install` command and `poetry` version in GitHub CI (\#889).

# 1.3.10

Warning: updating to this version requires changes to the configuration variable

* Updates to SLURM interface:
    * Remove `sudo`-requiring `ls` calls from `FractalFileWaitThread.check` (\#885);
    * Change default of `FRACTAL_SLURM_POLL_INTERVAL` to 5 seconds (\#885);
    * Rename `FRACTAL_SLURM_OUTPUT_FILE_GRACE_TIME` configuration variables into `FRACTAL_SLURM_ERROR_HANDLING_INTERVAL` (\#885);
    * Remove `FRACTAL_SLURM_KILLWAIT_INTERVAL` variable and corresponding logic (\#885);
    * Remove `_multiple_paths_exist_as_user` helper function (\#885);
    * Review type hints and default values of SLURM-related configuration variables (\#885).
* Dependencies:
    * Update `fastapi` to version `^0.103.0` (\#877);
    * Update `fastapi-users` to version `^12.1.0` (\#877).

# 1.3.9

* Make updated-metadata collection robust for metadiff files consisting of a single `null` value (\#879).
* Automate procedure for publishing package to PyPI (\#881).

# 1.3.8

* Backend runner:
    * Add aggregation logic for parallel-task updated metadata (\#852);
    * Make updated-metadata collection robust for missing files (\#852, \#863).
* Database interface:
* API:
    * Prevent user from bypassing workflow-name constraint via the PATCH endpoint (\#867).
    * Handle error upon task collection, when tasks exist in the database but not on-disk (\#874).
    * Add `_check_project_exists` helper function (\#872).
* Configuration variables:
    * Remove `DEPLOYMENT_TYPE` variable and update `alive` endpoint (\#875);
    * Introduce `Settings.check_db` method, and call it during inline/offline migrations (\#855);
    * Introduce `Settings.check_runner` method (\#875);
    * Fail if `FRACTAL_BACKEND_RUNNER` is `"local"` and `FRACTAL_LOCAL_CONFIG_FILE` is set but missing on-disk (\#875);
    * Clean up `Settings.check` method and improve its coverage (\#875);
* Package, repository, documentation:
    * Change `fractal_server.common` from being a git-submodule to being a regular folder (\#859).
    * Pin documentation dependencies (\#865).
    * Split `app/models/project.py` into two modules for dataset and project (\#871).
    * Revamp documentation on database interface and on the corresponding configuration variables (\#855).


# 1.3.7

* Oauth2-related updates (\#822):
    * Update configuration of OAuth2 clients, to support OIDC/GitHub/Google;
    * Merge `SQLModelBaseOAuthAccount` and `OAuthAccount` models;
    * Update `UserOAuth.oauth_accounts` relationship and fix `list_users` endpoint accordingly;
    * Introduce dummy `UserManager.on_after_login` method;
    * Rename `OAuthClient` into `OAuthClientConfig`;
    * Revamp users-related parts of documentation.

# 1.3.6

* Update `output_dataset.meta` also when workflow execution fails (\#843).
* Improve error message for unknown errors in job execution (\#843).
* Fix log message incorrectly marked as "error" (\#846).

# 1.3.5

* Review structure of dataset history (\#803):
    * Re-define structure for `history` property of `Dataset.meta`;
    * Introduce `"api/v1/project/{project_id}/dataset/{dataset_id}/status/"` endpoint;
    * Introduce `"api/v1/project/{project_id}/dataset/{dataset_id}/export_history/"` endpoint;
    * Move legacy history to `Dataset.meta["HISTORY_LEGACY"]`.
* Make `first_task_index` and `last_task_index` properties of `ApplyWorkflow` required (\#803).
* Add `docs_info` and `docs_link` to Task model (\#814)
* Accept `TaskUpdate.version=None` in task-patch endpoint (\#818).
* Store a copy of the `Workflow` into the optional column `ApplyWorkflow.workflow_dump` at the time of submission (\#804, \#834).
* Prevent execution of multiple jobs with the same output dataset (\#801).
* Transform non-absolute `FRACTAL_TASKS_DIR` into absolute paths, relative to the current working directory (\#825).
* Error handling:
    * Raise an appropriate error if a task command is not executable (\#800).
    * Improve handling of errors raised in `get_slurm_config` (\#800).
* Documentation:
    * Clarify documentation about `SlurmConfig` (\#798).
    * Update documentation configuration and GitHub actions (\#811).
* Tests:
    * Move `tests/test_common.py` into `fractal-common` repository (\#808).
    * Switch to `docker compose` v2 and unpin `pyyaml` version (\#816).

# 1.3.4

* Support execution of a workflow subset (\#784).
* Fix internal server error for invalid `task_id` in `create_workflowtask` endpoint (\#782).
* Improve logging in background task collection (\#776).
* Handle failures in `submit_workflow` without raising errors (\#787).
* Simplify internal function for execution of a list of task (\#780).
* Exclude `common/tests` and other git-related files from build (\#795).
* Remove development dependencies `Pillow` and `pytest-mock` (\#795).
* Remove obsolete folders from `tests/data` folder (\#795).

# 1.3.3

* Pin Pydantic to v1 (\#779).

# 1.3.2

* Add sqlalchemy naming convention for DB constraints, and add `render_as_batch=True` to `do_run_migrations` (\#757).
* Fix bug in job-stop endpoint, due to missing default for `FractalSlurmExecutor.wait_thread.shutdown_file` (\#768, \#769).
* Fix bug upon inserting a task with `meta=None` into a Workflow (\#772).

# 1.3.1

* Fix return value of stop-job endpoint (\#764).
* Expose new GET `WorkflowTask` endpoint (\#762).
* Clean up API modules (\#762):
    * Split workflow/workflowtask modules;
    * Split tasks/task-collection modules.

# 1.3.0

* Refactor user model:
    * Switch from UUID4 to int for IDs (\#660, \#684).
    * Fix many-to-many relationship between users and project (\#660).
    * Rename `Project.user_member_list` into `Project.user_list` (\#660).
    * Add `username` column (\#704).
* Update endpoints (see also [1.2->1.3 upgrade info](../internals/version_upgrades/upgrade_1_2_5_to_1_3_0/) in the documentation):
    * Review endpoint URLs (\#669).
    * Remove foreign keys from payloads (\#669).
* Update `Task` models, task collection and task-related endpoints:
    * Add `version` and `owner` columns to `Task` model (\#704).
    * Set `Task.version` during task collection (\#719).
    * Set `Task.owner` as part of create-task endpoint (\#704).
    * For custom tasks, prepend `owner` to user-provided `source` (\#725).
    * Remove `default_args` from `Tasks` model and from manifest tasks (\#707).
    * Add `args_schema` and `args_schema_version` to `Task` model (\#707).
    * Expose `args_schema` and `args_schema_version` in task POST/PATCH endpoints (\#749).
    * Make `Task.source` task-specific rather than package-specific (\#719).
    * Make `Task.source` unique (\#725).
    * Update `_TaskCollectPip` methods, attributes and properties (\#719).
    * Remove private/public options for task collection (\#704).
    * Improve error message for missing package manifest (\#704).
    * Improve behavior when task-collection folder already exists (\#704).
    * Expose `pinned_package_version` for tasks collection (\#744).
    * Restrict Task editing to superusers and task owners (\#733).
    * Implement `delete_task` endpoint (\#745).
* Update `Workflow` and `WorkflowTask` endpoints:
    * Always merge new `WorkflowTask.args` with defaults from `Task.args_schema`, in `update_workflowtask` endpoint (\#759).
    * Remove `WorkflowTask.overridden_meta` property and on-the-fly overriding of `meta` (\#752).
    * Add warning when exporting workflows which include custom tasks (\#728).
    * When importing a workflow, only use tasks' `source` values, instead of `(source,name)` pairs (\#719).
* Job execution:
    * Add `FractalSlurmExecutor.shutdown` and corresponding endpoint (\#631, \#691, \#696).
    * In `FractalSlurmExecutor`, make `working_dir*` attributes required (\#679).
    * Remove `ApplyWorkflow.overwrite_input` column (\#684, \#694).
    * Make `output_dataset_id` a required argument of apply-workflow endpoint (\#681).
    * Improve error message related to out-of-space disk (\#699).
    * Include timestamp in job working directory, to avoid name clashes (\#756).
* Other updates to endpoints and database:
    * Add `ApplyWorkflow.end_timestamp` column (\#687, \#684).
    * Prevent deletion of a `Workflow`/`Dataset` in relationship with existing `ApplyWorkflow` (\#703).
    * Add project-name uniqueness constraint in project-edit endpoint (\#689).
* Other updates to internal logic:
    * Drop `WorkflowTask.arguments` property and `WorkflowTask.assemble_args` method (\#742).
    * Add test for collection of tasks packages with tasks in a subpackage (\#743).
    * Expose `FRACTAL_CORS_ALLOW_ORIGIN` environment variable (\#688).
    * Expose `FRACTAL_DEFAULT_ADMIN_USERNAME` environment variable (\#751).
* Package and repository:
    * Remove `fastapi-users-db-sqlmodel` dependency (\#660).
    * Make coverage measure more accurate (\#676) and improve coverage (\#678).
    * Require pydantic version to be `>=1.10.8` (\#711, \#713).
    * Include multiple `fractal-common` updates (\#705, \#719).
    * Add test equivalent to `alembic check` (\#722).
    * Update `poetry.lock` to address security alerts (\#723).
    * Remove `sqlmodel` from `fractal-common`, and declare database models with multiple inheritance (\#710).
    * Make email generation more robust in `MockCurrentUser` (\#730).
    * Update `poetry.lock` to `cryptography=41`, to address security alert (\#739).
    * Add `greenlet` as a direct dependency (\#748).
    * Removed tests for `IntegrityError` (\#754).


# 1.2.5

* Fix bug in task collection when using sqlite (\#664, \#673).
* Fix bug in task collection from local package, where package extras were not considered (\#671).
* Improve error handling in workflow-apply endpoint (\#665).
* Fix a bug upon project removal in the presence of project-related jobs (\#666). Note: this removes the `ApplyWorkflow.Project` attribute.

# 1.2.4

* Review setup for database URLs, especially to allow using UNIX-socket connections for postgresl (\#657).

# 1.2.3

* Fix bug that was keeping multiple database conection open (\#649).

# 1.2.2

* Fix bug related to `user_local_exports` in SLURM-backend configuration (\#642).

# 1.2.1

* Fix bug upon creation of first user when using multiple workers (\#632).
* Allow both ports 5173 and 4173 as CORS origins (\#637).

# 1.2.0

* Drop `project.project_dir` and replace it with `user.cache_dir` (\#601).
* Update SLURM backend (\#582, \#612, \#614); this includes (1) combining several tasks in a single SLURM job, and (2) offering more granular sources for SLURM configuration options.
* Expose local user exports in SLURM configuration file (\#625).
* Make local backend rely on custom `FractalThreadPoolExecutor`, where `parallel_tasks_per_job` can affect parallelism (\#626).
* Review logging configuration (\#619, \#623).
* Update to fastapi `0.95` (\#587).
* Minor improvements in dataset-edit endpoint (\#593) and tests (\#589).
* Include test of non-python task (\#594).
* Move dummy tasks from package to tests (\#601).
* Remove deprecated parsl backend (\#607).
* Improve error handling in workflow-import endpoint (\#595).
* Also show logs for successful workflow execution (\#635).

# 1.1.1

* Include `reordered_workflowtask_ids` in workflow-edit endpoint payload, to reorder the task list of a workflow (\#585).

# 1.1.0

* Align with new tasks interface in `fractal-tasks-core>=0.8.0`, and remove `glob_pattern` column from `resource` database table (\#544).
* Drop python 3.8 support (\#527).
* Improve validation of API request payloads (\#545).
* Improve request validation in project-creation endpoint (\#537).
* Update the endpoint to patch a `Task` (\#526).
* Add new project-update endpoint, and relax constraints on `project_dir` in new-project endpoint (\#563).
* Update `DatasetUpdate` schema (\#558 and \#565).
* Fix redundant task-error logs in slurm backend (\#552).
* Improve handling of task-collection errors (\#559).
* If `FRACTAL_BACKEND_RUNNER=slurm`, include some configuration checks at server startup (\#529).
* Fail if `FRACTAL_SLURM_WORKER_PYTHON` has different versions of `fractal-server` or `cloudpickle` (\#533).

# 1.0.8

* Fix handling of parallel-tasks errors in `FractalSlurmExecutor` (\#497).
* Add test for custom tasks (\#500).
* Improve formatting of job logs (\#503).
* Improve error handling in workflow-execution server endpoint (\#515).
* Update `_TaskBase` schema from fractal-common (\#517).

# 1.0.7

* Update endpoints to import/export a workflow (\#495).

# 1.0.6

* Add new endpoints to import/export a workflow (\#490).

# 1.0.5

* Separate workflow-execution folder into two (server- and user-owned) folders, to avoid permission issues (\#475).
* Explicitly pin sqlalchemy to v1 (\#480).

# 1.0.4

* Add new POST endpoint to create new Task (\#486).

# 1.0.3

Missing due to releasing error.

# 1.0.2

* Add `FRACTAL_RUNNER_MAX_TASKS_PER_WORKFLOW` configuration variable (\#469).

# 1.0.1

* Fix bug with environment variable names (\#468).

# 1.0.0

* First release listed in CHANGELOG.<|MERGE_RESOLUTION|>--- conflicted
+++ resolved
@@ -2,12 +2,10 @@
 
 # Unreleased
 
-<<<<<<< HEAD
 * Add `FRACTAL_API_V1_MODE` environment variable to include/exclude V1 API (\#1480).
-=======
 * Runner:
     * Fix missing `.log` files in server folder for SLURM jobs (\#1479).
->>>>>>> b66607b6
+
 
 # 2.0.5
 
