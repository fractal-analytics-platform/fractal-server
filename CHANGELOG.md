**Note**: Numbers like (\#1234) point to closed Pull Requests on the fractal-server repository.

# 2.9.0 (unreleased)

> WARNING 1: This version drops support for sqlite, and removes the
> configuration variables `DB_ENGINE` and `SQLITE_PATH`.

> WARNING 2: This version removes the `CollectionStateV2` database table.
> Make sure you have a database dump before running `fractalctl set-db`, since this operation cannot be undone.

* API
    * Remove `GET /api/v2/task/collect/{state_id}/` endpoint (\#2010).
    * Remove `active` property from `PATCH /api/v2/task-group/{task_group_id}/` (\#2033).
    * Add `GET /api/v2/task-group/activity/` endpoint (\#2005, \#2027).
    * Add `GET /api/v2/task-group/activity/{task_group_activity_id}/` endpoint (\#2005).
    * Add `GET /admin/v2/task-group/activity/` endpoint (\#2005, \#2027).
    * Add `POST /api/v2/task-group/{task_group_id}/{deactivate|reactivate}` endpoints (\#2033, \#2066).
    * Add `POST /admin/v2/task-group/{task_group_id}/{deactivate|reactivate}` endpoints (\#2062).
    * Fix bug `_get_collection_task_group_activity_status_message` (\#2047).
    * Remove `valutc` validator for timestamps from API schemas, since it does not match with `psycopg3` behavior (\#2064).
    * Remove `_convert_to_db_timestamp` and add `_raise_if_naive_datetime`: API only accepts timezone aware datetimes as query parameters (\#2068).
* Database
    * Drop support for sqlite, and remove the `DB_ENGINE` and `SQLITE_PATH` configuration variables (\#2052).
    * Add `TaskGroupActivityV2` table (\#2005).
    * Drop `CollectionStateV2` table (\#2010).
    * Add `TaskGroupV2.pip_freeze` nullable column (\#2017).
    * Add  `venv_size_in_kB` and `venv_file_number` to `TaskGroupV2` (\#2034).
    * Add `TaskGroupV2.timestamp_last_used` column, updated on job submission (\#2049).
* Task-lifecycle internals:
    * Refactor task collection and database-session management in background tasks (\#2030).
    * Update `TaskGroupActivityV2` objects (\#2005).
    * Update filename and path for task-collection scripts (\#2008).
    * Copy wheel file into `task_group.path` and update `task_group.wheel_path`, for local task collection (\#2020).
    * Set `TaskGroupActivityV2.timestamp_ended` when collections terminate (\#2026).
    * Refactor bash templates and add `install_from_freeze.sh` (\#2029).
    * Introduce background operations for _local_ reactivate/deactivate (\#2033).
    * Introduce background operations for _SSH_ reactivate/deactivate (\#2066).
    * Fix escaping of newlines within f-strings, in logs (\#2028).
    * Improve handling of task groups created before 2.9.0 (\#2050).
* Runner:
    * Improve error handling in `_zip_folder_to_file_and_remove` (\#2057).
* SSH internals:
    * Add `FractalSSH.remote_exists` method (\#2008).
    * Try re-opening the connection in `FractalSSH.check_connection` when an error occurs (\#2035).
<<<<<<< HEAD
    * Move `NoValidConnectionError` exception in `~/_fabric.py` module (\#2070).
    * Add `log_and_raise` function (\#2070).
=======
    * Improve closed-socket testing (\#2076).
>>>>>>> 15a34145
* Testing:
    * Drop `fetch-depth` from `checkout` in GitHub actions (\#2039).
* Scripts:
    * Introduce `scripts/export_v1_workflows.py` (\#2043).

# 2.8.1

* API:
    * Validate all user-provided strings that end up in pip-install commands (\#2003).

# 2.8.0

* Task collection
    * Now both the local and SSH versions of the task collection use the bash templates (\#1980).
    * Update task-collections database logs incrementally (\#1980).
    * Add `TaskGroupV2.pinned_package_versions_string` property (\#1980).
    * Support pinned-package versions for SSH task collection (\#1980).
    * Now `pip install` uses `--no-cache` (\#1980).
* API
    * Deprecate the `verbose` query parameter in `GET /api/v2/task/collect/{state_id}/` (\#1980).
    * Add `project_dir` attribute to `UserSettings` (\#1990).
    * Set a default for `DatasetV2.zarr_dir` (\#1990).
    * Combine the `args_schema_parallel` and `args_schema_non_parallel` query parameters in `GET /api/v2/task/` into a single parameter `args_schema` (\#1998).

# 2.7.1

> WARNING: As of this version, all extras for `pip install` are deprecated and
> the corresponding dependencies become required.

* Database:
    * Drop `TaskV2.owner` column (\#1977).
    * Make `TaskV2.taskgroupv2_id` column required (\#1977).
* Dependencies:
    * Make `psycopg[binary]` dependency required, and drop `postgres-pyscopg-binary` extra (\#1970).
    * Make `gunicorn` dependency required, and drop `gunicorn` extra (\#1970).
* Testing:
    * Switch from SQLite to Postgres in the OAuth Github action (\#1981).

# 2.7.0

> WARNING: This release comes with several specific notes:
>
> 1. It requires running `fractalctl update-db-data` (after `fractalctl set-db`).
> 2. When running `fractalctl update-db-data`, the environment variable
>    `FRACTAL_V27_DEFAULT_USER_EMAIL` must be set, e.g. as in
>    `FRACTAL_V27_DEFAULT_USER_EMAIL=admin@fractal.yx fractalctl
>    update-db-data`. This user must exist, and they will own all
>    previously-common tasks/task-groups.
> 3. The pip extra `postgres` is deprecated, in favor of `postgres-psycopg-binary`.
> 4. The configuration variable `DB_ENGINE="postgres"` is deprecated, in favor of `DB_ENGINE="postgres-psycopg"`.
> 5. Python3.9 is deprecated.

* API:
    * Users and user groups:
        * Replace `UserRead.group_names` and `UserRead.group_ids` with `UserRead.group_ids_names` ordered list (\#1844, \#1850).
        * Deprecate `GET /auth/group-names/` (\#1844).
        * Add `DELETE /auth/group/{id}/` endpoint (\#1885).
        * Add `PATCH auth/group/{group_id}/user-settings/` bulk endpoint (\#1936).
    * Task groups:
        * Introduce `/api/v2/task-group/` routes (\#1817, \#1847, \#1852, \#1856, \#1943).
        * Respond with 422 error when any task-creating endpoint would break a non-duplication constraint (\#1861).
        * Enforce non-duplication constraints on `TaskGroupV2` (\#1865).
        * Fix non-duplication check in `PATCH /api/v2/task-group/{id}/` (\#1911).
        * Add cascade operations to `DELETE /api/v2/task-group/{task_group_id}/` and to `DELETE /admin/v2/task-group/{task_group_id}/` (\#1867).
        * Expand use and validators for `TaskGroupCreateV2` schema (\#1861).
        * Do not process task `source`s in task/task-group CRUD operations (\#1861).
        * Do not process task `owner`s in task/task-group CRUD operations (\#1861).
    * Tasks:
        * Drop `TaskCreateV2.source` (\#1909).
        * Drop `TaskUpdateV2.version` (\#1905).
        * Revamp access-control for `/api/v2/task/` endpoints, based on task-group attributes (\#1817).
        * Update `/api/v2/task/` endpoints and schemas with new task attributes (\#1856).
        * Forbid changing `TaskV2.name` (\#1925).
    * Task collection:
        * Improve preliminary checks in task-collection endpoints (\#1861).
        * Refactor split between task-collection endpoints and background tasks (\#1861).
        * Create `TaskGroupV2` object within task-collection endpoints (\#1861).
        * Fix response of task-collection endpoint (\#1902).
        * Automatically discover PyPI package version if missing or invalid (\#1858, \#1861, \#1902).
        * Use appropriate log-file path in collection-status endpoint (\#1902).
        * Add task `authors` to manifest schema (\#1856).
        * Do not use `source` for custom task collection (\#1893).
        * Rename custom-task-collection request-body field from `source` to `label` (\#1896).
        * Improve error messages from task collection (\#1913).
        * Forbid non-unique task names in `ManifestV2` (\#1925).
    * Workflows and workflow tasks:
        * Introduce additional checks in POST-workflowtask endpoint, concerning non-active or non-accessible tasks (\#1817).
        * Introduce additional intormation in GET-workflow endpoint, concerning non-active or non-accessible tasks (\#1817).
        * Introduce additional intormation in PATCH-workflow endpoint, concerning non-active or non-accessible tasks (\#1868, \#1869).
        * Stop logging warnings for non-common tasks in workflow export (\#1893).
        * Drop `WorkflowTaskCreateV2.order` (\#1906).
        * Update endpoints for workflow import/export  (\#1925, \#1939, \#1960).
    * Datasets:
        * Remove `TaskDumpV2.owner` attribute (\#1909).
    * Jobs:
        * Prevent job submission if includes non-active or non-accessible tasks (\#1817).
        * Remove rate limit for `POST /project/{project_id}/job/submit/` (\#1944).
    * Admin:
        * Remove `owner` from `GET admin/v2/task/` (\#1909).
        * Deprecate `kind` query parameter for `/admin/v2/task/` (\#1893).
        * Add `origin` and `pkg_name` query parameters to `GET /admin/v2/task-group/` (\#1979).
    * Schemas:
        * Forbid extras in `TaskCollectPipV2` (\#1891).
        * Forbid extras in all Create/Update/Import schemas (\#1895).
        * Deprecate internal `TaskCollectPip` schema in favor of `TaskGroupV2` (\#1861).
* Database:
    * Introduce `TaskGroupV2` table (\#1817, \#1856).
    * Add  `timestamp_created` column to `LinkUserGroup` table (\#1850).
    * Add `TaskV2` attributes `authors`, `tags`, `category` and `modality` (\#1856).
    * Add `update-db-data` script (\#1820, \#1888).
    * Add `taskgroupv2_id` foreign key to `CollectionStateV2` (\#1867).
    * Make `TaskV2.source` nullable and drop its uniqueness constraint (\#1861).
    * Add `TaskGroupV2` columns `wheel_path`, `pinned_package_versions` (\#1861).
    * Clean up `alembic` migration scripts (\#1894).
    * Verify task-group non-duplication constraint in `2.7.0` data-migration script (\#1927).
    * Normalize `pkg_name` in `2.7.0` data-migration script (\#1930).
    * Deprecate `DB_ENGINE="postgres"` configuration variable (\#1946).
* Runner:
    * Do not create local folders with 755 permissions unless `FRACTAL_BACKEND_RUNNER="slurm"` (\#1923).
    * Fix bug of SSH/SFTP commands not acquiring lock (\#1949).
    * Fix bug of unhandled exception in SSH/SLURM executor (\#1963).
    * Always remove task-subfolder compressed archive (\#1949).
* Task collection:
    * Create base directory (in SSH mode), if missing (\#1949).
    * Fix bug of SSH/SFTP commands not acquiring lock (\#1949).
* SSH:
    * Improve logging for SSH-connection-locking flow (\#1949).
    * Introduce `FractalSSH.fetch_file` and `FractalSSH.read_remote_json_file` (\#1949).
    * Use `paramiko.sftp_client.SFTPClient` methods directly rathen than `fabric` wrappers (\#1949).
    * Disable prefetching for `SFTPClient.get` (\#1949).
* Internal:
    * Update `_create_first_group` so that it only searches for `UserGroups` with a given name (\#1964).
* Dependencies:
    * Bump fastapi to `0.115` (\#1942).
    * Remove pip extra `postgres`, corresponding to `psycopg2+asyncpg` (\#1946).
    * Deprecate python3.9 (\#1946).
* Testing:
    * Benchmark `GET /api/v2/task-group/` (\#1922).
    * Use new `ubuntu22-slurm-multipy` image, with Python3.12 and with Python-version specific venvs (\#1946, #1969).
    * Get `DB_ENGINE` variable from `os.environ` rather than from installed packages (\#1968).

# 2.6.4

* Database
    * Fix use of naming convention for database schema-migration scripts (\#1819).
* Testing:
    * Test `alembic downgrade base` (\#1819).
    * Add `GET /api/v2/task/` to benchmarks (\#1825).

# 2.6.3

* API:
    * Introduce `GET /auth/current-user/viewer-paths/` endpoint (\#1816).
    * Add `viewer_paths` attribute to `UserGroup` endpoints (\#1816).
* Database:
    * Add  `viewer_paths` column to `UserGroup` table (\#1816).
* Runner:
    * Anticipate `wait_thread.shutdown_callback` assignment in `FractalSlurmExecutor`, to avoid an uncaught exception (\#1815).

# 2.6.2

* Allow setting `UserSettings` attributes to `None` in standard/strict PATCH endpoints (\#1814).

# 2.6.1

* App (internal):
    * Remove `FRACTAL_SLURM_SSH_HOST`, `FRACTAL_SLURM_SSH_USER`, `FRACTAL_SLURM_SSH_PRIVATE_KEY_PATH` and `FRACTAL_SLURM_SSH_WORKING_BASE_DIR` from `Settings`  (\#1804).
* Database:
    * Drop `slurm_user`, `slurm_accounts` and `cache_dir` columns from `UserOAuth` (\#1804)

# 2.6.0

> WARNING: This release requires running `fractalctl update-db-data` (after `fractalctl set-db`).

* API:
    * Introduce user-settings API, in `/auth/users/{user_id}/settings/` and `/auth/current-user/settings/` (\#1778, \#1807).
    * Add the creation of empty settings to `UserManager.on_after_register` hook (\#1778).
    * Remove deprecated user's attributes (`slurm_user`, `cache_dir`, `slurm_accounts`) from API, in favor of new `UserSetting` ones (\#1778).
    * Validate user settings in endpoints that rely on them (\#1778).
    * Propagate user settings to background tasks when needed (\#1778).
* Database:
    * Introduce new `user_settings` table, and link it to `user_oauth` (\#1778).
* Internal:
   * Remove redundant string validation in `FractalSSH.remove_folder` and `TaskCollectCustomV2` (\#1810).
   * Make `validate_cmd` more strict about non-string arguments (\#1810).


# 2.5.2

* App:
    * Replace `fractal_ssh` attribute with `fractal_ssh_list`, in `app.state` (\#1790).
    * Move creation of SSH connections from app startup to endpoints (\#1790).
* Internal
    * Introduce `FractalSSHList`, in view of support for multiple SSH/Slurm service users (\#1790).
    * Make `FractalSSH.close()` more aggressively close `Transport` attribute (\#1790).
    * Set `look_for_keys=False` for paramiko/fabric connection (\#1790).
* Testing:
    * Add fixture to always test that threads do not accumulate during tests (\#1790).

# 2.5.1

* API:
    * Make `WorkflowTaskDumpV2` attributes `task_id` and `task` optional (\#1784).
    * Add validation for user-provided strings that execute commands with subprocess or remote-shell (\#1767).
* Runner and task collection:
    * Validate commands before running them via `subprocess` or `fabric` (\#1767).

# 2.5.0

> WARNING: This release has a minor API bug when displaying a V2 dataset with a history that contains legacy tasks. It's recommended to update to 2.5.1.

This release removes support for including V1 tasks in V2 workflows. This comes
with changes to the database (data and metadata), to the API, and to the V2
runner.

* Runner:
    * Deprecate running v1 tasks within v2 workflows (\#1721).
* Database:
    * Remove `Task.is_v2_compatible` column (\#1721).
    * For table `WorkflowTaskV2`, drop `is_legacy_task` and `task_legacy_id` columns, remove `task_legacy` ORM attribute, make `task_id` required, make `task` required (\#1721).
* API:
    * Drop v1-v2-task-compatibility admin endpoint (\#1721).
    * Drop `/task-legacy/` endpoint (\#1721).
    * Remove legacy task code branches from `WorkflowTaskV2` CRUD endpoints (\#1721).
    * Add OAuth accounts info to `UserRead` at `.oauth_accounts` (\#1765).
* Testing:
    * Improve OAuth Github Action to test OAuth account flow (\#1765).

# 2.4.2

* App:
    * Improve logging in `fractalctl set-db` (\#1764).
* Runner:
    * Add `--set-home` to `sudo -u` impersonation command, to fix Ubuntu18 behavior (\#1762).
* Testing:
    * Start tests of migrations from valid v2.4.0 database (\#1764).

# 2.4.1

This is mainly a bugfix release, re-implementing a check that was removed in 2.4.0.

* API:
    * Re-introduce check for existing-user-email in `PATCH /auth/users/{id}/` (\#1760).

# 2.4.0

This release introduces support for user groups, but without linking it to any
access-control rules (which will be introduced later).

> NOTE: This release requires running the `fractalctl update-db-data` script.

* App:
    * Move creation of first user from application startup into `fractalctl set-db` command (\#1738, \#1748).
    * Add creation of default user group into `fractalctl set-db` command (\#1738).
    * Create `update-db-script` for current version, that adds all users to default group (\#1738).
* API:
    * Added `/auth/group/` and `/auth/group-names/` routers (\#1738, \#1752).
    * Implement `/auth/users/{id}/` POST/PATCH routes in `fractal-server` (\#1738, \#1747, \#1752).
    * Introduce `UserUpdateWithNewGroupIds` schema for `PATCH /auth/users/{id}/` (\#1747, \#1752).
    * Add `UserManager.on_after_register` hook to add new users to default user group (\#1738).
* Database:
    * Added new `usergroup` and `linkusergroup` tables (\#1738).
* Internal
    * Refactored `fractal_server.app.auth` and `fractal_server.app.security` (\#1738)/
    * Export all relevant modules in `app.models`, since it matters e.g. for `autogenerate`-ing migration scripts (\#1738).
* Testing
    * Add `UserGroup` validation to `scripts/validate_db_data_with_read_schemas.py` (\#1746).


# 2.3.11

* SSH runner:
    * Move remote-folder creation from `submit_workflow` to more specific `_process_workflow` (\#1728).
* Benchmarks:
    * Add `GET /auth/token/login/` to tested endpoints (\#1720).
* Testing:
    * Update GitHub actions `upload-artifact` and `download-artifact` to `v4` (\#1725).

# 2.3.10

* Fix minor bug in zipping-job logging (\#1716).

# 2.3.9

* Add logging for zipping-job-folder operations (\#1714).

# 2.3.8

> NOTE: `FRACTAL_API_V1_MODE="include_without_submission"` is now transformed
> into `FRACTAL_API_V1_MODE="include_read_only"`.

* API:
    * Support read-only mode for V1 (\#1701).
    * Improve handling of zipped job-folder in download-logs endpoints (\#1702).
* Runner:
    * Improve database-error handling in V2 job execution (\#1702).
    * Zip job folder after job execution (\#1702).
* App:
    * `UvicornWorker` is now imported from `uvicorn-worker` (\#1690).
* Testing:
    * Remove `HAS_LOCAL_SBATCH` variable and related if-branches (\#1699).
* Benchmarks:
    * Add `GET /auth/current-user/` to tested endpoints (\#1700).
* Dependencies:
    * Update `mkdocstrings` to `^0.25.2` (\#1707).
    * Update `fastapi` to `^0.112.0` (\#1705).

# 2.3.7

* SSH SLURM executor:
    * Handle early shutdown in SSH executor (\#1696).
* Task collection:
    * Introduce a new configuration variable `FRACTAL_MAX_PIP_VERSION` to pin task-collection pip (\#1675).

# 2.3.6

* API:
    * When creating a WorkflowTask, do not pre-populate its top-level arguments based on JSON Schema default values (\#1688).
* Dependencies:
    * Update `sqlmodel` to `^0.0.21` (\#1674).
    * Add `uvicorn-worker` (\#1690).

# 2.3.5

> WARNING: The `pre_submission_commands` SLURM configuration is included as an
> experimental feature, since it is still not useful for its main intended
> goal (calling `module load` before running `sbatch`).

* SLURM runners:
    * Expose `gpus` SLURM parameter (\#1678).
    * For SSH executor, add `pre_submission_commands` (\#1678).
    * Removed obsolete arguments from `get_slurm_config` function (\#1678).
* SSH features:
    * Add `FractalSSH.write_remote_file` method (\#1678).


# 2.3.4

* SSH SLURM runner:
    * Refactor `compress_folder` and `extract_archive` modules, and stop using `tarfile` library (\#1641).
* API:
    * Introduce `FRACTAL_API_V1_MODE=include_without_submission` to include V1 API but forbid job submission (\#1664).
* Testing:
    * Do not test V1 API with `DB_ENGINE="postgres-psycopg"` (\#1667).
    * Use new Fractal SLURM containers in CI (\#1663).
    * Adapt tests so that they always refer to the current Python version (the one running `pytest`), when needed; this means that we don't require the presence of any additional Python version in the development environment, apart from the current one (\#1633).
    * Include Python3.11 in some tests (\#1669).
    * Simplify CI SLURM Dockerfile after base-image updates (\#1670).
    * Cache `ubuntu22-slurm-multipy` Docker image in CI (\#1671).
    * Add `oauth.yaml` GitHub action to test OIDC authentication (\#1665).

# 2.3.3

This release fixes a SSH-task-collection bug introduced in version 2.3.1.

* API:
    * Expose new superuser-restricted endpoint `GET /api/settings/` (\#1662).
* SLURM runner:
    * Make `FRACTAL_SLURM_SBATCH_SLEEP` configuration variable `float` (\#1658).
* SSH features:
    * Fix wrong removal of task-package folder upon task-collection failure (\#1649).
    * Remove `FractalSSH.rename_folder` method (\#1654).
* Testing:
    * Refactor task-collection fixtures (\#1637).

# 2.3.2

> **WARNING**: The remove-remote-venv-folder in the SSH task collection is broken (see issue 1633). Do not deploy this version in an SSH-based `fractal-server` instance.

* API:
    * Fix incorrect zipping of structured job-log folders (\#1648).

# 2.3.1

This release includes a bugfix for task names with special characters.

> **WARNING**: The remove-remote-venv-folder in the SSH task collection is broken (see issue 1633). Do not deploy this version in an SSH-based `fractal-server` instance.

* Runner:
    * Improve sanitization of subfolder names (commits from 3d89d6ba104d1c6f11812bc9de5cbdff25f81aa2 to 426fa3522cf2eef90d8bd2da3b2b8a5b646b9bf4).
* API:
    * Improve error message when task-collection Python is not defined (\#1640).
    * Use a single endpoint for standard and SSH task collection (\#1640).
* SSH features:
    * Remove remote venv folder upon failed task collection in SSH mode (\#1634, \#1640).
    * Refactor `FractalSSH` (\#1635).
    * Set `fabric.Connection.forward_agent=False` (\#1639).
* Testing:
    * Improved testing of SSH task-collection API (\#1640).
    * Improved testing of `FractalSSH` methods (\#1635).
    * Stop testing SQLite database for V1 in CI (\#1630).

# 2.3.0

This release includes two important updates:
1. An Update update to task-collection configuration variables and logic.
2. The first released version of the **experimental** SSH features.

Re: task-collection configuration, we now support two main use cases:

1. When running a production instance (including on a SLURM cluster), you
   should set e.g. `FRACTAL_TASKS_PYTHON_DEFAULT_VERSION=3.10`, and make sure
   that `FRACTAL_TASKS_PYTHON_3_10=/some/python` is an absolute path. Optionally,
   you can define other variables like `FRACTAL_TASKS_PYTHON_3_9`,
   `FRACTAL_TASKS_PYTHON_3_11` or `FRACTAL_TASKS_PYTHON_3_12`.

2. If you leave `FRACTAL_TASKS_PYTHON_DEFAULT_VERSION` unset, then only the
   Python interpreter that is currently running `fractal-server` can be used
   for task collection.

> WARNING: If you don't set `FRACTAL_TASKS_PYTHON_DEFAULT_VERSION`, then you
> will only have a single Python interpreter available for tasks (namely the
> one running `fractal-server`).

* API:
    * Introduce `api/v2/task/collect/custom/` endpoint (\#1607, \#1613, \#1617, \#1629).
* Task collection:
    * Introduce task-collection Python-related configuration variables (\#1587).
    * Always set Python version for task collection, and only use `FRACTAL_TASKS_PYTHON_X_Y` variables (\#1587).
    * Refactor task-collection functions and schemas (\#1587, \#1617).
    * Remove `TaskCollectStatusV2` and `get_collection_data` internal schema/function (\#1598).
    * Introduce `CollectionStatusV2` enum for task-collection status (\#1598).
    * Reject task-collection request if it includes a wheel file and a version (\#1608).
SSH features:
    * Introduce `fractal_server/ssh` subpackage (\#1545, \#1599, \#1611).
    * Introduce SSH executor and runner (\#1545).
    * Introduce SSH task collection (\#1545, \#1599, \#1626).
    * Introduce SSH-related configuration variables (\#1545).
    * Modify app lifespan to handle SSH connection (\#1545).
    * Split `app/runner/executor/slurm` into `sudo` and `ssh` subfolders (\#1545).
    * Introduce FractalSSH object which is a wrapper class around fabric.Connection object.
It provides a `lock` to avoid loss of ssh instructions and a custom timeout (\#1618)
* Dependencies:
    * Update `sqlmodel` to `^0.0.19` (\#1584).
    * Update `pytest-asyncio` to `^0.23` (\#1558).
* Testing:
    * Test the way `FractalProcessPoolExecutor` spawns processes and threads (\#1579).
    * Remove `event_loop` fixture: every test will run on its own event loop (\#1558).
    * Test task collection with non-canonical package name (\#1602).

# 2.2.0

This release streamlines options for the Gunicorn startup command, and includes
two new experimental features.

> NOTE 1: you can now enable custom Gunicorn worker/logger by adding the following
> options to the `gunicorn` startup command:
> - `--worker-class fractal_server.gunicorn_fractal.FractalWorker`
> - `--logger-class fractal_server.gunicorn_fractal.FractalGunicornLogger`

> NOTE 2: A new experimental local runner is available, which uses processes
> instead of threads and support shutdown. You can try it out with the
> configuration variable `FRACTAL_BACKEND_RUNNER=local_experimental`

> NOTE 3: A new PostgreSQL database adapter is available, fully based on
> `psycopg3` (rather than `pyscopg2`+`asyncpg`). You can try it out with the
> configuration variable `DB_ENGINE=postgres-psycopg` (note that this requires
> the `pip install` extra `postgres-psycopg-binary`).


* API:
    * Add extensive logs to `DELETE /api/v2/project/{project_id}` (\#1532).
    * Remove catch of `IntegrityError` in `POST /api/v1/project` (\#1530).
* App and deployment:
    * Move `FractalGunicornLogger` and `FractalWorker` into `fractal_server/gunicorn_fractal.py` (\#1535).
    * Add custom gunicorn/uvicorn worker to handle SIGABRT signal (\#1526).
    * Store list of submitted jobs in app state (\#1538).
    * Add logic for graceful shutdown for job slurm executors (\#1547).
* Runner:
    * Change structure of job folders, introducing per-task subfolders (\#1523).
    * Rename internal `workflow_dir` and `workflow_dir_user` variables to local/remote (\#1534).
    * Improve handling of errors in `submit_workflow` background task (\#1556, \#1566).
    * Add new `local_experimental` runner, based on `ProcessPoolExecutor` (\#1544, \#1566).
* Database:
    * Add new Postgres adapter `psycopg` (\#1562).
* Dependencies
    * Add `fabric` to `dev` dependencies (\#1518).
    * Add new `postgres-psycopg-binary` extra (\#1562).
* Testing:
    * Extract `pytest-docker` fixtures into a dedicated module (\#1516).
    * Rename SLURM containers in CI (\#1516).
    * Install and run SSH daemon in CI containers (\#1518).
    * Add unit test of SSH connection via fabric/paramiko (\#1518).
    * Remove obsolete folders from `tests/data` (\#1517).

# 2.1.0

This release fixes a severe bug where SLURM-executor auxiliary threads are
not joined when a Fractal job ends.

* App:
    * Add missing join for `wait_thread` upon `FractalSlurmExecutor` exit (\#1511).
    * Replace `startup`/`shutdown` events with `lifespan` event (\#1501).
* API:
    * Remove `Path.resolve` from the submit-job endpoints and add validator for `Settings.FRACTAL_RUNNER_WORKING_BASE_DIR` (\#1497).
* Testing:
    * Improve dockerfiles for SLURM (\#1495, \#1496).
    * Set short timeout for `docker compose down` (\#1500).

# 2.0.6

> NOTE: This version changes log formats.
> For `uvicorn` logs, this change requires no action.
> For `gunicorn`, logs formats are only changed by adding the following
> command-line option:
> `gunicorn ... --logger-class fractal_server.logger.gunicorn_logger.FractalGunicornLogger`.

* API:
    * Add `FRACTAL_API_V1_MODE` environment variable to include/exclude V1 API (\#1480).
    * Change format of uvicorn loggers (\#1491).
    * Introduce `FractalGunicornLogger` class (\#1491).
* Runner:
    * Fix missing `.log` files in server folder for SLURM jobs (\#1479).
* Database:
    * Remove `UserOAuth.project_list` and `UserOAuth.project_list_v2` relationships (\#1482).
* Dev dependencies:
    * Bump `pytest` to `8.1.*` (#1486).
    * Bump `coverage` to `7.5.*` (#1486).
    * Bump `pytest-docker` to `3.1.*` (#1486).
    * Bump `pytest-subprocess` to `^1.5` (#1486).
* Benchmarks:
    * Move `populate_db` scripts into `benchmark` folder (\#1489).


# 2.0.5

* API:
    * Add `GET /admin/v2/task/` (\#1465).
    * Improve error message in DELETE-task endpoint (\#1471).
* Set `JobV2` folder attributes from within the submit-job endpoint (\#1464).
* Tests:
    * Make SLURM CI work on MacOS (\#1476).

# 2.0.4

* Add `FRACTAL_SLURM_SBATCH_SLEEP` configuration variable (\#1467).

# 2.0.3

> WARNING: This update requires running a fix-db script, via `fractalctl update-db-data`.

* Database:
    * Create fix-db script to remove `images` and `history` from dataset dumps in V1/V2 jobs (\#1456).
* Tests:
    * Split `test_full_workflow_v2.py` into local/slurm files (\#1454).


# 2.0.2

> WARNING: Running this version on a pre-existing database (where the `jobsv2`
> table has some entries) is broken. Running this version on a freshly-created
> database works as expected.

* API:
    * Fix bug in status endpoint (\#1449).
    * Improve handling of out-of-scope scenario in status endpoint (\#1449).
    * Do not include dataset `history` in `JobV2.dataset_dump` (\#1445).
    * Forbid extra arguments in `DumpV2` schemas (\#1445).
* API V1:
    * Do not include dataset `history` in `ApplyWorkflow.{input,output}_dataset_dump` (\#1453).
* Move settings logs to `check_settings` and use fractal-server `set_logger` (\#1452).
* Benchmarks:
    * Handle some more errors in benchmark flow (\#1445).
* Tests:
    * Update testing database to version 2.0.1 (\#1445).

# 2.0.1

* Database/API:
    * Do not include `dataset_dump.images` in `JobV2` table (\#1441).
* Internal functions:
    * Introduce more robust `reset_logger_handlers` function (\#1425).
* Benchmarks:
    * Add `POST /api/v2/project/project_id/dataset/dataset_id/images/query/` in bechmarks  to evaluate the impact of the number of images during the query (\#1441).
* Development:
    * Use `poetry` 1.8.2 in GitHub actions and documentation.

# 2.0.0

Major update.

# 1.4.10

> WARNING: Starting from this version, the dependencies for the `slurm` extra
> are required; commands like `pip install fractal-server[slurm,postgres]` must
> be replaced by `pip install fractal-server[postgres]`.

* Dependencies:
    * Make `clusterfutures` and `cloudpickle` required dependencies (\#1255).
    * Remove `slurm` extra from package (\#1255).
* API:
    * Handle invalid history file in `GET /project/{project_id}/dataset/{dataset_id}/status/` (\#1259).
* Runner:
    * Add custom `_jobs_finished` function to check the job status and to avoid squeue errors (\#1266)

# 1.4.9

This release is a follow-up of 1.4.7 and 1.4.8, to mitigate the risk of
job folders becoming very large.

* Runner:
    * Exclude `history` from `TaskParameters` object for parallel tasks, so that it does not end up in input pickle files (\#1247).

# 1.4.8

This release is a follow-up of 1.4.7, to mitigate the risk of job folders
becoming very large.

* Runner:
    * Exclude `metadata["image"]` from `TaskParameters` object for parallel tasks, so that it does not end up in input pickle files (\#1245).
    * Exclude components list from `workflow.log` logs (\#1245).
* Database:
    * Remove spurious logging of `fractal_server.app.db` string (\#1245).

# 1.4.7

This release provides a bugfix (PR 1239) and a workaround (PR 1238) for the
SLURM runner, which became relevant for the use case of processing a large
dataset (300 wells with 25 cycles each).

* Runner:
    * Do not include `metadata["image"]` in JSON file with task arguments (\#1238).
    * Add `FRACTAL_RUNNER_TASKS_INCLUDE_IMAGE` configuration variable, to define exceptions where tasks still require `metadata["image"]` (\#1238).
    * Fix bug in globbing patterns, when copying files from user-side to server-side job folder in SLURM executor (\#1239).
* API:
    * Fix error message for rate limits in apply-workflow endpoint (\#1231).
* Benchmarks:
    * Add more scenarios, as per issue \#1184 (\#1232).

# 1.4.6

* API:
    * Add `GET /admin/job/{job_id}` (\#1230).
    * Handle `FileNotFound` in `GET /project/{project_id}/job/{job_id}/` (\#1230).

# 1.4.5

* Remove CORS middleware (\#1228).
* Testing:
    *  Fix `migrations.yml` GitHub action (\#1225).

# 1.4.4

* API:
    * Add rate limiting to `POST /{project_id}/workflow/{workflow_id}/apply/` (\#1199).
    * Allow users to read the logs of ongoing jobs with `GET /project/{project_id}/job/{job_id}/`, using `show_tmp_logs` query parameter (\#1216).
    * Add `log` query parameter in `GET {/api/v1/job/,/api/v1/{project.id}/job/,/admin/job/}`, to trim response body (\#1218).
    * Add `args_schema` query parameter in `GET /api/v1/task/` to trim response body (\#1218).
    * Add `history` query parameter in `GET {/api/v1/dataset/,/api/v1/project/{project.id}/dataset/}` to trim response body (\#1219).
    * Remove `task_list` from `job.workflow_dump` creation in `/api/v1/{project_id}/workflow/{workflow_id}/apply/`(\#1219)
    * Remove `task_list` from `WorkflowDump` Pydantic schema (\#1219)
* Dependencies:
    * Update fastapi to `^0.109.0` (\#1222).
    * Update gunicorn to `^21.2.0` (\#1222).
    * Update aiosqlite to `^0.19.0` (\#1222).
    * Update uvicorn to `^0.27.0` (\#1222).

# 1.4.3

> **WARNING**:
>
> This update requires running a fix-db script, via `fractalctl update-db-data`.

* API:
    * Improve validation of `UserCreate.slurm_accounts` (\#1162).
    * Add `timestamp_created` to `WorkflowRead`, `WorkflowDump`, `DatasetRead` and `DatasetDump` (\#1152).
    * Make all dumps in `ApplyWorkflowRead` non optional (\#1175).
    * Ensure that timestamps in `Read` schemas are timezone-aware, regardless of `DB_ENGINE` (\#1186).
    * Add timezone-aware timestamp query parameters to all `/admin` endpoints (\#1186).
* API (internal):
    * Change the class method `Workflow.insert_task` into the auxiliary function `_workflow_insert_task` (\#1149).
* Database:
    * Make `WorkflowTask.workflow_id` and `WorfklowTask.task_id` not nullable (\#1137).
    * Add `Workflow.timestamp_created` and `Dataset.timestamp_created` columns (\#1152).
    * Start a new `current.py` fix-db script (\#1152, \#1195).
    * Add to `migrations.yml` a new script (`validate_db_data_with_read_schemas.py`) that validates test-DB data with Read schemas (\#1187).
    * Expose `fix-db` scripts via command-line option `fractalctl update-db-data` (\#1197).
* App (internal):
    * Check in `Settings` that `psycopg2`, `asyngpg` and `cfut`, if required, are installed (\#1167).
    * Split `DB.set_db` into sync/async methods (\#1165).
    * Rename `DB.get_db` into `DB.get_async_db` (\#1183).
    * Normalize names of task packages (\#1188).
* Testing:
    * Update `clean_db_fractal_1.4.1.sql` to `clean_db_fractal_1.4.2.sql`, and change `migrations.yml` target version (\#1152).
    * Reorganise the test directory into subdirectories, named according to the order in which we want the CI to execute them (\#1166).
    * Split the CI into two independent jobs, `Core` and `Runner`, to save time through parallelisation (\#1204).
* Dependencies:
    * Update `python-dotenv` to version 0.21.0 (\#1172).
* Runner:
    * Remove `JobStatusType.RUNNING`, incorporating it into `JobStatusType.SUBMITTED` (\#1179).
* Benchmarks:
    * Add `fractal_client.py` and `populate_script_v2.py` for creating different database status scenarios (\#1178).
    * Add a custom benchmark suite in `api_bench.py`.
    * Remove locust.
* Documentation:
    * Add the minimum set of environment variables required to set the database and start the server (\#1198).

# 1.4.2

> **WARNINGs**:
>
> 1. This update requires running a fix-db script, available at https://raw.githubusercontent.com/fractal-analytics-platform/fractal-server/1.4.2/scripts/fix_db/current.py.
> 2. Starting from this version, non-verified users have limited access to `/api/v1/` endpoints. Before the upgrade, all existing users must be manually set to verified.

* API:
    * Prevent access to `GET/PATCH` task endpoints for non-verified users (\#1114).
    * Prevent access to task-collection and workflow-apply endpoints for non-verified users (\#1099).
    * Make first-admin-user verified (\#1110).
    * Add the automatic setting of `ApplyWorkflow.end_timestamp` when patching `ApplyWorkflow.status` via `PATCH /admin/job/{job_id}` (\#1121).
    * Change `ProjectDump.timestamp_created` type from `datetime` to `str` (\#1120).
    * Change `_DatasetHistoryItem.workflowtask` type into `WorkflowTaskDump` (\#1139).
    * Change status code of stop-job endpoints to 202 (\#1151).
* API (internal):
    * Implement cascade operations explicitly, in `DELETE` endpoints for datasets, workflows and projects (\#1130).
    * Update `GET /project/{project_id}/workflow/{workflow_id}/job/` to avoid using `Workflow.job_list` (\#1130).
    * Remove obsolete sync-database dependency from apply-workflow endpoint (\#1144).
* Database:
    * Add `ApplyWorkflow.project_dump` column (\#1070).
    * Provide more meaningful names to fix-db scripts (\#1107).
    * Add `Project.timestamp_created` column, with timezone-aware default (\#1102, \#1131).
    * Remove `Dataset.list_jobs_input` and `Dataset.list_jobs_output` relationships (\#1130).
    * Remove `Workflow.job_list` (\#1130).
* Runner:
    * In SLURM backend, use `slurm_account` (as received from apply-workflow endpoint) with top priority (\#1145).
    * Forbid setting of SLURM account from `WorkflowTask.meta` or as part of `worker_init` variable (\#1145).
    * Include more info in error message upon `sbatch` failure (\#1142).
    * Replace `sbatch` `--chdir` option with `-D`, to support also slurm versions before 17.11 (\#1159).
* Testing:
    * Extended systematic testing of database models (\#1078).
    * Review `MockCurrentUser` fixture, to handle different kinds of users (\#1099).
    * Remove `persist` from `MockCurrentUser` (\#1098).
    * Update `migrations.yml` GitHub Action to use up-to-date database and also test fix-db script (\#1101).
    * Add more schema-based validation to fix-db current script (\#1107).
    * Update `.dict()` to `.model_dump()` for `SQLModel` objects, to fix some `DeprecationWarnings`(\##1133).
    * Small improvement in schema coverage (\#1125).
    * Add unit test for `security` module (\#1036).
* Dependencies:
    * Update `sqlmodel` to version 0.0.14 (\#1124).
* Benchmarks:
    * Add automatic benchmark system for API's performances (\#1123)
* App (internal):
    * Move `_create_first_user` from `main` to `security` module, and allow it to create multiple regular users (\#1036).

# 1.4.1

* API:
    * Add `GET /admin/job/{job_id}/stop/` and `GET /admin/job/{job_id}/download/` endpoints (\#1059).
    * Use `DatasetDump` and `WorkflowDump` models for "dump" attributes of `ApplyWorkflowRead` (\#1049, \#1082).
    * Add `slurm_accounts` to `User` schemas and add `slurm_account` to `ApplyWorkflow` schemas (\#1067).
    * Prevent providing a `package_version` for task collection from a `.whl` local package (\#1069).
    * Add `DatasetRead.project` and `WorkflowRead.project` attributes (\#1082).
* Database:
    * Make `ApplyWorkflow.workflow_dump` column non-nullable (\#1049).
    * Add `UserOAuth.slurm_accounts` and `ApplyWorkflow.slurm_account` columns (\#1067).
    * Add script for adding `ApplyWorkflow.user_email` (\#1058).
    * Add `Dataset.project` and `Workflow.project` relationships (\#1082).
    * Avoid using `Project` relationships `dataset_list` or `workflow_list` within some `GET` endpoints (\#1082).
    * Fully remove `Project` relationships `dataset_list`, `workflow_list` and `job_list` (\#1091).
* Testing:
    * Only use ubuntu-22.04 in GitHub actions (\#1061).
    * Improve unit testing of database models (\#1082).
* Dependencies:
    * Pin `bcrypt` to 4.0.1 to avoid warning in passlib (\#1060).
* Runner:
    *  Set SLURM-job working directory to `job.working_dir_user` through `--chdir` option (\#1064).

# 1.4.0

* API:
    * Major endpoint changes:
        * Add trailing slash to _all_ endpoints' paths (\#1003).
        * Add new admin-area endpoints restricted to superusers at `/admin` (\#947, \#1009, \#1032).
        * Add new `GET` endpoints `api/v1/job/` and `api/v1/project/{project_id}/workflow/{workflow_id}/job/` (\#969, \#1003).
        * Add new `GET` endpoints `api/v1/dataset/` and `api/v1/workflow/` (\#988, \#1003).
        * Add new `GET` endpoint `api/v1/project/{project_id}/dataset/` (\#993).
        * Add `PATCH /admin/job/{job_id}/` endpoint (\#1030, \#1053).
        * Move `GET /auth/whoami/` to `GET /auth/current-user/` (\#1013).
        * Move `PATCH /auth/users/me/` to `PATCH /auth/current-user/` (\#1013, \#1035).
        * Remove `DELETE /auth/users/{id}/` endpoint (\#994).
        * Remove `GET /auth/users/me/` (\#1013).
        * Remove `POST` `/auth/forgot-password/`, `/auth/reset-password/`, `/auth/request-verify-token/`, `/auth/verify/` (\#1033).
        * Move `GET /auth/userlist/` to `GET /auth/users/` (\#1033).
    * New behaviors or responses of existing endpoints:
        * Change response of `/api/v1/project/{project_id}/job/{job_id}/stop/` endpoint to 204 no-content (\#967).
        * Remove `dataset_list` attribute from `ProjectRead`, which affects all `GET` endpoints that return some project (\#993).
        * Make it possible to delete a `Dataset`, `Workflow` or `Project`, even when it is in relationship to an `ApplyWorkflow` - provided that the `ApplyWorkflow` is not pending or running (\#927, \#973).
        * Align `ApplyWorkflowRead` with new `ApplyWorkflow`, which has optional foreign keys `project_id`, `workflow_id`, `input_dataset_id`, and `output_dataset_id` (\#984).
        * Define types for `ApplyWorkflowRead` "dump" attributes (\#990). **WARNING**: reverted with \#999.
    * Internal changes:
        * Move all routes definitions into `fractal_server/app/routes` (\#976).
        * Fix construction of `ApplyWorkflow.workflow_dump`, within apply endpoint (\#968).
        * Fix construction of `ApplyWorkflow` attributes `input_dataset_dump` and `output_dataset_dump`, within apply endpoint (\#990).
        * Remove `asyncio.gather`, in view of SQLAlchemy2 update (\#1004).
* Database:
    * Make foreign-keys of `ApplyWorkflow` (`project_id`, `workflow_id`, `input_dataset_id`, `output_dataset_id`) optional (\#927).
    * Add columns `input_dataset_dump`, `output_dataset_dump` and `user_email` to `ApplyWorkflow` (\#927).
    * Add relations `Dataset.list_jobs_input` and `Dataset.list_jobs_output` (\#927).
    * Make `ApplyWorkflow.start_timestamp` non-nullable (\#927).
    * Remove `"cascade": "all, delete-orphan"` from `Project.job_list` (\#927).
    * Add `Workflow.job_list` relation (\#927).
    * Do not use `Enum`s as column types (e.g. for `ApplyWorkflow.status`), but only for (de-)serialization (\#974).
    * Set `pool_pre_ping` option to `True`, for asyncpg driver (\#1037).
    * Add script for updating DB from 1.4.0 to 1.4.1 (\#1010)
    * Fix missing try/except in sync session (\#1020).
* App:
    * Skip creation of first-superuser when one superuser already exists (\#1006).
* Dependencies:
    * Update sqlalchemy to version `>=2.0.23,<2.1` (\#1044).
    * Update sqlmodel to version 0.0.12 (\#1044).
    * Upgrade asyncpg to version 0.29.0 (\#1036).
* Runner:
    * Refresh DB objects within `submit_workflow` (\#927).
* Testing:
    * Add `await db_engine.dispose()` in `db_create_tables` fixture (\#1047).
    * Set `debug=False` in `event_loop` fixture (\#1044).
    * Improve `test_full_workflow.py` (\#971).
    * Update `pytest-asyncio` to v0.21 (\#1008).
    * Fix CI issue related to event loop and asyncpg (\#1012).
    * Add GitHub Action testing database migrations (\#1010).
    * Use greenlet v3 in `poetry.lock` (\#1044).
* Documentation:
    * Add OAuth2 example endpoints to Web API page (\#1034, \#1038).
* Development:
    * Use poetry 1.7.1 (\#1043).

# 1.3.14 (do not use!)

> **WARNING**: This version introduces a change that is then reverted in 1.4.0,
> namely it sets the `ApplyWorkflow.status` type to `Enum`, when used with
> PostgreSQL. It is recommended to **not** use it, and upgrade to 1.4.0
> directly.

* Make `Dataset.resource_list` an `ordering_list`, ordered by `Resource.id` (\#951).
* Expose `redirect_url` for OAuth clients (\#953).
* Expose JSON Schema for the `ManifestV1` Pydantic model (\#942).
* Improve delete-resource endpoint (\#943).
* Dependencies:
    * Upgrade sqlmodel to 0.0.11 (\#949).
* Testing:
    * Fix bug in local tests with Docker/SLURM (\#948).

# 1.3.13

* Configure sqlite WAL to avoid "database is locked" errors (\#860).
* Dependencies:
    * Add `sqlalchemy[asyncio]` extra, and do not directly require `greenlet` (\#895).
    * Fix `cloudpickle`-version definition in `pyproject.toml` (\#937).
    * Remove obsolete `sqlalchemy_utils` dependency (\#939).
* Testing:
    * Use ubuntu-22 for GitHub CI (\#909).
    * Run GitHub CI both with SQLite and Postgres (\#915).
    * Disable `postgres` service in GitHub action when running tests with SQLite (\#931).
    * Make `test_commands.py` tests stateless, also when running with Postgres (\#917).
* Documentation:
    * Add information about minimal supported SQLite version (\#916).

# 1.3.12

* Project creation:
    * Do not automatically create a dataset upon project creation (\#897).
    * Remove `ProjectCreate.default_dataset_name` attribute (\#897).
* Dataset history:
    * Create a new (**non-nullable**) history column in `Dataset` table (\#898, \#901).
    * Deprecate history handling in `/project/{project_id}/job/{job_id}` endpoint (\#898).
    * Deprecate `HISTORY_LEGACY` (\#898).
* Testing:
    * Remove obsolete fixture `slurm_config` (\#903).

# 1.3.11

This is mainly a bugfix release for the `PermissionError` issue.

* Fix `PermissionError`s in parallel-task metadata aggregation for the SLURM backend (\#893).
* Documentation:
    * Bump `mkdocs-render-swagger-plugin` to 0.1.0 (\#889).
* Testing:
    * Fix `poetry install` command and `poetry` version in GitHub CI (\#889).

# 1.3.10

Warning: updating to this version requires changes to the configuration variable

* Updates to SLURM interface:
    * Remove `sudo`-requiring `ls` calls from `FractalFileWaitThread.check` (\#885);
    * Change default of `FRACTAL_SLURM_POLL_INTERVAL` to 5 seconds (\#885);
    * Rename `FRACTAL_SLURM_OUTPUT_FILE_GRACE_TIME` configuration variables into `FRACTAL_SLURM_ERROR_HANDLING_INTERVAL` (\#885);
    * Remove `FRACTAL_SLURM_KILLWAIT_INTERVAL` variable and corresponding logic (\#885);
    * Remove `_multiple_paths_exist_as_user` helper function (\#885);
    * Review type hints and default values of SLURM-related configuration variables (\#885).
* Dependencies:
    * Update `fastapi` to version `^0.103.0` (\#877);
    * Update `fastapi-users` to version `^12.1.0` (\#877).

# 1.3.9

* Make updated-metadata collection robust for metadiff files consisting of a single `null` value (\#879).
* Automate procedure for publishing package to PyPI (\#881).

# 1.3.8

* Backend runner:
    * Add aggregation logic for parallel-task updated metadata (\#852);
    * Make updated-metadata collection robust for missing files (\#852, \#863).
* Database interface:
* API:
    * Prevent user from bypassing workflow-name constraint via the PATCH endpoint (\#867).
    * Handle error upon task collection, when tasks exist in the database but not on-disk (\#874).
    * Add `_check_project_exists` helper function (\#872).
* Configuration variables:
    * Remove `DEPLOYMENT_TYPE` variable and update `alive` endpoint (\#875);
    * Introduce `Settings.check_db` method, and call it during inline/offline migrations (\#855);
    * Introduce `Settings.check_runner` method (\#875);
    * Fail if `FRACTAL_BACKEND_RUNNER` is `"local"` and `FRACTAL_LOCAL_CONFIG_FILE` is set but missing on-disk (\#875);
    * Clean up `Settings.check` method and improve its coverage (\#875);
* Package, repository, documentation:
    * Change `fractal_server.common` from being a git-submodule to being a regular folder (\#859).
    * Pin documentation dependencies (\#865).
    * Split `app/models/project.py` into two modules for dataset and project (\#871).
    * Revamp documentation on database interface and on the corresponding configuration variables (\#855).


# 1.3.7

* Oauth2-related updates (\#822):
    * Update configuration of OAuth2 clients, to support OIDC/GitHub/Google;
    * Merge `SQLModelBaseOAuthAccount` and `OAuthAccount` models;
    * Update `UserOAuth.oauth_accounts` relationship and fix `list_users` endpoint accordingly;
    * Introduce dummy `UserManager.on_after_login` method;
    * Rename `OAuthClient` into `OAuthClientConfig`;
    * Revamp users-related parts of documentation.

# 1.3.6

* Update `output_dataset.meta` also when workflow execution fails (\#843).
* Improve error message for unknown errors in job execution (\#843).
* Fix log message incorrectly marked as "error" (\#846).

# 1.3.5

* Review structure of dataset history (\#803):
    * Re-define structure for `history` property of `Dataset.meta`;
    * Introduce `"api/v1/project/{project_id}/dataset/{dataset_id}/status/"` endpoint;
    * Introduce `"api/v1/project/{project_id}/dataset/{dataset_id}/export_history/"` endpoint;
    * Move legacy history to `Dataset.meta["HISTORY_LEGACY"]`.
* Make `first_task_index` and `last_task_index` properties of `ApplyWorkflow` required (\#803).
* Add `docs_info` and `docs_link` to Task model (\#814)
* Accept `TaskUpdate.version=None` in task-patch endpoint (\#818).
* Store a copy of the `Workflow` into the optional column `ApplyWorkflow.workflow_dump` at the time of submission (\#804, \#834).
* Prevent execution of multiple jobs with the same output dataset (\#801).
* Transform non-absolute `FRACTAL_TASKS_DIR` into absolute paths, relative to the current working directory (\#825).
* Error handling:
    * Raise an appropriate error if a task command is not executable (\#800).
    * Improve handling of errors raised in `get_slurm_config` (\#800).
* Documentation:
    * Clarify documentation about `SlurmConfig` (\#798).
    * Update documentation configuration and GitHub actions (\#811).
* Tests:
    * Move `tests/test_common.py` into `fractal-common` repository (\#808).
    * Switch to `docker compose` v2 and unpin `pyyaml` version (\#816).

# 1.3.4

* Support execution of a workflow subset (\#784).
* Fix internal server error for invalid `task_id` in `create_workflowtask` endpoint (\#782).
* Improve logging in background task collection (\#776).
* Handle failures in `submit_workflow` without raising errors (\#787).
* Simplify internal function for execution of a list of task (\#780).
* Exclude `common/tests` and other git-related files from build (\#795).
* Remove development dependencies `Pillow` and `pytest-mock` (\#795).
* Remove obsolete folders from `tests/data` folder (\#795).

# 1.3.3

* Pin Pydantic to v1 (\#779).

# 1.3.2

* Add sqlalchemy naming convention for DB constraints, and add `render_as_batch=True` to `do_run_migrations` (\#757).
* Fix bug in job-stop endpoint, due to missing default for `FractalSlurmExecutor.wait_thread.shutdown_file` (\#768, \#769).
* Fix bug upon inserting a task with `meta=None` into a Workflow (\#772).

# 1.3.1

* Fix return value of stop-job endpoint (\#764).
* Expose new GET `WorkflowTask` endpoint (\#762).
* Clean up API modules (\#762):
    * Split workflow/workflowtask modules;
    * Split tasks/task-collection modules.

# 1.3.0

* Refactor user model:
    * Switch from UUID4 to int for IDs (\#660, \#684).
    * Fix many-to-many relationship between users and project (\#660).
    * Rename `Project.user_member_list` into `Project.user_list` (\#660).
    * Add `username` column (\#704).
* Update endpoints (see also [1.2->1.3 upgrade info](../internals/version_upgrades/upgrade_1_2_5_to_1_3_0/) in the documentation):
    * Review endpoint URLs (\#669).
    * Remove foreign keys from payloads (\#669).
* Update `Task` models, task collection and task-related endpoints:
    * Add `version` and `owner` columns to `Task` model (\#704).
    * Set `Task.version` during task collection (\#719).
    * Set `Task.owner` as part of create-task endpoint (\#704).
    * For custom tasks, prepend `owner` to user-provided `source` (\#725).
    * Remove `default_args` from `Tasks` model and from manifest tasks (\#707).
    * Add `args_schema` and `args_schema_version` to `Task` model (\#707).
    * Expose `args_schema` and `args_schema_version` in task POST/PATCH endpoints (\#749).
    * Make `Task.source` task-specific rather than package-specific (\#719).
    * Make `Task.source` unique (\#725).
    * Update `_TaskCollectPip` methods, attributes and properties (\#719).
    * Remove private/public options for task collection (\#704).
    * Improve error message for missing package manifest (\#704).
    * Improve behavior when task-collection folder already exists (\#704).
    * Expose `pinned_package_version` for tasks collection (\#744).
    * Restrict Task editing to superusers and task owners (\#733).
    * Implement `delete_task` endpoint (\#745).
* Update `Workflow` and `WorkflowTask` endpoints:
    * Always merge new `WorkflowTask.args` with defaults from `Task.args_schema`, in `update_workflowtask` endpoint (\#759).
    * Remove `WorkflowTask.overridden_meta` property and on-the-fly overriding of `meta` (\#752).
    * Add warning when exporting workflows which include custom tasks (\#728).
    * When importing a workflow, only use tasks' `source` values, instead of `(source,name)` pairs (\#719).
* Job execution:
    * Add `FractalSlurmExecutor.shutdown` and corresponding endpoint (\#631, \#691, \#696).
    * In `FractalSlurmExecutor`, make `working_dir*` attributes required (\#679).
    * Remove `ApplyWorkflow.overwrite_input` column (\#684, \#694).
    * Make `output_dataset_id` a required argument of apply-workflow endpoint (\#681).
    * Improve error message related to out-of-space disk (\#699).
    * Include timestamp in job working directory, to avoid name clashes (\#756).
* Other updates to endpoints and database:
    * Add `ApplyWorkflow.end_timestamp` column (\#687, \#684).
    * Prevent deletion of a `Workflow`/`Dataset` in relationship with existing `ApplyWorkflow` (\#703).
    * Add project-name uniqueness constraint in project-edit endpoint (\#689).
* Other updates to internal logic:
    * Drop `WorkflowTask.arguments` property and `WorkflowTask.assemble_args` method (\#742).
    * Add test for collection of tasks packages with tasks in a subpackage (\#743).
    * Expose `FRACTAL_CORS_ALLOW_ORIGIN` environment variable (\#688).
    * Expose `FRACTAL_DEFAULT_ADMIN_USERNAME` environment variable (\#751).
* Package and repository:
    * Remove `fastapi-users-db-sqlmodel` dependency (\#660).
    * Make coverage measure more accurate (\#676) and improve coverage (\#678).
    * Require pydantic version to be `>=1.10.8` (\#711, \#713).
    * Include multiple `fractal-common` updates (\#705, \#719).
    * Add test equivalent to `alembic check` (\#722).
    * Update `poetry.lock` to address security alerts (\#723).
    * Remove `sqlmodel` from `fractal-common`, and declare database models with multiple inheritance (\#710).
    * Make email generation more robust in `MockCurrentUser` (\#730).
    * Update `poetry.lock` to `cryptography=41`, to address security alert (\#739).
    * Add `greenlet` as a direct dependency (\#748).
    * Removed tests for `IntegrityError` (\#754).


# 1.2.5

* Fix bug in task collection when using sqlite (\#664, \#673).
* Fix bug in task collection from local package, where package extras were not considered (\#671).
* Improve error handling in workflow-apply endpoint (\#665).
* Fix a bug upon project removal in the presence of project-related jobs (\#666). Note: this removes the `ApplyWorkflow.Project` attribute.

# 1.2.4

* Review setup for database URLs, especially to allow using UNIX-socket connections for postgresql (\#657).

# 1.2.3

* Fix bug that was keeping multiple database conection open (\#649).

# 1.2.2

* Fix bug related to `user_local_exports` in SLURM-backend configuration (\#642).

# 1.2.1

* Fix bug upon creation of first user when using multiple workers (\#632).
* Allow both ports 5173 and 4173 as CORS origins (\#637).

# 1.2.0

* Drop `project.project_dir` and replace it with `user.cache_dir` (\#601).
* Update SLURM backend (\#582, \#612, \#614); this includes (1) combining several tasks in a single SLURM job, and (2) offering more granular sources for SLURM configuration options.
* Expose local user exports in SLURM configuration file (\#625).
* Make local backend rely on custom `FractalThreadPoolExecutor`, where `parallel_tasks_per_job` can affect parallelism (\#626).
* Review logging configuration (\#619, \#623).
* Update to fastapi `0.95` (\#587).
* Minor improvements in dataset-edit endpoint (\#593) and tests (\#589).
* Include test of non-python task (\#594).
* Move dummy tasks from package to tests (\#601).
* Remove deprecated parsl backend (\#607).
* Improve error handling in workflow-import endpoint (\#595).
* Also show logs for successful workflow execution (\#635).

# 1.1.1

* Include `reordered_workflowtask_ids` in workflow-edit endpoint payload, to reorder the task list of a workflow (\#585).

# 1.1.0

* Align with new tasks interface in `fractal-tasks-core>=0.8.0`, and remove `glob_pattern` column from `resource` database table (\#544).
* Drop python 3.8 support (\#527).
* Improve validation of API request payloads (\#545).
* Improve request validation in project-creation endpoint (\#537).
* Update the endpoint to patch a `Task` (\#526).
* Add new project-update endpoint, and relax constraints on `project_dir` in new-project endpoint (\#563).
* Update `DatasetUpdate` schema (\#558 and \#565).
* Fix redundant task-error logs in slurm backend (\#552).
* Improve handling of task-collection errors (\#559).
* If `FRACTAL_BACKEND_RUNNER=slurm`, include some configuration checks at server startup (\#529).
* Fail if `FRACTAL_SLURM_WORKER_PYTHON` has different versions of `fractal-server` or `cloudpickle` (\#533).

# 1.0.8

* Fix handling of parallel-tasks errors in `FractalSlurmExecutor` (\#497).
* Add test for custom tasks (\#500).
* Improve formatting of job logs (\#503).
* Improve error handling in workflow-execution server endpoint (\#515).
* Update `_TaskBase` schema from fractal-common (\#517).

# 1.0.7

* Update endpoints to import/export a workflow (\#495).

# 1.0.6

* Add new endpoints to import/export a workflow (\#490).

# 1.0.5

* Separate workflow-execution folder into two (server- and user-owned) folders, to avoid permission issues (\#475).
* Explicitly pin sqlalchemy to v1 (\#480).

# 1.0.4

* Add new POST endpoint to create new Task (\#486).

# 1.0.3

Missing due to releasing error.

# 1.0.2

* Add `FRACTAL_RUNNER_MAX_TASKS_PER_WORKFLOW` configuration variable (\#469).

# 1.0.1

* Fix bug with environment variable names (\#468).

# 1.0.0

* First release listed in CHANGELOG.<|MERGE_RESOLUTION|>--- conflicted
+++ resolved
@@ -42,12 +42,9 @@
 * SSH internals:
     * Add `FractalSSH.remote_exists` method (\#2008).
     * Try re-opening the connection in `FractalSSH.check_connection` when an error occurs (\#2035).
-<<<<<<< HEAD
     * Move `NoValidConnectionError` exception in `~/_fabric.py` module (\#2070).
     * Add `log_and_raise` function (\#2070).
-=======
     * Improve closed-socket testing (\#2076).
->>>>>>> 15a34145
 * Testing:
     * Drop `fetch-depth` from `checkout` in GitHub actions (\#2039).
 * Scripts:
