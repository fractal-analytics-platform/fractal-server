--- conflicted
+++ resolved
@@ -2,18 +2,15 @@
 
 # Unreleased
 
-<<<<<<< HEAD
 * API:
     * Make request body required for `replace-task` endpoint (\#2355).
-
-=======
 * Task lifecycle:
     * Drop hard-coded use of `--no-cache-dir` for `pip install` command (\#2357).
 * App:
     * Drop `FRACTAL_RUNNER_TASKS_INCLUDE_IMAGE` obsolete configuration variable (\#2359).
 * Development:
     * Add codespell to precommit (\#2358).
->>>>>>> 968a2bcd
+
 
 # 2.13.1
 
