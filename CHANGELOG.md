**Note**: Numbers like (\#123) point to closed Pull Requests on the fractal-server repository.

# 1.4.3 (unreleased)

<<<<<<< HEAD
* API (internal):
    * Change the class attribute `Workflow.insert_task` into the auxiliary function `_workflow_insert_task` (\#1149).
=======
* API:
    * Improve validation of `UserCreate.slurm_accounts` (\#1162).
>>>>>>> 48ce195e

# 1.4.2

> **WARNINGs**:
>
> 1. This update requires running a fix-db script, available at https://raw.githubusercontent.com/fractal-analytics-platform/fractal-server/1.4.2/scripts/fix_db/current.py.
> 2. Starting from this version, non-verified users have limited access to `/api/v1/` endpoints. Before the upgrade, all existing users must be manually set to verified.

* API:
    * Prevent access to `GET/PATCH` task endpoints for non-verified users (\#1114).
    * Prevent access to task-collection and workflow-apply endpoints for non-verified users (\#1099).
    * Make first-admin-user verified (\#1110).
    * Add the automatic setting of `ApplyWorkflow.end_timestamp` when patching `ApplyWorkflow.status` via `PATCH /admin/job/{job_id}` (\#1121).
    * Change `ProjectDump.timestamp_created` type from `datetime` to `str` (\#1120).
    * Change `_DatasetHistoryItem.workflowtask` type into `WorkflowTaskDump` (\#1139).
    * Change status code of stop-job endpoints to 202 (\#1151).
* API (internal):
    * Implement cascade operations explicitly, in `DELETE` endpoints for datasets, workflows and projects (\#1130).
    * Update `GET /project/{project_id}/workflow/{workflow_id}/job/` to avoid using `Workflow.job_list` (\#1130).
    * Remove obsolete sync-database dependency from apply-workflow endpoint (\#1144).
* Database:
    * Add `ApplyWorkflow.project_dump` column (\#1070).
    * Provide more meaningful names to fix-db scripts (\#1107).
    * Add `Project.timestamp_created` column, with timezone-aware default (\#1102, \#1131).
    * Remove `Dataset.list_jobs_input` and `Dataset.list_jobs_output` relationships (\#1130).
    * Remove `Workflow.job_list` (\#1130).
* Runner:
    * In SLURM backend, use `slurm_account` (as received from apply-workflow endpoint) with top priority (\#1145).
    * Forbid setting of SLURM account from `WorkflowTask.meta` or as part of `worker_init` variable (\#1145).
    * Include more info in error message upon `sbatch` failure (\#1142).
    * Replace `sbatch` `--chdir` option with `-D`, to support also slurm versions before 17.11 (\#1159).
* Testing:
    * Extended systematic testing of database models (\#1078).
    * Review `MockCurrentUser` fixture, to handle different kinds of users (\#1099).
    * Remove `persist` from `MockCurrentUser` (\#1098).
    * Update `migrations.yml` GitHub Action to use up-to-date database and also test fix-db script (\#1101).
    * Add more schema-based validation to fix-db current script (\#1107).
    * Update `.dict()` to `.model_dump()` for `SQLModel` objects, to fix some `DeprecationWarnings`(\##1133).
    * Small improvement in schema coverage (\#1125).
    * Add unit test for `security` module (\#1036).
* Dependencies:
    * Update `sqlmodel` to version 0.0.14 (\#1124).
* Benchmarks:
    * Add automatic benchmark system for API's performances (\#1123)
* App (internal):
    * Move `_create_first_user` from `main` to `security` module, and allow it to create multiple regular users (\#1036).

# 1.4.1

* API:
    * Add `GET /admin/job/{job_id}/stop/` and `GET /admin/job/{job_id}/download/` endpoints (\#1059).
    * Use `DatasetDump` and `WorkflowDump` models for "dump" attributes of `ApplyWorkflowRead` (\#1049, \#1082).
    * Add `slurm_accounts` to `User` schemas and add `slurm_account` to `ApplyWorkflow` schemas (\#1067).
    * Prevent providing a `package_version` for task collection from a `.whl` local package (\#1069).
    * Add `DatasetRead.project` and `WorkflowRead.project` attributes (\#1082).
* Database:
    * Make `ApplyWorkflow.workflow_dump` column non-nullable (\#1049).
    * Add `UserOAuth.slurm_accounts` and `ApplyWorkflow.slurm_account` columns (\#1067).
    * Add script for adding `ApplyWorkflow.user_email` (\#1058).
    * Add `Dataset.project` and `Workflow.project` relationships (\#1082).
    * Avoid using `Project` relationships `dataset_list` or `workflow_list` within some `GET` endpoints (\#1082).
    * Fully remove `Project` relationships `dataset_list`, `workflow_list` and `job_list` (\#1091).
* Testing:
    * Only use ubuntu-22.04 in GitHub actions (\#1061).
    * Improve unit testing of database models (\#1082).
* Dependencies:
    * Pin `bcrypt` to 4.0.1 to avoid warning in passlib (\#1060).
* Runner:
    *  Set SLURM-job working directory to `job.working_dir_user` through `--chdir` option (\#1064).

# 1.4.0

* API:
    * Major endpoint changes:
        * Add trailing slash to _all_ endpoints' paths (\#1003).
        * Add new admin-area endpoints restricted to superusers at `/admin` (\#947, \#1009, \#1032).
        * Add new `GET` endpoints `api/v1/job/` and `api/v1/project/{project_id}/workflow/{workflow_id}/job/` (\#969, \#1003).
        * Add new `GET` endpoints `api/v1/dataset/` and `api/v1/workflow/` (\#988, \#1003).
        * Add new `GET` endpoint `api/v1/project/{project_id}/dataset/` (\#993).
        * Add `PATCH /admin/job/{job_id}/` endpoint (\#1030, \#1053).
        * Move `GET /auth/whoami/` to `GET /auth/current-user/` (\#1013).
        * Move `PATCH /auth/users/me/` to `PATCH /auth/current-user/` (\#1013, \#1035).
        * Remove `DELETE /auth/users/{id}/` endpoint (\#994).
        * Remove `GET /auth/users/me/` (\#1013).
        * Remove `POST` `/auth/forgot-password/`, `/auth/reset-password/`, `/auth/request-verify-token/`, `/auth/verify/` (\#1033).
        * Move `GET /auth/userlist/` to `GET /auth/users/` (\#1033).
    * New behaviors or responses of existing endpoints:
        * Change response of `/api/v1/project/{project_id}/job/{job_id}/stop/` endpoint to 204 no-content (\#967).
        * Remove `dataset_list` attribute from `ProjectRead`, which affects all `GET` endpoints that return some project (\#993).
        * Make it possible to delete a `Dataset`, `Workflow` or `Project`, even when it is in relationship to an `ApplyWorkflow` - provided that the `ApplyWorkflow` is not pending or running (\#927, \#973).
        * Align `ApplyWorkflowRead` with new `ApplyWorkflow`, which has optional foreign keys `project_id`, `workflow_id`, `input_dataset_id`, and `output_dataset_id` (\#984).
        * Define types for `ApplyWorkflowRead` "dump" attributes (\#990). **WARNING**: reverted with \#999.
    * Internal changes:
        * Move all routes definitions into `fractal_server/app/routes` (\#976).
        * Fix construction of `ApplyWorkflow.workflow_dump`, within apply endpoint (\#968).
        * Fix construction of `ApplyWorkflow` attributes `input_dataset_dump` and `output_dataset_dump`, within apply endpoint (\#990).
        * Remove `asyncio.gather`, in view of SQLAlchemy2 update (\#1004).
* Database:
    * Make foreign-keys of `ApplyWorkflow` (`project_id`, `workflow_id`, `input_dataset_id`, `output_dataset_id`) optional (\#927).
    * Add columns `input_dataset_dump`, `output_dataset_dump` and `user_email` to `ApplyWorkflow` (\#927).
    * Add relations `Dataset.list_jobs_input` and `Dataset.list_jobs_output` (\#927).
    * Make `ApplyWorkflow.start_timestamp` non-nullable (\#927).
    * Remove `"cascade": "all, delete-orphan"` from `Project.job_list` (\#927).
    * Add `Workflow.job_list` relation (\#927).
    * Do not use `Enum`s as column types (e.g. for `ApplyWorkflow.status`), but only for (de-)serialization (\#974).
    * Set `pool_pre_ping` option to `True`, for asyncpg driver (\#1037).
    * Add script for updating DB from 1.4.0 to 1.4.1 (\#1010)
    * Fix missing try/except in sync session (\#1020).
* App:
    * Skip creation of first-superuser when one superuser already exists (\#1006).
* Dependencies:
    * Update sqlalchemy to version `>=2.0.23,<2.1` (\#1044).
    * Update sqlmodel to version 0.0.12 (\#1044).
    * Upgrade asyncpg to version 0.29.0 (\#1036).
* Runner:
    * Refresh DB objects within `submit_workflow` (\#927).
* Testing:
    * Add `await db_engine.dispose()` in `db_create_tables` fixture (\#1047).
    * Set `debug=False` in `event_loop` fixture (\#1044).
    * Improve `test_full_workflow.py` (\#971).
    * Update `pytest-asyncio` to v0.21 (\#1008).
    * Fix CI issue related to event loop and asyncpg (\#1012).
    * Add GitHub Action testing database migrations (\#1010).
    * Use greenlet v3 in `poetry.lock` (\#1044).
* Documentation:
    * Add OAuth2 example endpoints to Web API page (\#1034, \#1038).
* Development:
    * Use poetry 1.7.1 (\#1043).

# 1.3.14 (do not use!)

> **WARNING**: This version introduces a change that is then reverted in 1.4.0,
> namely it sets the `ApplyWorkflow.status` type to `Enum`, when used with
> PostgreSQL. It is recommended to **not** use it, and upgrade to 1.4.0
> directly.

* Make `Dataset.resource_list` an `ordering_list`, ordered by `Resource.id` (\#951).
* Expose `redirect_url` for OAuth clients (\#953).
* Expose JSON Schema for the `ManifestV1` Pydantic model (\#942).
* Improve delete-resource endpoint (\#943).
* Dependencies:
    * Upgrade sqlmodel to 0.0.11 (\#949).
* Testing:
    * Fix bug in local tests with Docker/SLURM (\#948).

# 1.3.13

* Configure sqlite WAL to avoid "database is locked" errors (\#860).
* Dependencies:
    * Add `sqlalchemy[asyncio]` extra, and do not directly require `greenlet` (\#895).
    * Fix `cloudpickle`-version definition in `pyproject.toml` (\#937).
    * Remove obsolete `sqlalchemy_utils` dependency (\#939).
* Testing:
    * Use ubuntu-22 for GitHub CI (\#909).
    * Run GitHub CI both with SQLite and Postgres (\#915).
    * Disable `postgres` service in GitHub action when running tests with SQLite (\#931).
    * Make `test_commands.py` tests stateless, also when running with Postgres (\#917).
* Documentation:
    * Add information about minimal supported SQLite version (\#916).

# 1.3.12

* Project creation:
    * Do not automatically create a dataset upon project creation (\#897).
    * Remove `ProjectCreate.default_dataset_name` attribute (\#897).
* Dataset history:
    * Create a new (**non-nullable**) history column in `Dataset` table (\#898, \#901).
    * Deprecate history handling in `/project/{project_id}/job/{job_id}` endpoint (\#898).
    * Deprecate `HISTORY_LEGACY` (\#898).
* Testing:
    * Remove obsolete fixture `slurm_config` (\#903).

# 1.3.11

This is mainly a bugfix release for the `PermissionError` issue.

* Fix `PermissionError`s in parallel-task metadata aggregation for the SLURM backend (\#893).
* Documentation:
    * Bump `mkdocs-render-swagger-plugin` to 0.1.0 (\#889).
* Testing:
    * Fix `poetry install` command and `poetry` version in GitHub CI (\#889).

# 1.3.10

Warning: updating to this version requires changes to the configuration variable

* Updates to SLURM interface:
    * Remove `sudo`-requiring `ls` calls from `FractalFileWaitThread.check` (\#885);
    * Change default of `FRACTAL_SLURM_POLL_INTERVAL` to 5 seconds (\#885);
    * Rename `FRACTAL_SLURM_OUTPUT_FILE_GRACE_TIME` configuration variables into `FRACTAL_SLURM_ERROR_HANDLING_INTERVAL` (\#885);
    * Remove `FRACTAL_SLURM_KILLWAIT_INTERVAL` variable and corresponding logic (\#885);
    * Remove `_multiple_paths_exist_as_user` helper function (\#885);
    * Review type hints and default values of SLURM-related configuration variables (\#885).
* Dependencies:
    * Update `fastapi` to version `^0.103.0` (\#877);
    * Update `fastapi-users` to version `^12.1.0` (\#877).

# 1.3.9

* Make updated-metadata collection robust for metadiff files consisting of a single `null` value (\#879).
* Automate procedure for publishing package to PyPI (\#881).

# 1.3.8

* Backend runner:
    * Add aggregation logic for parallel-task updated metadata (\#852);
    * Make updated-metadata collection robust for missing files (\#852, \#863).
* Database interface:
* API:
    * Prevent user from bypassing workflow-name constraint via the PATCH endpoint (\#867).
    * Handle error upon task collection, when tasks exist in the database but not on-disk (\#874).
    * Add `_check_project_exists` helper function (\#872).
* Configuration variables:
    * Remove `DEPLOYMENT_TYPE` variable and update `alive` endpoint (\#875);
    * Introduce `Settings.check_db` method, and call it during inline/offline migrations (\#855);
    * Introduce `Settings.check_runner` method (\#875);
    * Fail if `FRACTAL_BACKEND_RUNNER` is `"local"` and `FRACTAL_LOCAL_CONFIG_FILE` is set but missing on-disk (\#875);
    * Clean up `Settings.check` method and improve its coverage (\#875);
* Package, repository, documentation:
    * Change `fractal_server.common` from being a git-submodule to being a regular folder (\#859).
    * Pin documentation dependencies (\#865).
    * Split `app/models/project.py` into two modules for dataset and project (\#871).
    * Revamp documentation on database interface and on the corresponding configuration variables (\#855).


# 1.3.7

* Oauth2-related updates (\#822):
    * Update configuration of OAuth2 clients, to support OIDC/GitHub/Google;
    * Merge `SQLModelBaseOAuthAccount` and `OAuthAccount` models;
    * Update `UserOAuth.oauth_accounts` relationship and fix `list_users` endpoint accordingly;
    * Introduce dummy `UserManager.on_after_login` method;
    * Rename `OAuthClient` into `OAuthClientConfig`;
    * Revamp users-related parts of documentation.

# 1.3.6

* Update `output_dataset.meta` also when workflow execution fails (\#843).
* Improve error message for unknown errors in job execution (\#843).
* Fix log message incorrectly marked as "error" (\#846).

# 1.3.5

* Review structure of dataset history (\#803):
    * Re-define structure for `history` property of `Dataset.meta`;
    * Introduce `"api/v1/project/{project_id}/dataset/{dataset_id}/status/"` endpoint;
    * Introduce `"api/v1/project/{project_id}/dataset/{dataset_id}/export_history/"` endpoint;
    * Move legacy history to `Dataset.meta["HISTORY_LEGACY"]`.
* Make `first_task_index` and `last_task_index` properties of `ApplyWorkflow` required (\#803).
* Add `docs_info` and `docs_link` to Task model (\#814)
* Accept `TaskUpdate.version=None` in task-patch endpoint (\#818).
* Store a copy of the `Workflow` into the optional column `ApplyWorkflow.workflow_dump` at the time of submission (\#804, \#834).
* Prevent execution of multiple jobs with the same output dataset (\#801).
* Transform non-absolute `FRACTAL_TASKS_DIR` into absolute paths, relative to the current working directory (\#825).
* Error handling:
    * Raise an appropriate error if a task command is not executable (\#800).
    * Improve handling of errors raised in `get_slurm_config` (\#800).
* Documentation:
    * Clarify documentation about `SlurmConfig` (\#798).
    * Update documentation configuration and GitHub actions (\#811).
* Tests:
    * Move `tests/test_common.py` into `fractal-common` repository (\#808).
    * Switch to `docker compose` v2 and unpin `pyyaml` version (\#816).

# 1.3.4

* Support execution of a workflow subset (\#784).
* Fix internal server error for invalid `task_id` in `create_workflowtask` endpoint (\#782).
* Improve logging in background task collection (\#776).
* Handle failures in `submit_workflow` without raising errors (\#787).
* Simplify internal function for execution of a list of task (\#780).
* Exclude `common/tests` and other git-related files from build (\#795).
* Remove development dependencies `Pillow` and `pytest-mock` (\#795).
* Remove obsolete folders from `tests/data` folder (\#795).

# 1.3.3

* Pin Pydantic to v1 (\#779).

# 1.3.2

* Add sqlalchemy naming convention for DB constraints, and add `render_as_batch=True` to `do_run_migrations` (\#757).
* Fix bug in job-stop endpoint, due to missing default for `FractalSlurmExecutor.wait_thread.shutdown_file` (\#768, \#769).
* Fix bug upon inserting a task with `meta=None` into a Workflow (\#772).

# 1.3.1

* Fix return value of stop-job endpoint (\#764).
* Expose new GET `WorkflowTask` endpoint (\#762).
* Clean up API modules (\#762):
    * Split workflow/workflowtask modules;
    * Split tasks/task-collection modules.

# 1.3.0

* Refactor user model:
    * Switch from UUID4 to int for IDs (\#660, \#684).
    * Fix many-to-many relationship between users and project (\#660).
    * Rename `Project.user_member_list` into `Project.user_list` (\#660).
    * Add `username` column (\#704).
* Update endpoints (see also [1.2->1.3 upgrade info](../internals/version_upgrades/upgrade_1_2_5_to_1_3_0/) in the documentation):
    * Review endpoint URLs (\#669).
    * Remove foreign keys from payloads (\#669).
* Update `Task` models, task collection and task-related endpoints:
    * Add `version` and `owner` columns to `Task` model (\#704).
    * Set `Task.version` during task collection (\#719).
    * Set `Task.owner` as part of create-task endpoint (\#704).
    * For custom tasks, prepend `owner` to user-provided `source` (\#725).
    * Remove `default_args` from `Tasks` model and from manifest tasks (\#707).
    * Add `args_schema` and `args_schema_version` to `Task` model (\#707).
    * Expose `args_schema` and `args_schema_version` in task POST/PATCH endpoints (\#749).
    * Make `Task.source` task-specific rather than package-specific (\#719).
    * Make `Task.source` unique (\#725).
    * Update `_TaskCollectPip` methods, attributes and properties (\#719).
    * Remove private/public options for task collection (\#704).
    * Improve error message for missing package manifest (\#704).
    * Improve behavior when task-collection folder already exists (\#704).
    * Expose `pinned_package_version` for tasks collection (\#744).
    * Restrict Task editing to superusers and task owners (\#733).
    * Implement `delete_task` endpoint (\#745).
* Update `Workflow` and `WorkflowTask` endpoints:
    * Always merge new `WorkflowTask.args` with defaults from `Task.args_schema`, in `update_workflowtask` endpoint (\#759).
    * Remove `WorkflowTask.overridden_meta` property and on-the-fly overriding of `meta` (\#752).
    * Add warning when exporting workflows which include custom tasks (\#728).
    * When importing a workflow, only use tasks' `source` values, instead of `(source,name)` pairs (\#719).
* Job execution:
    * Add `FractalSlurmExecutor.shutdown` and corresponding endpoint (\#631, \#691, \#696).
    * In `FractalSlurmExecutor`, make `working_dir*` attributes required (\#679).
    * Remove `ApplyWorkflow.overwrite_input` column (\#684, \#694).
    * Make `output_dataset_id` a required argument of apply-workflow endpoint (\#681).
    * Improve error message related to out-of-space disk (\#699).
    * Include timestamp in job working directory, to avoid name clashes (\#756).
* Other updates to endpoints and database:
    * Add `ApplyWorkflow.end_timestamp` column (\#687, \#684).
    * Prevent deletion of a `Workflow`/`Dataset` in relationship with existing `ApplyWorkflow` (\#703).
    * Add project-name uniqueness constraint in project-edit endpoint (\#689).
* Other updates to internal logic:
    * Drop `WorkflowTask.arguments` property and `WorkflowTask.assemble_args` method (\#742).
    * Add test for collection of tasks packages with tasks in a subpackage (\#743).
    * Expose `FRACTAL_CORS_ALLOW_ORIGIN` environment variable (\#688).
    * Expose `FRACTAL_DEFAULT_ADMIN_USERNAME` environment variable (\#751).
* Package and repository:
    * Remove `fastapi-users-db-sqlmodel` dependency (\#660).
    * Make coverage measure more accurate (\#676) and improve coverage (\#678).
    * Require pydantic version to be `>=1.10.8` (\#711, \#713).
    * Include multiple `fractal-common` updates (\#705, \#719).
    * Add test equivalent to `alembic check` (\#722).
    * Update `poetry.lock` to address security alerts (\#723).
    * Remove `sqlmodel` from `fractal-common`, and declare database models with multiple inheritance (\#710).
    * Make email generation more robust in `MockCurrentUser` (\#730).
    * Update `poetry.lock` to `cryptography=41`, to address security alert (\#739).
    * Add `greenlet` as a direct dependency (\#748).
    * Removed tests for `IntegrityError` (\#754).


# 1.2.5

* Fix bug in task collection when using sqlite (\#664, \#673).
* Fix bug in task collection from local package, where package extras were not considered (\#671).
* Improve error handling in workflow-apply endpoint (\#665).
* Fix a bug upon project removal in the presence of project-related jobs (\#666). Note: this removes the `ApplyWorkflow.Project` attribute.

# 1.2.4

* Review setup for database URLs, especially to allow using UNIX-socket connections for postgresl (\#657).

# 1.2.3

* Fix bug that was keeping multiple database conection open (\#649).

# 1.2.2

* Fix bug related to `user_local_exports` in SLURM-backend configuration (\#642).

# 1.2.1

* Fix bug upon creation of first user when using multiple workers (\#632).
* Allow both ports 5173 and 4173 as CORS origins (\#637).

# 1.2.0

* Drop `project.project_dir` and replace it with `user.cache_dir` (\#601).
* Update SLURM backend (\#582, \#612, \#614); this includes (1) combining several tasks in a single SLURM job, and (2) offering more granular sources for SLURM configuration options.
* Expose local user exports in SLURM configuration file (\#625).
* Make local backend rely on custom `FractalThreadPoolExecutor`, where `parallel_tasks_per_job` can affect parallelism (\#626).
* Review logging configuration (\#619, \#623).
* Update to fastapi `0.95` (\#587).
* Minor improvements in dataset-edit endpoint (\#593) and tests (\#589).
* Include test of non-python task (\#594).
* Move dummy tasks from package to tests (\#601).
* Remove deprecated parsl backend (\#607).
* Improve error handling in workflow-import endpoint (\#595).
* Also show logs for successful workflow execution (\#635).

# 1.1.1

* Include `reordered_workflowtask_ids` in workflow-edit endpoint payload, to reorder the task list of a workflow (\#585).

# 1.1.0

* Align with new tasks interface in `fractal-tasks-core>=0.8.0`, and remove `glob_pattern` column from `resource` database table (\#544).
* Drop python 3.8 support (\#527).
* Improve validation of API request payloads (\#545).
* Improve request validation in project-creation endpoint (\#537).
* Update the endpoint to patch a `Task` (\#526).
* Add new project-update endpoint, and relax constraints on `project_dir` in new-project endpoint (\#563).
* Update `DatasetUpdate` schema (\#558 and \#565).
* Fix redundant task-error logs in slurm backend (\#552).
* Improve handling of task-collection errors (\#559).
* If `FRACTAL_BACKEND_RUNNER=slurm`, include some configuration checks at server startup (\#529).
* Fail if `FRACTAL_SLURM_WORKER_PYTHON` has different versions of `fractal-server` or `cloudpickle` (\#533).

# 1.0.8

* Fix handling of parallel-tasks errors in `FractalSlurmExecutor` (\#497).
* Add test for custom tasks (\#500).
* Improve formatting of job logs (\#503).
* Improve error handling in workflow-execution server endpoint (\#515).
* Update `_TaskBase` schema from fractal-common (\#517).

# 1.0.7

* Update endpoints to import/export a workflow (\#495).

# 1.0.6

* Add new endpoints to import/export a workflow (\#490).

# 1.0.5

* Separate workflow-execution folder into two (server- and user-owned) folders, to avoid permission issues (\#475).
* Explicitly pin sqlalchemy to v1 (\#480).

# 1.0.4

* Add new POST endpoint to create new Task (\#486).

# 1.0.3

Missing due to releasing error.

# 1.0.2

* Add `FRACTAL_RUNNER_MAX_TASKS_PER_WORKFLOW` configuration variable (\#469).

# 1.0.1

* Fix bug with environment variable names (\#468).

# 1.0.0

* First release listed in CHANGELOG.<|MERGE_RESOLUTION|>--- conflicted
+++ resolved
@@ -2,13 +2,10 @@
 
 # 1.4.3 (unreleased)
 
-<<<<<<< HEAD
+* API:
+    * Improve validation of `UserCreate.slurm_accounts` (\#1162).
 * API (internal):
     * Change the class attribute `Workflow.insert_task` into the auxiliary function `_workflow_insert_task` (\#1149).
-=======
-* API:
-    * Improve validation of `UserCreate.slurm_accounts` (\#1162).
->>>>>>> 48ce195e
 
 # 1.4.2
 
