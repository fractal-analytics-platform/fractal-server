--- conflicted
+++ resolved
@@ -1,18 +1,16 @@
 **Note**: Numbers like (\#1234) point to closed Pull Requests on the fractal-server repository.
 
-<<<<<<< HEAD
-# 2.3.7 (Unreleased)
+# 2.3.8 (Unreleased)
 
 * App:
     * `UvicornWorker` is now imported from `uvicorn-worker` (\#1690).
-=======
+
 # 2.3.7
 
 * SSH SLURM executor:
     * Handle early shutdown in SSH executor (\#1696).
 * Task collection:
     * Introduce a new configuration variable `FRACTAL_MAX_PIP_VERSION` to pin task-collection pip (\#1675).
->>>>>>> 48286a18
 
 # 2.3.6
 
