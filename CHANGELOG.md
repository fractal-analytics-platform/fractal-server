--- conflicted
+++ resolved
@@ -1,6 +1,5 @@
 **Note**: Numbers like (\#1234) point to closed Pull Requests on the fractal-server repository.
 
-<<<<<<< HEAD
 # 2.14.0a3
 
 * App:
@@ -23,12 +22,11 @@
 * App:
     * Drop obsolete `FRACTAL_RUNNER_TASKS_INCLUDE_IMAGE` configuration variable.
 
-=======
+
 # Unreleased
 
 * Task lifecycle:
     * Drop hard-coded use of `--no-cache-dir` for `pip install` command (\#2357).
->>>>>>> fa172250
 
 # 2.13.1
 
