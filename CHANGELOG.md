**Note**: Numbers like (\#1234) point to closed Pull Requests on the fractal-server repository.

# 2.14.2 (Unreleased)

<<<<<<< HEAD
* API:
    * Replace all `field_validator` with `Annotated` types (\#2504).
=======
* App:
    * Use `Enum` values in f-strings, for filenames and error messages (\#2540).
>>>>>>> a4965e71
* Runner:
    * Handle exceptions in post-task-execution runner code (\#2543).

# 2.14.1

* API:
    * Add `POST /project/{project_id}/dataset/{dataset_id}/images/non-processed/` endpoint (\#2524).
    * Add `POST /project/{project_id}/dataset/{dataset_id}/images/non-processed/` endpoint (\#2524, \#2533).
* Runner:
    * Do not create temporary output-pickle files (\#2538).
    * Set logging level to `DEBUG` within `compress_folder` and `extract_archive` modules (\#2538).
    * Transform job-error log into warning (\#2538).
    * Drop `FRACTAL_SLURM_INTERVAL_BEFORE_RETRIEVAL` (\#2525, \#2531).
    * Increase `MAX_NUM_THREADS` from 4 to 12 (\#2520).
    * Support re-deriving an existing image with a non-trivial `origin` (\#2527).
* Testing:
    * Adopt ubuntu24 containers for CI (\#2530).
    * Do not run Python3.11 container CI for PRs, but only for merges (\#2519).
    * Add mock wheel file and update assertion for pip 25.1 (\#2523).
    * Optimize `test_reactivate_local_fail` (\#2511).
    * Replace `fractal-tasks-core` with `testing-tasks-mock` in tests (\#2511).
    * Improve flaky test (\#2513).

# 2.14.0

This release mostly concerns the new database/runner integration in view of
providing more granular history/status information. This includes a full
overhaul of the runner.

* API:
    * Add all new status endpoints.
    * Add `GET /job/latest/` endpoint (\#2389).
    * Make request body required for `replace-task` endpoint (\#2355).
    * Introduce shared tools for pagination.
    * Remove `valstr` validator and introduce `NonEmptyString` in schemas (\#2352).
* Database
    * New tables `HistoryRun`, `HistoryUnit` and `HistoryImageCache` tables.
    * Drop attribute/type filters from dataset table.
    * Add `type_filters` column to job table.
    * Use `ondelete` flag in place of custom DELETE-endpoint logics.
* Runner
    * Full overhaul of runners. Among the large number of changes, this includes:
        * Fully drop the `concurrent.futures` interface.
        * Fully drop the multithreaded nature of SLURM runners, in favor of a more linear submission/retrieval flow.
        * New `BaseRunner`, `LocalRunner`, `BaseSlurmRunner`, `SlurmSSHRunner` and `SlurmSudoRunner` objects.
        * The two SLURM runners now share a large part of base logic.
        * Database updates to `HistoryRun`, `HistoryUnit` and `HistoryImageCache` tables.
        * We do not fill `Dataset.history` any more.
* Task lifecycle:
    * Drop hard-coded use of `--no-cache-dir` for `pip install` command (\#2357).
* App:
    * Obfuscate sensitive information from settings using `SecretStr` (\#2333).
    * Drop `FRACTAL_RUNNER_TASKS_INCLUDE_IMAGE` obsolete configuration variable (\#2359).
* Testing:
    * Use `fractal-task-tools` to build `fractal-tasks-mock` manifest (\#2374).
* Development:
    * Add `codespell` to precommit (\#2358).
    * Drop obsolete `examples` folder (\#2405).


# 2.13.1

* API:
    * Add `AccountingRecord` and `AccountingRecordSlurm` tables (\#2267).
    * Add `/admin/v2/impersonate` endpoint (\#2280).
    * Replace `_raise_if_naive_datetime` with `AwareDatetime` (\#2283).
* Database:
    * Add `/admin/v2/accounting/` and `/admin/v2/accounting/slurm/` endpoints (\#2267).
* Runner:
    * Populate `AccountingRecord` from runner (\#2267).
* App:
    * Review configuration variables for email-sending (\#2269).
    * Reduce error-level log records(\#2282).
* Testing:
    * Drop obsolete files/folders from `tests/data` (\#2281).
* Dependencies:
    * Bump `httpx` to version `0.28.*` (\#2284).

# 2.13.0

With this release we switch to Pydantic v2.

* Runner:
    * Deprecate `FRACTAL_BACKEND_RUNNER="local_experimental"` (\#2273).
    * Fully replace `clusterfutures` classes with custom ones (\#2272).
* Dependencies:
    * Bump `pydantic` to v2 (\#2270).
    * Drop `clusterfutures` dependency (\#2272).
    * Drop `psutil` dependency (\#2273).
    * Bump `cryptography` to version `44.0.*` (\#2274).
    * Bump `sqlmodel` to version `0.0.22` (\#2275).
    * Bump `packaging` to version `24.*.*` (\#2275).
    * Bump `cloudpickle` to version `3.1.*` (\#2275).
    * Bump `uvicorn-workers` to version `0.3.0` (\#2275).
    * Bump `gunicorn` to version `23.*.*` (\#2275).
    * Bump `httpx` to version `0.27.*` (\#2275).

# 2.12.1

> Note: this version requires a manual update of email-related configuration variables.

* API:
    * Deprecate `use_dataset_filters` query parameter for `/project/{project_id}/dataset/{dataset_id}/images/query/` (\#2231).
* App:
    * Add fractal-server version to logs (\#2228).
    * Review configuration variables for email-sending (\#2241).
* Database:
    * Remove `run_migrations_offline` from `env.py` and make `run_migrations_online` sync (\#2239).
* Task lifecycle:
    * Reset logger handlers upon success of a background lifecycle operation, to avoid open file descriptors (\#2256).
* Runner
    * Sudo/SLURM executor checks the fractal-server version using `FRACTAL_SLURM_WORKER_PYTHON` config variable, if set (\#2240).
    * Add `uname -n` to SLURM submission scripts (\#2247).
    * Handle `_COMPONENT_KEY_`-related errors in sudo/SLURM executor, to simplify testing (\#2245).
    * Drop obsolete `SlurmJob.workflow_task_file_prefix` for both SSH/sudo executors (\#2245).
    * Drop obsolete `keep_pickle_files` attribute from slurm executors (\#2246).
* Dependencies:
    * Bump `uvicorn` version (\#2242).
* Testing:
    * Improve testing of sudo-Slurm executor (\#2245, \#2246).
    * Introduce `container` pytest marker (\#2249).
    * Split CI GitHub Actions in three jobs: API, not API and Containers (\#2249).

# 2.12.0

> WARNING: The database schema update introduced via this version is non-reversible.

* API:
    * Drop V1 endpoints (\#2230).
* Database:
    * Drop V1 tables (\#2230).
* Runner:
    * Drop V1 runners (\#2230).
* Testing:
    * Drop V1 tests (\#2230).
    *  Update V2 tests to keep coverage stable (\#2230).


# 2.11.1

* Database
    * Drop columns `DatasetV2.filters` and `WorkflowTaskV2.input_filters` (\#2232).

# 2.11.0

This version revamps the filters data structure, and it introduces complex attribute filters.

> Note: This release requires running `fractalctl update-db-data`.
> Some legacy columns will be removed from the database, either as part of
> the `2.11.0` data-migration or as part of the `2.11.1` schema migration.
> Please make sure you have a database dump.

* API:
    * Align API with new database schemas for filters-related columns (\#2168, \#2196, \#2202).
    * Support importing workflows or datasets with legacy (pre-`2.11.0`) filters-related fields (\#2185, \#2227).
    * Avoid blocking operations from the download-job-logs endpoint, when the zip archive of a running job is requested (\#2225).
    * Update and simplify `/api/v2/project/{project_id}/status/`, dropping use of temporary job files (\#2169).
    * Add new (experimental) `/project/{project_id}/workflow/{workflow_id}/type-filters-flow/` endpoint (\#2208).
* Database:
    * Update table schemas for all filters-related columns:
        * Always handle attribute- and type-filters in different columns (\#2168).
        * Update attribute-filter-values type from scalar to list (\#2168, \#2196).
        * Deprecate attribute filters for `WorkflowTaskV2` (\#2168).
        * Add attribute filters to `JobV2` (\#2168).
    * `2.11.0` data-migration script (\#2168, \#2202, \#2208, \#2209).
* Runner:
    * Introduce database writes in runner component, to replace the use of temporary files (\#2169).
    * Use `TaskV2.input_types` for filtering, rather than validation (\#2191, \#2196).
    * Make job-execution background-task function sync, to make it transparent that it runs on a thread (\#2220).
    * Remove all filters from `TaskOutput` (\#2190).
* Task Collection:
    * Improve logs handling for failed task collections (\#2192)
* Testing:
    * Speed up CI by splitting it into more jobs (\#2210).

# 2.10.6

* Task lifecycle:
    * Use unique logger names for task-lifecycle operations (\#2204).

# 2.10.5

* App:
    * Add missing space in "To" field for email settings (\#2173).
* Testing:
    * Improve configuration for coverage GitHub Action step (\#2175).
    * Add `persist-credentials: false` to `actions/checkout@v4` GitHub Action steps (\#2176).
* Dependencies:
    * Require `bumpver>2024.0` (\#2179).


# 2.10.4

* Switch to poetry v2 (\#2165).
* Require Python <3.13 (\#2165).

# 2.10.3

Note: this version fixes a bug introduced in version 2.10.1.

* API:
    * Fix bug in `POST /api/v2/project/{p_id}/workflow/{w_id}/wftask/replace-task/` endpoint (\#2163).
    * Add validation for `.whl` filename (\#2147).
    * Trim whitespaces in `DatasetCreateV2.zarr_dir` (\#2138).
    * Support sending emails upon new OAuth signup (\#2150).
* App:
    * Introduce configuration for email settings (\#2150).
* Command-line interface:
    * Add `fractalctl email-settings` (\#2150).
* Dependencies:
    * Add direct dependency on `cryptography` (\#2150).
* Testing:
    * Introduce `mailpit`-based end-to-end test of email sending (\#2150).

# 2.10.2

* App:
    * Add `FRACTAL_PIP_CACHE_DIR` configuration variable (\#2141).
* Tasks life cycle:
    * Prevent deactivation of task groups with `"github.com"` in pip-freeze information (\#2144).
* Runner:
    * Handle early shutdown for sudo SLURM executor (\#2132).
    * Fix repeated setting of `timestamp_ended` in task-group reactivation (\#2140).

# 2.10.1

* API:
    * Add `POST /api/v2/project/{p_id}/workflow/{w_id}/wftask/replace-task/` endpoint (\#2129).
* Testing:
    * Use system postgresql in GitHub actions, rather than independent container (\#2199).

# 2.10.0

* API:
    * Major update of `POST /api/v2/task/collect/pip/`, to support wheel-file upload (\#2113).
* Testing:
    * Add test of private task collection (\#2126).

# 2.9.2

* API
    * Remove `cache_dir` and use `project_dir/.fractal_cache` (\#2121).
* Docs
    * Improve docstrings and reduce mkdocs warnings (\#2122).

# 2.9.1

* Task collection:
    * Fix bug in wheel-based SSH task-collection (\#2119).
* Testing:
    * Re-include a specific test previously skipped for Python 3.12 (\#2114).
    * Add metadata to `fractal-tasks-mock` package (\#2117).
* Docs:
    * Add info about working versions.

# 2.9.0

> WARNING 1: This version drops support for sqlite, and removes the
> configuration variables `DB_ENGINE` and `SQLITE_PATH`.

> WARNING 2: This version removes the `CollectionStateV2` database table.
> Make sure you have a database dump before running `fractalctl set-db`, since this operation cannot be undone.

* API
    * Remove `GET /api/v2/task/collect/{state_id}/` endpoint (\#2010).
    * Remove `active` property from `PATCH /api/v2/task-group/{task_group_id}/` (\#2033).
    * Add `GET /api/v2/task-group/activity/` endpoint (\#2005, \#2027).
    * Add `GET /api/v2/task-group/activity/{task_group_activity_id}/` endpoint (\#2005).
    * Add `GET /admin/v2/task-group/activity/` endpoint (\#2005, \#2027).
    * Add `POST /api/v2/task-group/{task_group_id}/{deactivate|reactivate}` endpoints (\#2033, \#2066, \#2078).
    * Add `POST /admin/v2/task-group/{task_group_id}/{deactivate|reactivate}` endpoints (\#2062, \#2078).
    * Remove `GET /auth/current-user/viewer-paths/` (\#2096).
    * Add `GET /auth/current-user/allowed-viewer-paths/`, with logic for `fractal-vizarr-viewer` authorization (\#2096).
    * Add `category`, `modality` and `author` query parameters to `GET /admin/v2/task/` (\#2102).
    * Add `POST /auth/group/{group_id}/add-user/{user_id}/` (\#2101).
    * Add `POST /auth/group/{group_id}/remove-user/{user_id}/` (\#2101, \#2111).
    * Add `POST /auth/users/{user_id}/set-groups/` (\#2106).
    * Remove `new_user_ids` property from `PATCH /auth/group/{group_id}/` (\#2101).
    * Remove `new_group_ids` property from `PATCH /auth/users/{user_id}/` (\#2106).
    * Internals:
      * Fix bug in `_get_collection_task_group_activity_status_message` (\#2047).
      * Remove `valutc` validator for timestamps from API schemas, since it does not match with `psycopg3` behavior (\#2064).
      * Add query parameters `timestamp_last_used_{min|max}` to `GET /admin/v2/task-group/` (\#2061).
      * Remove `_convert_to_db_timestamp` and add `_raise_if_naive_datetime`: now API only accepts timezone-aware datetimes as query parameters (\#2068).
      * Remove `_encode_as_utc`: now timestamps are serialized in JSONs with their own timezone (\#2081).
* Database
    * Drop support for sqlite, and remove the `DB_ENGINE` and `SQLITE_PATH` configuration variables (\#2052).
    * Add `TaskGroupActivityV2` table (\#2005).
    * Drop `CollectionStateV2` table (\#2010).
    * Add `TaskGroupV2.pip_freeze` nullable column (\#2017).
    * Add  `venv_size_in_kB` and `venv_file_number` to `TaskGroupV2` (\#2034).
    * Add `TaskGroupV2.timestamp_last_used` column, updated on job submission (\#2049, \#2061, \#2086).
* Task-lifecycle internals:
    * Refactor task collection and database-session management in background tasks (\#2030).
    * Update `TaskGroupActivityV2` objects (\#2005).
    * Update filename and path for task-collection scripts (\#2008).
    * Copy wheel file into `task_group.path` and update `task_group.wheel_path`, for local task collection (\#2020).
    * Set `TaskGroupActivityV2.timestamp_ended` when collections terminate (\#2026).
    * Refactor bash templates and add `install_from_freeze.sh` (\#2029).
    * Introduce background operations for _local_ reactivate/deactivate (\#2033).
    * Introduce background operations for _SSH_ reactivate/deactivate (\#2066).
    * Fix escaping of newlines within f-strings, in logs (\#2028).
    * Improve handling of task groups created before 2.9.0 (\#2050).
    * Add `TaskGroupCreateV2Strict` for task collections (\#2080).
    * Always create `script_dir_remote` in SSH lifecycle background tasks (\#2089).
    * Postpone setting `active=False` in task-group deactivation to after all preliminary checks (\#2100).
* Runner:
    * Improve error handling in `_zip_folder_to_file_and_remove` (\#2057).
    * Improve error handling in `FractalSlurmSSHExecutor` `handshake` method (\#2083).
    * Use the "spawn" start method for the multiprocessing context, for the `ProcessPoolExecutor`-based runner (\#2084).
    * Extract common functionalities from SLURM/sudo and SLURM/SSH executors (\#2107).
* SSH internals:
    * Add `FractalSSH.remote_exists` method (\#2008).
    * Drop `FractalSSH.{_get,_put}` wrappers of `SFTPClient` methods (\#2077).
    * Try re-opening the connection in `FractalSSH.check_connection` when an error occurs (\#2035).
    * Move `NoValidConnectionError` exception handling into `FractalSSH.log_and_raise` method (\#2070).
    * Improve closed-socket testing (\#2076).
* App:
   * Add `FRACTAL_VIEWER_AUTHORIZATION_SCHEME` and `FRACTAL_VIEWER_BASE_FOLDER` configuration variables (\#2096).
* Testing:
    * Drop `fetch-depth` from `checkout` in GitHub actions (\#2039).
* Scripts:
    * Introduce `scripts/export_v1_workflows.py` (\#2043).
* Dependencies:
    * Remove `passlib` dependency (\#2112).
    * Bump `fastapi-users` to v14, which includes switch to `pwdlib` (\#2112).

# 2.8.1

* API:
    * Validate all user-provided strings that end up in pip-install commands (\#2003).

# 2.8.0

* Task collection
    * Now both the local and SSH versions of the task collection use the bash templates (\#1980).
    * Update task-collections database logs incrementally (\#1980).
    * Add `TaskGroupV2.pinned_package_versions_string` property (\#1980).
    * Support pinned-package versions for SSH task collection (\#1980).
    * Now `pip install` uses `--no-cache` (\#1980).
* API
    * Deprecate the `verbose` query parameter in `GET /api/v2/task/collect/{state_id}/` (\#1980).
    * Add `project_dir` attribute to `UserSettings` (\#1990).
    * Set a default for `DatasetV2.zarr_dir` (\#1990).
    * Combine the `args_schema_parallel` and `args_schema_non_parallel` query parameters in `GET /api/v2/task/` into a single parameter `args_schema` (\#1998).

# 2.7.1

> WARNING: As of this version, all extras for `pip install` are deprecated and
> the corresponding dependencies become required.

* Database:
    * Drop `TaskV2.owner` column (\#1977).
    * Make `TaskV2.taskgroupv2_id` column required (\#1977).
* Dependencies:
    * Make `psycopg[binary]` dependency required, and drop `postgres-pyscopg-binary` extra (\#1970).
    * Make `gunicorn` dependency required, and drop `gunicorn` extra (\#1970).
* Testing:
    * Switch from SQLite to Postgres in the OAuth Github action (\#1981).

# 2.7.0

> WARNING: This release comes with several specific notes:
>
> 1. It requires running `fractalctl update-db-data` (after `fractalctl set-db`).
> 2. When running `fractalctl update-db-data`, the environment variable
>    `FRACTAL_V27_DEFAULT_USER_EMAIL` must be set, e.g. as in
>    `FRACTAL_V27_DEFAULT_USER_EMAIL=admin@fractal.yx fractalctl
>    update-db-data`. This user must exist, and they will own all
>    previously-common tasks/task-groups.
> 3. The pip extra `postgres` is deprecated, in favor of `postgres-psycopg-binary`.
> 4. The configuration variable `DB_ENGINE="postgres"` is deprecated, in favor of `DB_ENGINE="postgres-psycopg"`.
> 5. Python3.9 is deprecated.

* API:
    * Users and user groups:
        * Replace `UserRead.group_names` and `UserRead.group_ids` with `UserRead.group_ids_names` ordered list (\#1844, \#1850).
        * Deprecate `GET /auth/group-names/` (\#1844).
        * Add `DELETE /auth/group/{id}/` endpoint (\#1885).
        * Add `PATCH auth/group/{group_id}/user-settings/` bulk endpoint (\#1936).
    * Task groups:
        * Introduce `/api/v2/task-group/` routes (\#1817, \#1847, \#1852, \#1856, \#1943).
        * Respond with 422 error when any task-creating endpoint would break a non-duplication constraint (\#1861).
        * Enforce non-duplication constraints on `TaskGroupV2` (\#1865).
        * Fix non-duplication check in `PATCH /api/v2/task-group/{id}/` (\#1911).
        * Add cascade operations to `DELETE /api/v2/task-group/{task_group_id}/` and to `DELETE /admin/v2/task-group/{task_group_id}/` (\#1867).
        * Expand use and validators for `TaskGroupCreateV2` schema (\#1861).
        * Do not process task `source`s in task/task-group CRUD operations (\#1861).
        * Do not process task `owner`s in task/task-group CRUD operations (\#1861).
    * Tasks:
        * Drop `TaskCreateV2.source` (\#1909).
        * Drop `TaskUpdateV2.version` (\#1905).
        * Revamp access-control for `/api/v2/task/` endpoints, based on task-group attributes (\#1817).
        * Update `/api/v2/task/` endpoints and schemas with new task attributes (\#1856).
        * Forbid changing `TaskV2.name` (\#1925).
    * Task collection:
        * Improve preliminary checks in task-collection endpoints (\#1861).
        * Refactor split between task-collection endpoints and background tasks (\#1861).
        * Create `TaskGroupV2` object within task-collection endpoints (\#1861).
        * Fix response of task-collection endpoint (\#1902).
        * Automatically discover PyPI package version if missing or invalid (\#1858, \#1861, \#1902).
        * Use appropriate log-file path in collection-status endpoint (\#1902).
        * Add task `authors` to manifest schema (\#1856).
        * Do not use `source` for custom task collection (\#1893).
        * Rename custom-task-collection request-body field from `source` to `label` (\#1896).
        * Improve error messages from task collection (\#1913).
        * Forbid non-unique task names in `ManifestV2` (\#1925).
    * Workflows and workflow tasks:
        * Introduce additional checks in POST-workflowtask endpoint, concerning non-active or non-accessible tasks (\#1817).
        * Introduce additional intormation in GET-workflow endpoint, concerning non-active or non-accessible tasks (\#1817).
        * Introduce additional intormation in PATCH-workflow endpoint, concerning non-active or non-accessible tasks (\#1868, \#1869).
        * Stop logging warnings for non-common tasks in workflow export (\#1893).
        * Drop `WorkflowTaskCreateV2.order` (\#1906).
        * Update endpoints for workflow import/export  (\#1925, \#1939, \#1960).
    * Datasets:
        * Remove `TaskDumpV2.owner` attribute (\#1909).
    * Jobs:
        * Prevent job submission if includes non-active or non-accessible tasks (\#1817).
        * Remove rate limit for `POST /project/{project_id}/job/submit/` (\#1944).
    * Admin:
        * Remove `owner` from `GET admin/v2/task/` (\#1909).
        * Deprecate `kind` query parameter for `/admin/v2/task/` (\#1893).
        * Add `origin` and `pkg_name` query parameters to `GET /admin/v2/task-group/` (\#1979).
    * Schemas:
        * Forbid extras in `TaskCollectPipV2` (\#1891).
        * Forbid extras in all Create/Update/Import schemas (\#1895).
        * Deprecate internal `TaskCollectPip` schema in favor of `TaskGroupV2` (\#1861).
* Database:
    * Introduce `TaskGroupV2` table (\#1817, \#1856).
    * Add  `timestamp_created` column to `LinkUserGroup` table (\#1850).
    * Add `TaskV2` attributes `authors`, `tags`, `category` and `modality` (\#1856).
    * Add `update-db-data` script (\#1820, \#1888).
    * Add `taskgroupv2_id` foreign key to `CollectionStateV2` (\#1867).
    * Make `TaskV2.source` nullable and drop its uniqueness constraint (\#1861).
    * Add `TaskGroupV2` columns `wheel_path`, `pinned_package_versions` (\#1861).
    * Clean up `alembic` migration scripts (\#1894).
    * Verify task-group non-duplication constraint in `2.7.0` data-migration script (\#1927).
    * Normalize `pkg_name` in `2.7.0` data-migration script (\#1930).
    * Deprecate `DB_ENGINE="postgres"` configuration variable (\#1946).
* Runner:
    * Do not create local folders with 755 permissions unless `FRACTAL_BACKEND_RUNNER="slurm"` (\#1923).
    * Fix bug of SSH/SFTP commands not acquiring lock (\#1949).
    * Fix bug of unhandled exception in SSH/SLURM executor (\#1963).
    * Always remove task-subfolder compressed archive (\#1949).
* Task collection:
    * Create base directory (in SSH mode), if missing (\#1949).
    * Fix bug of SSH/SFTP commands not acquiring lock (\#1949).
* SSH:
    * Improve logging for SSH-connection-locking flow (\#1949).
    * Introduce `FractalSSH.fetch_file` and `FractalSSH.read_remote_json_file` (\#1949).
    * Use `paramiko.sftp_client.SFTPClient` methods directly rathen than `fabric` wrappers (\#1949).
    * Disable prefetching for `SFTPClient.get` (\#1949).
* Internal:
    * Update `_create_first_group` so that it only searches for `UserGroups` with a given name (\#1964).
* Dependencies:
    * Bump fastapi to `0.115` (\#1942).
    * Remove pip extra `postgres`, corresponding to `psycopg2+asyncpg` (\#1946).
    * Deprecate python3.9 (\#1946).
* Testing:
    * Benchmark `GET /api/v2/task-group/` (\#1922).
    * Use new `ubuntu22-slurm-multipy` image, with Python3.12 and with Python-version specific venvs (\#1946, #1969).
    * Get `DB_ENGINE` variable from `os.environ` rather than from installed packages (\#1968).

# 2.6.4

* Database
    * Fix use of naming convention for database schema-migration scripts (\#1819).
* Testing:
    * Test `alembic downgrade base` (\#1819).
    * Add `GET /api/v2/task/` to benchmarks (\#1825).

# 2.6.3

* API:
    * Introduce `GET /auth/current-user/viewer-paths/` endpoint (\#1816).
    * Add `viewer_paths` attribute to `UserGroup` endpoints (\#1816).
* Database:
    * Add  `viewer_paths` column to `UserGroup` table (\#1816).
* Runner:
    * Anticipate `wait_thread.shutdown_callback` assignment in `FractalSlurmExecutor`, to avoid an uncaught exception (\#1815).

# 2.6.2

* Allow setting `UserSettings` attributes to `None` in standard/strict PATCH endpoints (\#1814).

# 2.6.1

* App (internal):
    * Remove `FRACTAL_SLURM_SSH_HOST`, `FRACTAL_SLURM_SSH_USER`, `FRACTAL_SLURM_SSH_PRIVATE_KEY_PATH` and `FRACTAL_SLURM_SSH_WORKING_BASE_DIR` from `Settings`  (\#1804).
* Database:
    * Drop `slurm_user`, `slurm_accounts` and `cache_dir` columns from `UserOAuth` (\#1804)

# 2.6.0

> WARNING: This release requires running `fractalctl update-db-data` (after `fractalctl set-db`).

* API:
    * Introduce user-settings API, in `/auth/users/{user_id}/settings/` and `/auth/current-user/settings/` (\#1778, \#1807).
    * Add the creation of empty settings to `UserManager.on_after_register` hook (\#1778).
    * Remove deprecated user's attributes (`slurm_user`, `cache_dir`, `slurm_accounts`) from API, in favor of new `UserSetting` ones (\#1778).
    * Validate user settings in endpoints that rely on them (\#1778).
    * Propagate user settings to background tasks when needed (\#1778).
* Database:
    * Introduce new `user_settings` table, and link it to `user_oauth` (\#1778).
* Internal:
   * Remove redundant string validation in `FractalSSH.remove_folder` and `TaskCollectCustomV2` (\#1810).
   * Make `validate_cmd` more strict about non-string arguments (\#1810).


# 2.5.2

* App:
    * Replace `fractal_ssh` attribute with `fractal_ssh_list`, in `app.state` (\#1790).
    * Move creation of SSH connections from app startup to endpoints (\#1790).
* Internal
    * Introduce `FractalSSHList`, in view of support for multiple SSH/Slurm service users (\#1790).
    * Make `FractalSSH.close()` more aggressively close `Transport` attribute (\#1790).
    * Set `look_for_keys=False` for paramiko/fabric connection (\#1790).
* Testing:
    * Add fixture to always test that threads do not accumulate during tests (\#1790).

# 2.5.1

* API:
    * Make `WorkflowTaskDumpV2` attributes `task_id` and `task` optional (\#1784).
    * Add validation for user-provided strings that execute commands with subprocess or remote-shell (\#1767).
* Runner and task collection:
    * Validate commands before running them via `subprocess` or `fabric` (\#1767).

# 2.5.0

> WARNING: This release has a minor API bug when displaying a V2 dataset with a history that contains legacy tasks. It's recommended to update to 2.5.1.

This release removes support for including V1 tasks in V2 workflows. This comes
with changes to the database (data and metadata), to the API, and to the V2
runner.

* Runner:
    * Deprecate running v1 tasks within v2 workflows (\#1721).
* Database:
    * Remove `Task.is_v2_compatible` column (\#1721).
    * For table `WorkflowTaskV2`, drop `is_legacy_task` and `task_legacy_id` columns, remove `task_legacy` ORM attribute, make `task_id` required, make `task` required (\#1721).
* API:
    * Drop v1-v2-task-compatibility admin endpoint (\#1721).
    * Drop `/task-legacy/` endpoint (\#1721).
    * Remove legacy task code branches from `WorkflowTaskV2` CRUD endpoints (\#1721).
    * Add OAuth accounts info to `UserRead` at `.oauth_accounts` (\#1765).
* Testing:
    * Improve OAuth Github Action to test OAuth account flow (\#1765).

# 2.4.2

* App:
    * Improve logging in `fractalctl set-db` (\#1764).
* Runner:
    * Add `--set-home` to `sudo -u` impersonation command, to fix Ubuntu18 behavior (\#1762).
* Testing:
    * Start tests of migrations from valid v2.4.0 database (\#1764).

# 2.4.1

This is mainly a bugfix release, re-implementing a check that was removed in 2.4.0.

* API:
    * Re-introduce check for existing-user-email in `PATCH /auth/users/{id}/` (\#1760).

# 2.4.0

This release introduces support for user groups, but without linking it to any
access-control rules (which will be introduced later).

> NOTE: This release requires running the `fractalctl update-db-data` script.

* App:
    * Move creation of first user from application startup into `fractalctl set-db` command (\#1738, \#1748).
    * Add creation of default user group into `fractalctl set-db` command (\#1738).
    * Create `update-db-script` for current version, that adds all users to default group (\#1738).
* API:
    * Added `/auth/group/` and `/auth/group-names/` routers (\#1738, \#1752).
    * Implement `/auth/users/{id}/` POST/PATCH routes in `fractal-server` (\#1738, \#1747, \#1752).
    * Introduce `UserUpdateWithNewGroupIds` schema for `PATCH /auth/users/{id}/` (\#1747, \#1752).
    * Add `UserManager.on_after_register` hook to add new users to default user group (\#1738).
* Database:
    * Added new `usergroup` and `linkusergroup` tables (\#1738).
* Internal
    * Refactored `fractal_server.app.auth` and `fractal_server.app.security` (\#1738)/
    * Export all relevant modules in `app.models`, since it matters e.g. for `autogenerate`-ing migration scripts (\#1738).
* Testing
    * Add `UserGroup` validation to `scripts/validate_db_data_with_read_schemas.py` (\#1746).


# 2.3.11

* SSH runner:
    * Move remote-folder creation from `submit_workflow` to more specific `_process_workflow` (\#1728).
* Benchmarks:
    * Add `GET /auth/token/login/` to tested endpoints (\#1720).
* Testing:
    * Update GitHub actions `upload-artifact` and `download-artifact` to `v4` (\#1725).

# 2.3.10

* Fix minor bug in zipping-job logging (\#1716).

# 2.3.9

* Add logging for zipping-job-folder operations (\#1714).

# 2.3.8

> NOTE: `FRACTAL_API_V1_MODE="include_without_submission"` is now transformed
> into `FRACTAL_API_V1_MODE="include_read_only"`.

* API:
    * Support read-only mode for V1 (\#1701).
    * Improve handling of zipped job-folder in download-logs endpoints (\#1702).
* Runner:
    * Improve database-error handling in V2 job execution (\#1702).
    * Zip job folder after job execution (\#1702).
* App:
    * `UvicornWorker` is now imported from `uvicorn-worker` (\#1690).
* Testing:
    * Remove `HAS_LOCAL_SBATCH` variable and related if-branches (\#1699).
* Benchmarks:
    * Add `GET /auth/current-user/` to tested endpoints (\#1700).
* Dependencies:
    * Update `mkdocstrings` to `^0.25.2` (\#1707).
    * Update `fastapi` to `^0.112.0` (\#1705).

# 2.3.7

* SSH SLURM executor:
    * Handle early shutdown in SSH executor (\#1696).
* Task collection:
    * Introduce a new configuration variable `FRACTAL_MAX_PIP_VERSION` to pin task-collection pip (\#1675).

# 2.3.6

* API:
    * When creating a WorkflowTask, do not pre-populate its top-level arguments based on JSON Schema default values (\#1688).
* Dependencies:
    * Update `sqlmodel` to `^0.0.21` (\#1674).
    * Add `uvicorn-worker` (\#1690).

# 2.3.5

> WARNING: The `pre_submission_commands` SLURM configuration is included as an
> experimental feature, since it is still not useful for its main intended
> goal (calling `module load` before running `sbatch`).

* SLURM runners:
    * Expose `gpus` SLURM parameter (\#1678).
    * For SSH executor, add `pre_submission_commands` (\#1678).
    * Removed obsolete arguments from `get_slurm_config` function (\#1678).
* SSH features:
    * Add `FractalSSH.write_remote_file` method (\#1678).


# 2.3.4

* SSH SLURM runner:
    * Refactor `compress_folder` and `extract_archive` modules, and stop using `tarfile` library (\#1641).
* API:
    * Introduce `FRACTAL_API_V1_MODE=include_without_submission` to include V1 API but forbid job submission (\#1664).
* Testing:
    * Do not test V1 API with `DB_ENGINE="postgres-psycopg"` (\#1667).
    * Use new Fractal SLURM containers in CI (\#1663).
    * Adapt tests so that they always refer to the current Python version (the one running `pytest`), when needed; this means that we don't require the presence of any additional Python version in the development environment, apart from the current one (\#1633).
    * Include Python3.11 in some tests (\#1669).
    * Simplify CI SLURM Dockerfile after base-image updates (\#1670).
    * Cache `ubuntu22-slurm-multipy` Docker image in CI (\#1671).
    * Add `oauth.yaml` GitHub action to test OIDC authentication (\#1665).

# 2.3.3

This release fixes a SSH-task-collection bug introduced in version 2.3.1.

* API:
    * Expose new superuser-restricted endpoint `GET /api/settings/` (\#1662).
* SLURM runner:
    * Make `FRACTAL_SLURM_SBATCH_SLEEP` configuration variable `float` (\#1658).
* SSH features:
    * Fix wrong removal of task-package folder upon task-collection failure (\#1649).
    * Remove `FractalSSH.rename_folder` method (\#1654).
* Testing:
    * Refactor task-collection fixtures (\#1637).

# 2.3.2

> **WARNING**: The remove-remote-venv-folder in the SSH task collection is broken (see issue 1633). Do not deploy this version in an SSH-based `fractal-server` instance.

* API:
    * Fix incorrect zipping of structured job-log folders (\#1648).

# 2.3.1

This release includes a bugfix for task names with special characters.

> **WARNING**: The remove-remote-venv-folder in the SSH task collection is broken (see issue 1633). Do not deploy this version in an SSH-based `fractal-server` instance.

* Runner:
    * Improve sanitization of subfolder names (commits from 3d89d6ba104d1c6f11812bc9de5cbdff25f81aa2 to 426fa3522cf2eef90d8bd2da3b2b8a5b646b9bf4).
* API:
    * Improve error message when task-collection Python is not defined (\#1640).
    * Use a single endpoint for standard and SSH task collection (\#1640).
* SSH features:
    * Remove remote venv folder upon failed task collection in SSH mode (\#1634, \#1640).
    * Refactor `FractalSSH` (\#1635).
    * Set `fabric.Connection.forward_agent=False` (\#1639).
* Testing:
    * Improved testing of SSH task-collection API (\#1640).
    * Improved testing of `FractalSSH` methods (\#1635).
    * Stop testing SQLite database for V1 in CI (\#1630).

# 2.3.0

This release includes two important updates:
1. An Update update to task-collection configuration variables and logic.
2. The first released version of the **experimental** SSH features.

Re: task-collection configuration, we now support two main use cases:

1. When running a production instance (including on a SLURM cluster), you
   should set e.g. `FRACTAL_TASKS_PYTHON_DEFAULT_VERSION=3.10`, and make sure
   that `FRACTAL_TASKS_PYTHON_3_10=/some/python` is an absolute path. Optionally,
   you can define other variables like `FRACTAL_TASKS_PYTHON_3_9`,
   `FRACTAL_TASKS_PYTHON_3_11` or `FRACTAL_TASKS_PYTHON_3_12`.

2. If you leave `FRACTAL_TASKS_PYTHON_DEFAULT_VERSION` unset, then only the
   Python interpreter that is currently running `fractal-server` can be used
   for task collection.

> WARNING: If you don't set `FRACTAL_TASKS_PYTHON_DEFAULT_VERSION`, then you
> will only have a single Python interpreter available for tasks (namely the
> one running `fractal-server`).

* API:
    * Introduce `api/v2/task/collect/custom/` endpoint (\#1607, \#1613, \#1617, \#1629).
* Task collection:
    * Introduce task-collection Python-related configuration variables (\#1587).
    * Always set Python version for task collection, and only use `FRACTAL_TASKS_PYTHON_X_Y` variables (\#1587).
    * Refactor task-collection functions and schemas (\#1587, \#1617).
    * Remove `TaskCollectStatusV2` and `get_collection_data` internal schema/function (\#1598).
    * Introduce `CollectionStatusV2` enum for task-collection status (\#1598).
    * Reject task-collection request if it includes a wheel file and a version (\#1608).
SSH features:
    * Introduce `fractal_server/ssh` subpackage (\#1545, \#1599, \#1611).
    * Introduce SSH executor and runner (\#1545).
    * Introduce SSH task collection (\#1545, \#1599, \#1626).
    * Introduce SSH-related configuration variables (\#1545).
    * Modify app lifespan to handle SSH connection (\#1545).
    * Split `app/runner/executor/slurm` into `sudo` and `ssh` subfolders (\#1545).
    * Introduce FractalSSH object which is a wrapper class around fabric.Connection object.
It provides a `lock` to avoid loss of ssh instructions and a custom timeout (\#1618)
* Dependencies:
    * Update `sqlmodel` to `^0.0.19` (\#1584).
    * Update `pytest-asyncio` to `^0.23` (\#1558).
* Testing:
    * Test the way `FractalProcessPoolExecutor` spawns processes and threads (\#1579).
    * Remove `event_loop` fixture: every test will run on its own event loop (\#1558).
    * Test task collection with non-canonical package name (\#1602).

# 2.2.0

This release streamlines options for the Gunicorn startup command, and includes
two new experimental features.

> NOTE 1: you can now enable custom Gunicorn worker/logger by adding the following
> options to the `gunicorn` startup command:
> - `--worker-class fractal_server.gunicorn_fractal.FractalWorker`
> - `--logger-class fractal_server.gunicorn_fractal.FractalGunicornLogger`

> NOTE 2: A new experimental local runner is available, which uses processes
> instead of threads and support shutdown. You can try it out with the
> configuration variable `FRACTAL_BACKEND_RUNNER=local_experimental`

> NOTE 3: A new PostgreSQL database adapter is available, fully based on
> `psycopg3` (rather than `pyscopg2`+`asyncpg`). You can try it out with the
> configuration variable `DB_ENGINE=postgres-psycopg` (note that this requires
> the `pip install` extra `postgres-psycopg-binary`).


* API:
    * Add extensive logs to `DELETE /api/v2/project/{project_id}` (\#1532).
    * Remove catch of `IntegrityError` in `POST /api/v1/project` (\#1530).
* App and deployment:
    * Move `FractalGunicornLogger` and `FractalWorker` into `fractal_server/gunicorn_fractal.py` (\#1535).
    * Add custom gunicorn/uvicorn worker to handle SIGABRT signal (\#1526).
    * Store list of submitted jobs in app state (\#1538).
    * Add logic for graceful shutdown for job slurm executors (\#1547).
* Runner:
    * Change structure of job folders, introducing per-task subfolders (\#1523).
    * Rename internal `workflow_dir` and `workflow_dir_user` variables to local/remote (\#1534).
    * Improve handling of errors in `submit_workflow` background task (\#1556, \#1566).
    * Add new `local_experimental` runner, based on `ProcessPoolExecutor` (\#1544, \#1566).
* Database:
    * Add new Postgres adapter `psycopg` (\#1562).
* Dependencies
    * Add `fabric` to `dev` dependencies (\#1518).
    * Add new `postgres-psycopg-binary` extra (\#1562).
* Testing:
    * Extract `pytest-docker` fixtures into a dedicated module (\#1516).
    * Rename SLURM containers in CI (\#1516).
    * Install and run SSH daemon in CI containers (\#1518).
    * Add unit test of SSH connection via fabric/paramiko (\#1518).
    * Remove obsolete folders from `tests/data` (\#1517).

# 2.1.0

This release fixes a severe bug where SLURM-executor auxiliary threads are
not joined when a Fractal job ends.

* App:
    * Add missing join for `wait_thread` upon `FractalSlurmExecutor` exit (\#1511).
    * Replace `startup`/`shutdown` events with `lifespan` event (\#1501).
* API:
    * Remove `Path.resolve` from the submit-job endpoints and add validator for `Settings.FRACTAL_RUNNER_WORKING_BASE_DIR` (\#1497).
* Testing:
    * Improve dockerfiles for SLURM (\#1495, \#1496).
    * Set short timeout for `docker compose down` (\#1500).

# 2.0.6

> NOTE: This version changes log formats.
> For `uvicorn` logs, this change requires no action.
> For `gunicorn`, logs formats are only changed by adding the following
> command-line option:
> `gunicorn ... --logger-class fractal_server.logger.gunicorn_logger.FractalGunicornLogger`.

* API:
    * Add `FRACTAL_API_V1_MODE` environment variable to include/exclude V1 API (\#1480).
    * Change format of uvicorn loggers (\#1491).
    * Introduce `FractalGunicornLogger` class (\#1491).
* Runner:
    * Fix missing `.log` files in server folder for SLURM jobs (\#1479).
* Database:
    * Remove `UserOAuth.project_list` and `UserOAuth.project_list_v2` relationships (\#1482).
* Dev dependencies:
    * Bump `pytest` to `8.1.*` (#1486).
    * Bump `coverage` to `7.5.*` (#1486).
    * Bump `pytest-docker` to `3.1.*` (#1486).
    * Bump `pytest-subprocess` to `^1.5` (#1486).
* Benchmarks:
    * Move `populate_db` scripts into `benchmark` folder (\#1489).


# 2.0.5

* API:
    * Add `GET /admin/v2/task/` (\#1465).
    * Improve error message in DELETE-task endpoint (\#1471).
* Set `JobV2` folder attributes from within the submit-job endpoint (\#1464).
* Tests:
    * Make SLURM CI work on MacOS (\#1476).

# 2.0.4

* Add `FRACTAL_SLURM_SBATCH_SLEEP` configuration variable (\#1467).

# 2.0.3

> WARNING: This update requires running a fix-db script, via `fractalctl update-db-data`.

* Database:
    * Create fix-db script to remove `images` and `history` from dataset dumps in V1/V2 jobs (\#1456).
* Tests:
    * Split `test_full_workflow_v2.py` into local/slurm files (\#1454).


# 2.0.2

> WARNING: Running this version on a pre-existing database (where the `jobsv2`
> table has some entries) is broken. Running this version on a freshly-created
> database works as expected.

* API:
    * Fix bug in status endpoint (\#1449).
    * Improve handling of out-of-scope scenario in status endpoint (\#1449).
    * Do not include dataset `history` in `JobV2.dataset_dump` (\#1445).
    * Forbid extra arguments in `DumpV2` schemas (\#1445).
* API V1:
    * Do not include dataset `history` in `ApplyWorkflow.{input,output}_dataset_dump` (\#1453).
* Move settings logs to `check_settings` and use fractal-server `set_logger` (\#1452).
* Benchmarks:
    * Handle some more errors in benchmark flow (\#1445).
* Tests:
    * Update testing database to version 2.0.1 (\#1445).

# 2.0.1

* Database/API:
    * Do not include `dataset_dump.images` in `JobV2` table (\#1441).
* Internal functions:
    * Introduce more robust `reset_logger_handlers` function (\#1425).
* Benchmarks:
    * Add `POST /api/v2/project/project_id/dataset/dataset_id/images/query/` in bechmarks  to evaluate the impact of the number of images during the query (\#1441).
* Development:
    * Use `poetry` 1.8.2 in GitHub actions and documentation.

# 2.0.0

Major update.

# 1.4.10

> WARNING: Starting from this version, the dependencies for the `slurm` extra
> are required; commands like `pip install fractal-server[slurm,postgres]` must
> be replaced by `pip install fractal-server[postgres]`.

* Dependencies:
    * Make `clusterfutures` and `cloudpickle` required dependencies (\#1255).
    * Remove `slurm` extra from package (\#1255).
* API:
    * Handle invalid history file in `GET /project/{project_id}/dataset/{dataset_id}/status/` (\#1259).
* Runner:
    * Add custom `_jobs_finished` function to check the job status and to avoid squeue errors (\#1266)

# 1.4.9

This release is a follow-up of 1.4.7 and 1.4.8, to mitigate the risk of
job folders becoming very large.

* Runner:
    * Exclude `history` from `TaskParameters` object for parallel tasks, so that it does not end up in input pickle files (\#1247).

# 1.4.8

This release is a follow-up of 1.4.7, to mitigate the risk of job folders
becoming very large.

* Runner:
    * Exclude `metadata["image"]` from `TaskParameters` object for parallel tasks, so that it does not end up in input pickle files (\#1245).
    * Exclude components list from `workflow.log` logs (\#1245).
* Database:
    * Remove spurious logging of `fractal_server.app.db` string (\#1245).

# 1.4.7

This release provides a bugfix (PR 1239) and a workaround (PR 1238) for the
SLURM runner, which became relevant for the use case of processing a large
dataset (300 wells with 25 cycles each).

* Runner:
    * Do not include `metadata["image"]` in JSON file with task arguments (\#1238).
    * Add `FRACTAL_RUNNER_TASKS_INCLUDE_IMAGE` configuration variable, to define exceptions where tasks still require `metadata["image"]` (\#1238).
    * Fix bug in globbing patterns, when copying files from user-side to server-side job folder in SLURM executor (\#1239).
* API:
    * Fix error message for rate limits in apply-workflow endpoint (\#1231).
* Benchmarks:
    * Add more scenarios, as per issue \#1184 (\#1232).

# 1.4.6

* API:
    * Add `GET /admin/job/{job_id}` (\#1230).
    * Handle `FileNotFound` in `GET /project/{project_id}/job/{job_id}/` (\#1230).

# 1.4.5

* Remove CORS middleware (\#1228).
* Testing:
    *  Fix `migrations.yml` GitHub action (\#1225).

# 1.4.4

* API:
    * Add rate limiting to `POST /{project_id}/workflow/{workflow_id}/apply/` (\#1199).
    * Allow users to read the logs of ongoing jobs with `GET /project/{project_id}/job/{job_id}/`, using `show_tmp_logs` query parameter (\#1216).
    * Add `log` query parameter in `GET {/api/v1/job/,/api/v1/{project.id}/job/,/admin/job/}`, to trim response body (\#1218).
    * Add `args_schema` query parameter in `GET /api/v1/task/` to trim response body (\#1218).
    * Add `history` query parameter in `GET {/api/v1/dataset/,/api/v1/project/{project.id}/dataset/}` to trim response body (\#1219).
    * Remove `task_list` from `job.workflow_dump` creation in `/api/v1/{project_id}/workflow/{workflow_id}/apply/`(\#1219)
    * Remove `task_list` from `WorkflowDump` Pydantic schema (\#1219)
* Dependencies:
    * Update fastapi to `^0.109.0` (\#1222).
    * Update gunicorn to `^21.2.0` (\#1222).
    * Update aiosqlite to `^0.19.0` (\#1222).
    * Update uvicorn to `^0.27.0` (\#1222).

# 1.4.3

> **WARNING**:
>
> This update requires running a fix-db script, via `fractalctl update-db-data`.

* API:
    * Improve validation of `UserCreate.slurm_accounts` (\#1162).
    * Add `timestamp_created` to `WorkflowRead`, `WorkflowDump`, `DatasetRead` and `DatasetDump` (\#1152).
    * Make all dumps in `ApplyWorkflowRead` non optional (\#1175).
    * Ensure that timestamps in `Read` schemas are timezone-aware, regardless of `DB_ENGINE` (\#1186).
    * Add timezone-aware timestamp query parameters to all `/admin` endpoints (\#1186).
* API (internal):
    * Change the class method `Workflow.insert_task` into the auxiliary function `_workflow_insert_task` (\#1149).
* Database:
    * Make `WorkflowTask.workflow_id` and `WorkflowTask.task_id` not nullable (\#1137).
    * Add `Workflow.timestamp_created` and `Dataset.timestamp_created` columns (\#1152).
    * Start a new `current.py` fix-db script (\#1152, \#1195).
    * Add to `migrations.yml` a new script (`validate_db_data_with_read_schemas.py`) that validates test-DB data with Read schemas (\#1187).
    * Expose `fix-db` scripts via command-line option `fractalctl update-db-data` (\#1197).
* App (internal):
    * Check in `Settings` that `psycopg2`, `asyngpg` and `cfut`, if required, are installed (\#1167).
    * Split `DB.set_db` into sync/async methods (\#1165).
    * Rename `DB.get_db` into `DB.get_async_db` (\#1183).
    * Normalize names of task packages (\#1188).
* Testing:
    * Update `clean_db_fractal_1.4.1.sql` to `clean_db_fractal_1.4.2.sql`, and change `migrations.yml` target version (\#1152).
    * Reorganise the test directory into subdirectories, named according to the order in which we want the CI to execute them (\#1166).
    * Split the CI into two independent jobs, `Core` and `Runner`, to save time through parallelisation (\#1204).
* Dependencies:
    * Update `python-dotenv` to version 0.21.0 (\#1172).
* Runner:
    * Remove `JobStatusType.RUNNING`, incorporating it into `JobStatusType.SUBMITTED` (\#1179).
* Benchmarks:
    * Add `fractal_client.py` and `populate_script_v2.py` for creating different database status scenarios (\#1178).
    * Add a custom benchmark suite in `api_bench.py`.
    * Remove locust.
* Documentation:
    * Add the minimum set of environment variables required to set the database and start the server (\#1198).

# 1.4.2

> **WARNINGs**:
>
> 1. This update requires running a fix-db script, available at https://raw.githubusercontent.com/fractal-analytics-platform/fractal-server/1.4.2/scripts/fix_db/current.py.
> 2. Starting from this version, non-verified users have limited access to `/api/v1/` endpoints. Before the upgrade, all existing users must be manually set to verified.

* API:
    * Prevent access to `GET/PATCH` task endpoints for non-verified users (\#1114).
    * Prevent access to task-collection and workflow-apply endpoints for non-verified users (\#1099).
    * Make first-admin-user verified (\#1110).
    * Add the automatic setting of `ApplyWorkflow.end_timestamp` when patching `ApplyWorkflow.status` via `PATCH /admin/job/{job_id}` (\#1121).
    * Change `ProjectDump.timestamp_created` type from `datetime` to `str` (\#1120).
    * Change `_DatasetHistoryItem.workflowtask` type into `WorkflowTaskDump` (\#1139).
    * Change status code of stop-job endpoints to 202 (\#1151).
* API (internal):
    * Implement cascade operations explicitly, in `DELETE` endpoints for datasets, workflows and projects (\#1130).
    * Update `GET /project/{project_id}/workflow/{workflow_id}/job/` to avoid using `Workflow.job_list` (\#1130).
    * Remove obsolete sync-database dependency from apply-workflow endpoint (\#1144).
* Database:
    * Add `ApplyWorkflow.project_dump` column (\#1070).
    * Provide more meaningful names to fix-db scripts (\#1107).
    * Add `Project.timestamp_created` column, with timezone-aware default (\#1102, \#1131).
    * Remove `Dataset.list_jobs_input` and `Dataset.list_jobs_output` relationships (\#1130).
    * Remove `Workflow.job_list` (\#1130).
* Runner:
    * In SLURM backend, use `slurm_account` (as received from apply-workflow endpoint) with top priority (\#1145).
    * Forbid setting of SLURM account from `WorkflowTask.meta` or as part of `worker_init` variable (\#1145).
    * Include more info in error message upon `sbatch` failure (\#1142).
    * Replace `sbatch` `--chdir` option with `-D`, to support also slurm versions before 17.11 (\#1159).
* Testing:
    * Extended systematic testing of database models (\#1078).
    * Review `MockCurrentUser` fixture, to handle different kinds of users (\#1099).
    * Remove `persist` from `MockCurrentUser` (\#1098).
    * Update `migrations.yml` GitHub Action to use up-to-date database and also test fix-db script (\#1101).
    * Add more schema-based validation to fix-db current script (\#1107).
    * Update `.dict()` to `.model_dump()` for `SQLModel` objects, to fix some `DeprecationWarnings`(\##1133).
    * Small improvement in schema coverage (\#1125).
    * Add unit test for `security` module (\#1036).
* Dependencies:
    * Update `sqlmodel` to version 0.0.14 (\#1124).
* Benchmarks:
    * Add automatic benchmark system for API's performances (\#1123)
* App (internal):
    * Move `_create_first_user` from `main` to `security` module, and allow it to create multiple regular users (\#1036).

# 1.4.1

* API:
    * Add `GET /admin/job/{job_id}/stop/` and `GET /admin/job/{job_id}/download/` endpoints (\#1059).
    * Use `DatasetDump` and `WorkflowDump` models for "dump" attributes of `ApplyWorkflowRead` (\#1049, \#1082).
    * Add `slurm_accounts` to `User` schemas and add `slurm_account` to `ApplyWorkflow` schemas (\#1067).
    * Prevent providing a `package_version` for task collection from a `.whl` local package (\#1069).
    * Add `DatasetRead.project` and `WorkflowRead.project` attributes (\#1082).
* Database:
    * Make `ApplyWorkflow.workflow_dump` column non-nullable (\#1049).
    * Add `UserOAuth.slurm_accounts` and `ApplyWorkflow.slurm_account` columns (\#1067).
    * Add script for adding `ApplyWorkflow.user_email` (\#1058).
    * Add `Dataset.project` and `Workflow.project` relationships (\#1082).
    * Avoid using `Project` relationships `dataset_list` or `workflow_list` within some `GET` endpoints (\#1082).
    * Fully remove `Project` relationships `dataset_list`, `workflow_list` and `job_list` (\#1091).
* Testing:
    * Only use ubuntu-22.04 in GitHub actions (\#1061).
    * Improve unit testing of database models (\#1082).
* Dependencies:
    * Pin `bcrypt` to 4.0.1 to avoid warning in passlib (\#1060).
* Runner:
    *  Set SLURM-job working directory to `job.working_dir_user` through `--chdir` option (\#1064).

# 1.4.0

* API:
    * Major endpoint changes:
        * Add trailing slash to _all_ endpoints' paths (\#1003).
        * Add new admin-area endpoints restricted to superusers at `/admin` (\#947, \#1009, \#1032).
        * Add new `GET` endpoints `api/v1/job/` and `api/v1/project/{project_id}/workflow/{workflow_id}/job/` (\#969, \#1003).
        * Add new `GET` endpoints `api/v1/dataset/` and `api/v1/workflow/` (\#988, \#1003).
        * Add new `GET` endpoint `api/v1/project/{project_id}/dataset/` (\#993).
        * Add `PATCH /admin/job/{job_id}/` endpoint (\#1030, \#1053).
        * Move `GET /auth/whoami/` to `GET /auth/current-user/` (\#1013).
        * Move `PATCH /auth/users/me/` to `PATCH /auth/current-user/` (\#1013, \#1035).
        * Remove `DELETE /auth/users/{id}/` endpoint (\#994).
        * Remove `GET /auth/users/me/` (\#1013).
        * Remove `POST` `/auth/forgot-password/`, `/auth/reset-password/`, `/auth/request-verify-token/`, `/auth/verify/` (\#1033).
        * Move `GET /auth/userlist/` to `GET /auth/users/` (\#1033).
    * New behaviors or responses of existing endpoints:
        * Change response of `/api/v1/project/{project_id}/job/{job_id}/stop/` endpoint to 204 no-content (\#967).
        * Remove `dataset_list` attribute from `ProjectRead`, which affects all `GET` endpoints that return some project (\#993).
        * Make it possible to delete a `Dataset`, `Workflow` or `Project`, even when it is in relationship to an `ApplyWorkflow` - provided that the `ApplyWorkflow` is not pending or running (\#927, \#973).
        * Align `ApplyWorkflowRead` with new `ApplyWorkflow`, which has optional foreign keys `project_id`, `workflow_id`, `input_dataset_id`, and `output_dataset_id` (\#984).
        * Define types for `ApplyWorkflowRead` "dump" attributes (\#990). **WARNING**: reverted with \#999.
    * Internal changes:
        * Move all routes definitions into `fractal_server/app/routes` (\#976).
        * Fix construction of `ApplyWorkflow.workflow_dump`, within apply endpoint (\#968).
        * Fix construction of `ApplyWorkflow` attributes `input_dataset_dump` and `output_dataset_dump`, within apply endpoint (\#990).
        * Remove `asyncio.gather`, in view of SQLAlchemy2 update (\#1004).
* Database:
    * Make foreign-keys of `ApplyWorkflow` (`project_id`, `workflow_id`, `input_dataset_id`, `output_dataset_id`) optional (\#927).
    * Add columns `input_dataset_dump`, `output_dataset_dump` and `user_email` to `ApplyWorkflow` (\#927).
    * Add relations `Dataset.list_jobs_input` and `Dataset.list_jobs_output` (\#927).
    * Make `ApplyWorkflow.start_timestamp` non-nullable (\#927).
    * Remove `"cascade": "all, delete-orphan"` from `Project.job_list` (\#927).
    * Add `Workflow.job_list` relation (\#927).
    * Do not use `Enum`s as column types (e.g. for `ApplyWorkflow.status`), but only for (de-)serialization (\#974).
    * Set `pool_pre_ping` option to `True`, for asyncpg driver (\#1037).
    * Add script for updating DB from 1.4.0 to 1.4.1 (\#1010)
    * Fix missing try/except in sync session (\#1020).
* App:
    * Skip creation of first-superuser when one superuser already exists (\#1006).
* Dependencies:
    * Update sqlalchemy to version `>=2.0.23,<2.1` (\#1044).
    * Update sqlmodel to version 0.0.12 (\#1044).
    * Upgrade asyncpg to version 0.29.0 (\#1036).
* Runner:
    * Refresh DB objects within `submit_workflow` (\#927).
* Testing:
    * Add `await db_engine.dispose()` in `db_create_tables` fixture (\#1047).
    * Set `debug=False` in `event_loop` fixture (\#1044).
    * Improve `test_full_workflow.py` (\#971).
    * Update `pytest-asyncio` to v0.21 (\#1008).
    * Fix CI issue related to event loop and asyncpg (\#1012).
    * Add GitHub Action testing database migrations (\#1010).
    * Use greenlet v3 in `poetry.lock` (\#1044).
* Documentation:
    * Add OAuth2 example endpoints to Web API page (\#1034, \#1038).
* Development:
    * Use poetry 1.7.1 (\#1043).

# 1.3.14 (do not use!)

> **WARNING**: This version introduces a change that is then reverted in 1.4.0,
> namely it sets the `ApplyWorkflow.status` type to `Enum`, when used with
> PostgreSQL. It is recommended to **not** use it, and upgrade to 1.4.0
> directly.

* Make `Dataset.resource_list` an `ordering_list`, ordered by `Resource.id` (\#951).
* Expose `redirect_url` for OAuth clients (\#953).
* Expose JSON Schema for the `ManifestV1` Pydantic model (\#942).
* Improve delete-resource endpoint (\#943).
* Dependencies:
    * Upgrade sqlmodel to 0.0.11 (\#949).
* Testing:
    * Fix bug in local tests with Docker/SLURM (\#948).

# 1.3.13

* Configure sqlite WAL to avoid "database is locked" errors (\#860).
* Dependencies:
    * Add `sqlalchemy[asyncio]` extra, and do not directly require `greenlet` (\#895).
    * Fix `cloudpickle`-version definition in `pyproject.toml` (\#937).
    * Remove obsolete `sqlalchemy_utils` dependency (\#939).
* Testing:
    * Use ubuntu-22 for GitHub CI (\#909).
    * Run GitHub CI both with SQLite and Postgres (\#915).
    * Disable `postgres` service in GitHub action when running tests with SQLite (\#931).
    * Make `test_commands.py` tests stateless, also when running with Postgres (\#917).
* Documentation:
    * Add information about minimal supported SQLite version (\#916).

# 1.3.12

* Project creation:
    * Do not automatically create a dataset upon project creation (\#897).
    * Remove `ProjectCreate.default_dataset_name` attribute (\#897).
* Dataset history:
    * Create a new (**non-nullable**) history column in `Dataset` table (\#898, \#901).
    * Deprecate history handling in `/project/{project_id}/job/{job_id}` endpoint (\#898).
    * Deprecate `HISTORY_LEGACY` (\#898).
* Testing:
    * Remove obsolete fixture `slurm_config` (\#903).

# 1.3.11

This is mainly a bugfix release for the `PermissionError` issue.

* Fix `PermissionError`s in parallel-task metadata aggregation for the SLURM backend (\#893).
* Documentation:
    * Bump `mkdocs-render-swagger-plugin` to 0.1.0 (\#889).
* Testing:
    * Fix `poetry install` command and `poetry` version in GitHub CI (\#889).

# 1.3.10

Warning: updating to this version requires changes to the configuration variable

* Updates to SLURM interface:
    * Remove `sudo`-requiring `ls` calls from `FractalFileWaitThread.check` (\#885);
    * Change default of `FRACTAL_SLURM_POLL_INTERVAL` to 5 seconds (\#885);
    * Rename `FRACTAL_SLURM_OUTPUT_FILE_GRACE_TIME` configuration variables into `FRACTAL_SLURM_ERROR_HANDLING_INTERVAL` (\#885);
    * Remove `FRACTAL_SLURM_KILLWAIT_INTERVAL` variable and corresponding logic (\#885);
    * Remove `_multiple_paths_exist_as_user` helper function (\#885);
    * Review type hints and default values of SLURM-related configuration variables (\#885).
* Dependencies:
    * Update `fastapi` to version `^0.103.0` (\#877);
    * Update `fastapi-users` to version `^12.1.0` (\#877).

# 1.3.9

* Make updated-metadata collection robust for metadiff files consisting of a single `null` value (\#879).
* Automate procedure for publishing package to PyPI (\#881).

# 1.3.8

* Backend runner:
    * Add aggregation logic for parallel-task updated metadata (\#852);
    * Make updated-metadata collection robust for missing files (\#852, \#863).
* Database interface:
* API:
    * Prevent user from bypassing workflow-name constraint via the PATCH endpoint (\#867).
    * Handle error upon task collection, when tasks exist in the database but not on-disk (\#874).
    * Add `_check_project_exists` helper function (\#872).
* Configuration variables:
    * Remove `DEPLOYMENT_TYPE` variable and update `alive` endpoint (\#875);
    * Introduce `Settings.check_db` method, and call it during inline/offline migrations (\#855);
    * Introduce `Settings.check_runner` method (\#875);
    * Fail if `FRACTAL_BACKEND_RUNNER` is `"local"` and `FRACTAL_LOCAL_CONFIG_FILE` is set but missing on-disk (\#875);
    * Clean up `Settings.check` method and improve its coverage (\#875);
* Package, repository, documentation:
    * Change `fractal_server.common` from being a git-submodule to being a regular folder (\#859).
    * Pin documentation dependencies (\#865).
    * Split `app/models/project.py` into two modules for dataset and project (\#871).
    * Revamp documentation on database interface and on the corresponding configuration variables (\#855).


# 1.3.7

* Oauth2-related updates (\#822):
    * Update configuration of OAuth2 clients, to support OIDC/GitHub/Google;
    * Merge `SQLModelBaseOAuthAccount` and `OAuthAccount` models;
    * Update `UserOAuth.oauth_accounts` relationship and fix `list_users` endpoint accordingly;
    * Introduce dummy `UserManager.on_after_login` method;
    * Rename `OAuthClient` into `OAuthClientConfig`;
    * Revamp users-related parts of documentation.

# 1.3.6

* Update `output_dataset.meta` also when workflow execution fails (\#843).
* Improve error message for unknown errors in job execution (\#843).
* Fix log message incorrectly marked as "error" (\#846).

# 1.3.5

* Review structure of dataset history (\#803):
    * Re-define structure for `history` property of `Dataset.meta`;
    * Introduce `"api/v1/project/{project_id}/dataset/{dataset_id}/status/"` endpoint;
    * Introduce `"api/v1/project/{project_id}/dataset/{dataset_id}/export_history/"` endpoint;
    * Move legacy history to `Dataset.meta["HISTORY_LEGACY"]`.
* Make `first_task_index` and `last_task_index` properties of `ApplyWorkflow` required (\#803).
* Add `docs_info` and `docs_link` to Task model (\#814)
* Accept `TaskUpdate.version=None` in task-patch endpoint (\#818).
* Store a copy of the `Workflow` into the optional column `ApplyWorkflow.workflow_dump` at the time of submission (\#804, \#834).
* Prevent execution of multiple jobs with the same output dataset (\#801).
* Transform non-absolute `FRACTAL_TASKS_DIR` into absolute paths, relative to the current working directory (\#825).
* Error handling:
    * Raise an appropriate error if a task command is not executable (\#800).
    * Improve handling of errors raised in `get_slurm_config` (\#800).
* Documentation:
    * Clarify documentation about `SlurmConfig` (\#798).
    * Update documentation configuration and GitHub actions (\#811).
* Tests:
    * Move `tests/test_common.py` into `fractal-common` repository (\#808).
    * Switch to `docker compose` v2 and unpin `pyyaml` version (\#816).

# 1.3.4

* Support execution of a workflow subset (\#784).
* Fix internal server error for invalid `task_id` in `create_workflowtask` endpoint (\#782).
* Improve logging in background task collection (\#776).
* Handle failures in `submit_workflow` without raising errors (\#787).
* Simplify internal function for execution of a list of task (\#780).
* Exclude `common/tests` and other git-related files from build (\#795).
* Remove development dependencies `Pillow` and `pytest-mock` (\#795).
* Remove obsolete folders from `tests/data` folder (\#795).

# 1.3.3

* Pin Pydantic to v1 (\#779).

# 1.3.2

* Add sqlalchemy naming convention for DB constraints, and add `render_as_batch=True` to `do_run_migrations` (\#757).
* Fix bug in job-stop endpoint, due to missing default for `FractalSlurmExecutor.wait_thread.shutdown_file` (\#768, \#769).
* Fix bug upon inserting a task with `meta=None` into a Workflow (\#772).

# 1.3.1

* Fix return value of stop-job endpoint (\#764).
* Expose new GET `WorkflowTask` endpoint (\#762).
* Clean up API modules (\#762):
    * Split workflow/workflowtask modules;
    * Split tasks/task-collection modules.

# 1.3.0

* Refactor user model:
    * Switch from UUID4 to int for IDs (\#660, \#684).
    * Fix many-to-many relationship between users and project (\#660).
    * Rename `Project.user_member_list` into `Project.user_list` (\#660).
    * Add `username` column (\#704).
* Update endpoints (see also [1.2->1.3 upgrade info](../internals/version_upgrades/upgrade_1_2_5_to_1_3_0/) in the documentation):
    * Review endpoint URLs (\#669).
    * Remove foreign keys from payloads (\#669).
* Update `Task` models, task collection and task-related endpoints:
    * Add `version` and `owner` columns to `Task` model (\#704).
    * Set `Task.version` during task collection (\#719).
    * Set `Task.owner` as part of create-task endpoint (\#704).
    * For custom tasks, prepend `owner` to user-provided `source` (\#725).
    * Remove `default_args` from `Tasks` model and from manifest tasks (\#707).
    * Add `args_schema` and `args_schema_version` to `Task` model (\#707).
    * Expose `args_schema` and `args_schema_version` in task POST/PATCH endpoints (\#749).
    * Make `Task.source` task-specific rather than package-specific (\#719).
    * Make `Task.source` unique (\#725).
    * Update `_TaskCollectPip` methods, attributes and properties (\#719).
    * Remove private/public options for task collection (\#704).
    * Improve error message for missing package manifest (\#704).
    * Improve behavior when task-collection folder already exists (\#704).
    * Expose `pinned_package_version` for tasks collection (\#744).
    * Restrict Task editing to superusers and task owners (\#733).
    * Implement `delete_task` endpoint (\#745).
* Update `Workflow` and `WorkflowTask` endpoints:
    * Always merge new `WorkflowTask.args` with defaults from `Task.args_schema`, in `update_workflowtask` endpoint (\#759).
    * Remove `WorkflowTask.overridden_meta` property and on-the-fly overriding of `meta` (\#752).
    * Add warning when exporting workflows which include custom tasks (\#728).
    * When importing a workflow, only use tasks' `source` values, instead of `(source,name)` pairs (\#719).
* Job execution:
    * Add `FractalSlurmExecutor.shutdown` and corresponding endpoint (\#631, \#691, \#696).
    * In `FractalSlurmExecutor`, make `working_dir*` attributes required (\#679).
    * Remove `ApplyWorkflow.overwrite_input` column (\#684, \#694).
    * Make `output_dataset_id` a required argument of apply-workflow endpoint (\#681).
    * Improve error message related to out-of-space disk (\#699).
    * Include timestamp in job working directory, to avoid name clashes (\#756).
* Other updates to endpoints and database:
    * Add `ApplyWorkflow.end_timestamp` column (\#687, \#684).
    * Prevent deletion of a `Workflow`/`Dataset` in relationship with existing `ApplyWorkflow` (\#703).
    * Add project-name uniqueness constraint in project-edit endpoint (\#689).
* Other updates to internal logic:
    * Drop `WorkflowTask.arguments` property and `WorkflowTask.assemble_args` method (\#742).
    * Add test for collection of tasks packages with tasks in a subpackage (\#743).
    * Expose `FRACTAL_CORS_ALLOW_ORIGIN` environment variable (\#688).
    * Expose `FRACTAL_DEFAULT_ADMIN_USERNAME` environment variable (\#751).
* Package and repository:
    * Remove `fastapi-users-db-sqlmodel` dependency (\#660).
    * Make coverage measure more accurate (\#676) and improve coverage (\#678).
    * Require pydantic version to be `>=1.10.8` (\#711, \#713).
    * Include multiple `fractal-common` updates (\#705, \#719).
    * Add test equivalent to `alembic check` (\#722).
    * Update `poetry.lock` to address security alerts (\#723).
    * Remove `sqlmodel` from `fractal-common`, and declare database models with multiple inheritance (\#710).
    * Make email generation more robust in `MockCurrentUser` (\#730).
    * Update `poetry.lock` to `cryptography=41`, to address security alert (\#739).
    * Add `greenlet` as a direct dependency (\#748).
    * Removed tests for `IntegrityError` (\#754).


# 1.2.5

* Fix bug in task collection when using sqlite (\#664, \#673).
* Fix bug in task collection from local package, where package extras were not considered (\#671).
* Improve error handling in workflow-apply endpoint (\#665).
* Fix a bug upon project removal in the presence of project-related jobs (\#666). Note: this removes the `ApplyWorkflow.Project` attribute.

# 1.2.4

* Review setup for database URLs, especially to allow using UNIX-socket connections for postgresql (\#657).

# 1.2.3

* Fix bug that was keeping multiple database conection open (\#649).

# 1.2.2

* Fix bug related to `user_local_exports` in SLURM-backend configuration (\#642).

# 1.2.1

* Fix bug upon creation of first user when using multiple workers (\#632).
* Allow both ports 5173 and 4173 as CORS origins (\#637).

# 1.2.0

* Drop `project.project_dir` and replace it with `user.cache_dir` (\#601).
* Update SLURM backend (\#582, \#612, \#614); this includes (1) combining several tasks in a single SLURM job, and (2) offering more granular sources for SLURM configuration options.
* Expose local user exports in SLURM configuration file (\#625).
* Make local backend rely on custom `FractalThreadPoolExecutor`, where `parallel_tasks_per_job` can affect parallelism (\#626).
* Review logging configuration (\#619, \#623).
* Update to fastapi `0.95` (\#587).
* Minor improvements in dataset-edit endpoint (\#593) and tests (\#589).
* Include test of non-python task (\#594).
* Move dummy tasks from package to tests (\#601).
* Remove deprecated parsl backend (\#607).
* Improve error handling in workflow-import endpoint (\#595).
* Also show logs for successful workflow execution (\#635).

# 1.1.1

* Include `reordered_workflowtask_ids` in workflow-edit endpoint payload, to reorder the task list of a workflow (\#585).

# 1.1.0

* Align with new tasks interface in `fractal-tasks-core>=0.8.0`, and remove `glob_pattern` column from `resource` database table (\#544).
* Drop python 3.8 support (\#527).
* Improve validation of API request payloads (\#545).
* Improve request validation in project-creation endpoint (\#537).
* Update the endpoint to patch a `Task` (\#526).
* Add new project-update endpoint, and relax constraints on `project_dir` in new-project endpoint (\#563).
* Update `DatasetUpdate` schema (\#558 and \#565).
* Fix redundant task-error logs in slurm backend (\#552).
* Improve handling of task-collection errors (\#559).
* If `FRACTAL_BACKEND_RUNNER=slurm`, include some configuration checks at server startup (\#529).
* Fail if `FRACTAL_SLURM_WORKER_PYTHON` has different versions of `fractal-server` or `cloudpickle` (\#533).

# 1.0.8

* Fix handling of parallel-tasks errors in `FractalSlurmExecutor` (\#497).
* Add test for custom tasks (\#500).
* Improve formatting of job logs (\#503).
* Improve error handling in workflow-execution server endpoint (\#515).
* Update `_TaskBase` schema from fractal-common (\#517).

# 1.0.7

* Update endpoints to import/export a workflow (\#495).

# 1.0.6

* Add new endpoints to import/export a workflow (\#490).

# 1.0.5

* Separate workflow-execution folder into two (server- and user-owned) folders, to avoid permission issues (\#475).
* Explicitly pin sqlalchemy to v1 (\#480).

# 1.0.4

* Add new POST endpoint to create new Task (\#486).

# 1.0.3

Missing due to releasing error.

# 1.0.2

* Add `FRACTAL_RUNNER_MAX_TASKS_PER_WORKFLOW` configuration variable (\#469).

# 1.0.1

* Fix bug with environment variable names (\#468).

# 1.0.0

* First release listed in CHANGELOG.<|MERGE_RESOLUTION|>--- conflicted
+++ resolved
@@ -2,13 +2,10 @@
 
 # 2.14.2 (Unreleased)
 
-<<<<<<< HEAD
 * API:
     * Replace all `field_validator` with `Annotated` types (\#2504).
-=======
 * App:
     * Use `Enum` values in f-strings, for filenames and error messages (\#2540).
->>>>>>> a4965e71
 * Runner:
     * Handle exceptions in post-task-execution runner code (\#2543).
 
