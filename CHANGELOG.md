**Note**: Numbers like (\#1234) point to closed Pull Requests on the fractal-server repository.

# 2.17.0 - prereleases

TBD

\#2809
\#2870
\#2874
\#2877
\#2882
\#2884
\#2893
\#2895, \#2898 (remove email-password encryption)
\#2907 Bump fastapi-users to v15
<<<<<<< HEAD
\#2916 Make oidc config URL secret
=======
\#2915 Reject `project_dir=None` in PATCH
>>>>>>> 58822c18


\#2890 (oauth self-registration)
\#2896

# 2.16.6

* API:
    * Fix bug in import-workflow endpoint, leading to the wrong task-group being selected (\#2863).
* Models:
    * Fix use of custom `AttributeFilters` type in SQLModel model (\#2830).
* Dependencies:
    * Bump `pydantic` to 2.12.0 (\#2830).
    * Bump `poetry` to 2.2.1 in GitHub actions (\#2830).
* Testing:
    * Add pre-commit rule to prevent custom types is models (\#2830).

# 2.16.5

* Dependencies:
    * Bump `fastapi`, `sqlmodel`, `uvicorn`, `pydantic-settings` versions (\#2827).

# 2.16.4

* Task life cycle:
    * Switch to PyPI Index API for finding latest package versions (\#2790).
* SSH:
    * Bump default lock-acquisition timeout from 250 to 500 seconds (\#XXX).
    * Introduce structured logs for SSH-lock dynamics (\#XXX).
* API:
    * Replace `HTTP_422_UNPROCESSABLE_CONTENT` with `HTTP_422_UNPROCESSABLE_CONTENT` (\#2790).
* Internal:
    * Move `app.runner` into `runner` (\#2814).
* Testing:
    * Use function-scoped base folder for backend (\#2793).
* Dependencies:
    * Bump `fastapi` version (\#2790).
    * Bump `uvicorn-worker` and `sqlmodel` versions (\#2792).

# 2.16.3

* Task life cycle:
    * Move post-pixi-installation logic into the same SLURM job as `pixi install`, for SSH/SLURM deployment (\#2787).
* Dependencies:
    * Bump `cryptography` (\#2788).

# 2.16.2

* Task life cycle:
    * Move `pixi install` execution to SLURM jobs, for SSH/SLURM deployment (\#2784).
    * Add `SLURM_CONFIG` to `PixiSettings` (\#2784).

# 2.16.1

* Runner:
    * Drop top-level executor-error-related logs (\#2783).
    * Drop obsolete `FRACTAL_SLURM_SBATCH_SLEEP` configuration variable (\#2785).

# 2.16.0

* Runner:
    * Record SLURM-job stderr in `JobV2.executor_error_log` (\#2750, \#2771, \#2773).
* Task life cycle:
    * Support both pre-pinning and post-pinning of dependencies (\#2761).
    * Drop `FRACTAL_MAX_PIP_VERSION` configuration variable (\#2766).
    * Make TaskGroup deletion a lifecycle operation (\#2759).
* Testing:
    * Add `out_of_memory` mock task (\#2770).
    * Make fixtures sync when possible (\#2776).
    * Bump pytest-related dependencies (\#2776).

# 2.15.9

* API:
    * In `POST /api/v2/project/{project_id}/status/images/`, include _all_ available types&attributes (\#2762).
* Internal:
    * Optimize `fractal_server.images.tools.aggregate_attributes` (\#2762).

# 2.15.8

* Runner:
    * Split `SlurmJob` submission into three steps, reducing SSH connections (\#2749).
    * Deprecate experimental `pre_submission_commands` feature (\#2749).
* Documentation:
    * Fix `Fractal Users` documentation page (\#2738).
    * Improve documentation for Pixi task collection (\#2742).
* Task life cycle:
    * Add test to lock `FRACTAL_MAX_PIP_VERSION` with latest version on PyPI (\#2752).
    * Use pixi v0.54.1 in tests (\#2758).
* Internal
    * Improve type hints (\#2739).
* SSH:
    * Add a decorator to open a new connection (socket) if the decorated function hits a `NoValidConnectionError` or a `OSError` (\#2747).
    * Remove multiple-attempts logic (\#2747).

# 2.15.7

* API:
    * Capture SSH related failure in submit-job endpoint (\#2734).
* Task life cycle:
    * Also edit `tool.pixi.project.platforms` section of `pyproject.toml`, for `pixi`-based task collection (\#2711).
* Internal:
    * Extend use of `UnreachableBranchError` in API and runner (\#2726).
* Dependencies:
    * Bump `fastapi` to version `0.116.*` (\#2718).
    * Bump all `docs` optional dependencies (\#2722).
    * Add support for Python 3.13 (\#2716).
* Documentation:
    * Remove/fix several obsolete docs pages (\#2722).
* Testing:
    * Improve/optimize several tests (\#2727).
    * Use `poetry` 2.1.3 in all GitHub Actions and always install it using `pipx` (\#2731).
    * Move all GitHub Action runners to `ubuntu-24.04` (\#2732).
    * Avoid using `threading` private method (\#2733).

# 2.15.6

* Runner:
    * Remove obsolete `JobExecutionError` attributes and `TaskExecutionError` handling (\#2708).
    * Always interpret `needs_gpu` string as a boolean (\#2706).
* Task life cycle:
    * Use `bash --login` for `pixi install` execution over SSH (\#2709).
* Development:
    * Move `example` folder to root directory (\#2720).

# 2.15.5

* API:
    * Update `HistoryRun` and `HistoryUnit`s statuses when `Workflow`s are manually labeled as failed (\#2705).

# 2.15.4

* Task lifecycle:
    * Edit `pyproject.toml` in-place before running `pixi install` (\#2696).

# 2.15.3

* API:
    * Ongoing `WorkflowTask`s are marked as submitted during `Job` execution (\#2692).

# 2.15.2

* API:
    * Improve logging for `PATCH /admin/v2/job/{job_id}/` (\#2686).
    * Prevent deletion and reordering of `WorkflowTask`s in `Workflow`s associated to submitted `Job`s (\#2689).
* Database:
    * Set `pool_pre_ping=True` for sync db engine (\#2676).
* Runner:
    * Update `chmod ... -R` to `chmod -R ...` (\#2681).
    * Add custom handling of some `slurm_load_jobs` socket-timeout error (\#2683).
    * Remove redundant `mkdir` in SLURM SSH runner (\#2671).
    * Do not write to SLURM stderr from remote worker (\#2691).
    * Fix spurious version-mismatch warning in remote worker (\#2691).
* SSH:
    * Always set `in_stream=False` for `fabric.Connection.run` (\#2694).
* Testing:
    * Fix `test_FractalSSH.py::test_folder_utils` for MacOS (\#2678).
    * Add pytest marker `fails_on_macos` (\#2681).
    * Remove patching of `sys.stdin`, thanks to updates to `fabric.Connection.run` arguments (\#2694).

# 2.15.1

This release fixes the reason for yanking 2.15.0.

* Database:
    * Modify `JSON->JSONB` database schema migration in-place, so that columns which represent JSON Schemas or `meta_*` fields remain in JSON form rather than JSONB (\#2664, \#2666).

# 2.15.0 [yanked]

> This release was yanked on PyPI, because its conversion of all JSON columns
> into JSONB changes the key order, see
> https://github.com/fractal-analytics-platform/fractal-server/issues/2663.


* Database:
    * Rename `TaskGroupV2.wheel_path` into `TaskGroupV2.archive_path` (\#2627).
    * Rename `TaskGroupV2.pip_freeze` into `TaskGroupV2.env_info` (\#2627).
    * Add `TaskGroupV2.pixi_version` (\#2627).
    * Transform every JSON column to JSONB (\#2662).
* API:
    * Introduce new value `TaskGroupV2OriginEnum.PIXI` (\#2627).
    * Exclude `TaskGroupV2.env_info` from API responses (\#2627).
    * Introduce `POST /api/v2/task/collect/pixi/` (\#2627).
    * Extend deactivation/reactivation endpoints to pixi task groups (\#2627).
    * Block `DELETE /api/v2/task-group/{task_group_id}/` if a task-group activity is ongoing (\#2642).
    * Introduce `_verify_non_duplication_group_path` auxiliary function (\#2643).
* Task lifecycle:
    * Introduce full support for pixi task-group lifecycle (\#2627, \#2651, \#2652, \#2654).
* SSH:
    * Introduce `FractalSSH.read_remote_text_file` (\#2627).
* Runner:
    * Fix use of `worker_init/extra_lines` for multi-image job execution (\#2660).
    * Support SLURM configuration options `nodelist` and `exclude` (\#2660).
* App configuration:
    * Introduce new configuration variable `FRACTAL_PIXI_CONFIG_FILE` and new attribute `Settings.pixi` (\#2627, \#2650).


# 2.14.16

* Internal:
    * Refactor and optimize enrich-image functions (\#2620).
* Database:
    * Add indices to `HistoryImageCache` table (\#2620).
* SSH:
    * Increase Paramiko `banner_timeout` from the default 15 seconds to 30 seconds (\#2632).
    * Re-include `check_connection` upon `SlurmSSHRunner` startup (\#2636).
* Testing:
    * Introduce benchmarks for database operations (\#2620).
* Dependencies:
    * Update `cryptography`, `packaging` and `python-dotenv` dependencies (\#2630).

# 2.14.15

* API:
    * Add required `workflowtask_id` query parameter to `verify-unique-types` endpoint (\#2619).
    * Enrich images with status within `verify-unique-types` endpoint, when necessary (\#2619).

# 2.14.14

* API:
    * Fix `GET /api/v2/task-group/` by adding missing sorting before `itertools.groupby` (\#2614).
* Internal:
    * Drop `execute_command_async` function (\#2611).
    * Introduce `TaskType` enum (\#2612).

# 2.14.13

* API:
    * Group response items of `GET /api/v2/task-group/` by `pkg_name` (\#2596).
    * Disambiguate response items of `GET /api/v2/task-group/` (\#2596).
* Internal:
    * Introduce `UnreachableBranchError` (\#2596).
* Testing:
    * Enforce task-group non-duplication constraints in `task_factory_v2` fixture (\#2596).

# 2.14.12

* Runner:
    * Enable status-based selection of images to process (\#2588).
* API:
    * Remove `unit_status` query parameter from `/project/{project_id}/status/images/` (\#2588).
    * Remove default type filters from `/project/{project_id}/status/images/` (\#2588).
    * Sort lists of existing attribute values in `aggregate_attributes` (\#2588).
* Task-group lifecycle:
    * Split `pip install` command into two steps (\#2600).

# 2.14.11

* Task-group lifecycle:
    * Support version-pinning for two dependencies in task collection (\#2590, \#2599).
    * Support version-pinning for previously-missing dependencies in task collection (\#2590, \#2599).
* Development:
    * Improve `mypy` configuration in `pyproject.toml` (\#2595).

# 2.14.10

> This version requires a data-migration script (`fractalctl update-db-data`).

* Database:
    * Improve data-migration script that is necessary for 2.14.8 (\#2594).

# 2.14.9

> WARNING: Do not release this version, but go directly to 2.14.10.

* Task-group lifecycle:
    * Improve handling of SSH-related errors (\#2589).
* Database:
    * Rename data-migration script that is necessary for 2.14.8 (\#2592).

# 2.14.8

> WARNING: Do not release this version, but go directly to 2.14.10.

* API:
    * Update `POST /project/{project_id}/workflow/{workflow_id}/wftask/replace-task/` so that it re-uses existing workflow task (\#2565).
* Database:
    * Add `HistoryRun.task_id` column (\#2565).
* Internal:
    * Refactor: extract `enrich_image_list` function from `/project/{project_id}/status/images/` endpoint (\#2585).

# 2.14.7


* Runner:
    * Re-include SLURM accounts for both sudo-slurm and ssh-slurm runners (\#2580)
    * Re-include use of `worker_init` for both sudo-slurm and ssh-slurm runners (\#2580)
* Testing:
    * Use `Optional` for argument type hints in mock tasks (\#2575).

# 2.14.6

* API:
    * Introduce `api/v2/project/{project.id}/workflow/{workflow.id}/version-update-candidates/` endpoint (\#2556).
* Task lifecycle:
    * Use dedicated SSH connections for lifecycle background tasks (\#2569).
    * Also set `TaskGroup.version` for custom task collections (\#2573).
* Internal:
    * Inherit from `StrEnum` rather than `str, Enum` (\#2561).
    * Run `pyupgrade` on codebase (\#2563).
    * Remove init file of obsolete folder (\#2571).
* Dependencies:
    * Deprecate Python 3.10 (\#2561).

# 2.14.5

This version introduces an important _internal_ refactor of the runner
component, with the goal of simplifying the SLURM version.

* Runner:
    * Make `submit/multisubmit` method take static arguments, rather than a callable (\#2549).
    * Replace input/output pickle files with JSON files (\#2549).
    * Drop possibility of non-`utf-8` encoding for `_run_command_as_user` function (\#2549).
    * Avoid local-remote-local round trip for task parameters, by writing the local file first (\#2549).
    * Stop relying on positive/negative return codes to produce either `TaskExecutionError`/`JobExecutionError`, in favor of only producing `TaskExecutionError` at the lowest task-execution level (\#2549).
    * Re-implement `run_single_task` within SLURM remote `worker` function (\#2549).
    * Drop `TaskFiles.remote_files_dict` (\#2549).
    * Drop obsolete `FRACTAL_SLURM_ERROR_HANDLING_INTERVAL` config variable (\#2549).
    * Drop obsolete `utils_executors.py` module (\#2549).
* Dependencies:
    * Drop `cloudpickle` dependency (\#2549).
    * Remove copyright references to `clusterfutures` (\#2549).
* Testing:
    * Introduce `slurm_alive` fixture that checks `scontrol ping` results (\#2549).

# 2.14.4

* API:
    * Replace most `field_validator`s with `Annotated` types, and review `model_validator`s (\#2504).
* SSH:
    * Remove Python-wrapper layer for `tar` commands (\#2554).
    * Add `elapsed` information to SSH-lock-was-acquired log (\#2558).

# 2.14.3

* Runner:
    * Skip creation/removal of folder copy in compress-folder module (\#2553).
    * Drop obsolete `--extra-import-paths` option from SLURM remote worker (\#2550).

# 2.14.2

* API:
    * Handle inaccessible `python_interpreter` or `package_root` in custom task collection  (\#2536).
    * Do not raise non-processed-images warning if the previous task is a converter (\#2546).
* App:
    * Use `Enum` values in f-strings, for filenames and error messages (\#2540).
* Runner:
    * Handle exceptions in post-task-execution runner code (\#2543).

# 2.14.1

* API:
    * Add `POST /project/{project_id}/dataset/{dataset_id}/images/non-processed/` endpoint (\#2524, \#2533).
* Runner:
    * Do not create temporary output-pickle files (\#2539).
    * Set logging level to `DEBUG` within `compress_folder` and `extract_archive` modules (\#2539).
    * Transform job-error log into warning (\#2539).
    * Drop `FRACTAL_SLURM_INTERVAL_BEFORE_RETRIEVAL` (\#2525, \#2531).
    * Increase `MAX_NUM_THREADS` from 4 to 12 (\#2520).
    * Support re-deriving an existing image with a non-trivial `origin` (\#2527).
* Testing:
    * Adopt ubuntu24 containers for CI (\#2530).
    * Do not run Python3.11 container CI for PRs, but only for merges (\#2519).
    * Add mock wheel file and update assertion for pip 25.1 (\#2523).
    * Optimize `test_reactivate_local_fail` (\#2511).
    * Replace `fractal-tasks-core` with `testing-tasks-mock` in tests (\#2511).
    * Improve flaky test (\#2513).

# 2.14.0

This release mostly concerns the new database/runner integration in view of
providing more granular history/status information. This includes a full
overhaul of the runner.

* API:
    * Add all new status endpoints.
    * Add `GET /job/latest/` endpoint (\#2389).
    * Make request body required for `replace-task` endpoint (\#2355).
    * Introduce shared tools for pagination.
    * Remove `valstr` validator and introduce `NonEmptyString` in schemas (\#2352).
* Database
    * New tables `HistoryRun`, `HistoryUnit` and `HistoryImageCache` tables.
    * Drop attribute/type filters from dataset table.
    * Add `type_filters` column to job table.
    * Use `ondelete` flag in place of custom DELETE-endpoint logics.
* Runner
    * Full overhaul of runners. Among the large number of changes, this includes:
        * Fully drop the `concurrent.futures` interface.
        * Fully drop the multithreaded nature of SLURM runners, in favor of a more linear submission/retrieval flow.
        * New `BaseRunner`, `LocalRunner`, `BaseSlurmRunner`, `SlurmSSHRunner` and `SlurmSudoRunner` objects.
        * The two SLURM runners now share a large part of base logic.
        * Database updates to `HistoryRun`, `HistoryUnit` and `HistoryImageCache` tables.
        * We do not fill `Dataset.history` any more.
* Task lifecycle:
    * Drop hard-coded use of `--no-cache-dir` for `pip install` command (\#2357).
* App:
    * Obfuscate sensitive information from settings using `SecretStr` (\#2333).
    * Drop `FRACTAL_RUNNER_TASKS_INCLUDE_IMAGE` obsolete configuration variable (\#2359).
* Testing:
    * Use `fractal-task-tools` to build `fractal-tasks-mock` manifest (\#2374).
* Development:
    * Add `codespell` to precommit (\#2358).
    * Drop obsolete `examples` folder (\#2405).


# 2.13.1

* API:
    * Add `AccountingRecord` and `AccountingRecordSlurm` tables (\#2267).
    * Add `/admin/v2/impersonate` endpoint (\#2280).
    * Replace `_raise_if_naive_datetime` with `AwareDatetime` (\#2283).
* Database:
    * Add `/admin/v2/accounting/` and `/admin/v2/accounting/slurm/` endpoints (\#2267).
* Runner:
    * Populate `AccountingRecord` from runner (\#2267).
* App:
    * Review configuration variables for email-sending (\#2269).
    * Reduce error-level log records(\#2282).
* Testing:
    * Drop obsolete files/folders from `tests/data` (\#2281).
* Dependencies:
    * Bump `httpx` to version `0.28.*` (\#2284).

# 2.13.0

With this release we switch to Pydantic v2.

* Runner:
    * Deprecate `FRACTAL_BACKEND_RUNNER="local_experimental"` (\#2273).
    * Fully replace `clusterfutures` classes with custom ones (\#2272).
* Dependencies:
    * Bump `pydantic` to v2 (\#2270).
    * Drop `clusterfutures` dependency (\#2272).
    * Drop `psutil` dependency (\#2273).
    * Bump `cryptography` to version `44.0.*` (\#2274).
    * Bump `sqlmodel` to version `0.0.22` (\#2275).
    * Bump `packaging` to version `24.*.*` (\#2275).
    * Bump `cloudpickle` to version `3.1.*` (\#2275).
    * Bump `uvicorn-workers` to version `0.3.0` (\#2275).
    * Bump `gunicorn` to version `23.*.*` (\#2275).
    * Bump `httpx` to version `0.27.*` (\#2275).

# 2.12.1

> Note: this version requires a manual update of email-related configuration variables.

* API:
    * Deprecate `use_dataset_filters` query parameter for `/project/{project_id}/dataset/{dataset_id}/images/query/` (\#2231).
* App:
    * Add fractal-server version to logs (\#2228).
    * Review configuration variables for email-sending (\#2241).
* Database:
    * Remove `run_migrations_offline` from `env.py` and make `run_migrations_online` sync (\#2239).
* Task lifecycle:
    * Reset logger handlers upon success of a background lifecycle operation, to avoid open file descriptors (\#2256).
* Runner
    * Sudo/SLURM executor checks the fractal-server version using `FRACTAL_SLURM_WORKER_PYTHON` config variable, if set (\#2240).
    * Add `uname -n` to SLURM submission scripts (\#2247).
    * Handle `_COMPONENT_KEY_`-related errors in sudo/SLURM executor, to simplify testing (\#2245).
    * Drop obsolete `SlurmJob.workflow_task_file_prefix` for both SSH/sudo executors (\#2245).
    * Drop obsolete `keep_pickle_files` attribute from slurm executors (\#2246).
* Dependencies:
    * Bump `uvicorn` version (\#2242).
* Testing:
    * Improve testing of sudo-Slurm executor (\#2245, \#2246).
    * Introduce `container` pytest marker (\#2249).
    * Split CI GitHub Actions in three jobs: API, not API and Containers (\#2249).

# 2.12.0

> WARNING: The database schema update introduced via this version is non-reversible.

* API:
    * Drop V1 endpoints (\#2230).
* Database:
    * Drop V1 tables (\#2230).
* Runner:
    * Drop V1 runners (\#2230).
* Testing:
    * Drop V1 tests (\#2230).
    *  Update V2 tests to keep coverage stable (\#2230).


# 2.11.1

* Database
    * Drop columns `DatasetV2.filters` and `WorkflowTaskV2.input_filters` (\#2232).

# 2.11.0

This version revamps the filters data structure, and it introduces complex attribute filters.

> Note: This release requires running `fractalctl update-db-data`.
> Some legacy columns will be removed from the database, either as part of
> the `2.11.0` data-migration or as part of the `2.11.1` schema migration.
> Please make sure you have a database dump.

* API:
    * Align API with new database schemas for filters-related columns (\#2168, \#2196, \#2202).
    * Support importing workflows or datasets with legacy (pre-`2.11.0`) filters-related fields (\#2185, \#2227).
    * Avoid blocking operations from the download-job-logs endpoint, when the zip archive of a running job is requested (\#2225).
    * Update and simplify `/api/v2/project/{project_id}/status/`, dropping use of temporary job files (\#2169).
    * Add new (experimental) `/project/{project_id}/workflow/{workflow_id}/type-filters-flow/` endpoint (\#2208).
* Database:
    * Update table schemas for all filters-related columns:
        * Always handle attribute- and type-filters in different columns (\#2168).
        * Update attribute-filter-values type from scalar to list (\#2168, \#2196).
        * Deprecate attribute filters for `WorkflowTaskV2` (\#2168).
        * Add attribute filters to `JobV2` (\#2168).
    * `2.11.0` data-migration script (\#2168, \#2202, \#2208, \#2209).
* Runner:
    * Introduce database writes in runner component, to replace the use of temporary files (\#2169).
    * Use `TaskV2.input_types` for filtering, rather than validation (\#2191, \#2196).
    * Make job-execution background-task function sync, to make it transparent that it runs on a thread (\#2220).
    * Remove all filters from `TaskOutput` (\#2190).
* Task Collection:
    * Improve logs handling for failed task collections (\#2192)
* Testing:
    * Speed up CI by splitting it into more jobs (\#2210).

# 2.10.6

* Task lifecycle:
    * Use unique logger names for task-lifecycle operations (\#2204).

# 2.10.5

* App:
    * Add missing space in "To" field for email settings (\#2173).
* Testing:
    * Improve configuration for coverage GitHub Action step (\#2175).
    * Add `persist-credentials: false` to `actions/checkout@v4` GitHub Action steps (\#2176).
* Dependencies:
    * Require `bumpver>2024.0` (\#2179).


# 2.10.4

* Switch to poetry v2 (\#2165).
* Require Python <3.13 (\#2165).

# 2.10.3

Note: this version fixes a bug introduced in version 2.10.1.

* API:
    * Fix bug in `POST /api/v2/project/{p_id}/workflow/{w_id}/wftask/replace-task/` endpoint (\#2163).
    * Add validation for `.whl` filename (\#2147).
    * Trim whitespaces in `DatasetCreateV2.zarr_dir` (\#2138).
    * Support sending emails upon new OAuth signup (\#2150).
* App:
    * Introduce configuration for email settings (\#2150).
* Command-line interface:
    * Add `fractalctl email-settings` (\#2150).
* Dependencies:
    * Add direct dependency on `cryptography` (\#2150).
* Testing:
    * Introduce `mailpit`-based end-to-end test of email sending (\#2150).

# 2.10.2

* App:
    * Add `FRACTAL_PIP_CACHE_DIR` configuration variable (\#2141).
* Tasks life cycle:
    * Prevent deactivation of task groups with `"github.com"` in pip-freeze information (\#2144).
* Runner:
    * Handle early shutdown for sudo SLURM executor (\#2132).
    * Fix repeated setting of `timestamp_ended` in task-group reactivation (\#2140).

# 2.10.1

* API:
    * Add `POST /api/v2/project/{p_id}/workflow/{w_id}/wftask/replace-task/` endpoint (\#2129).
* Testing:
    * Use system postgresql in GitHub actions, rather than independent container (\#2199).

# 2.10.0

* API:
    * Major update of `POST /api/v2/task/collect/pip/`, to support wheel-file upload (\#2113).
* Testing:
    * Add test of private task collection (\#2126).

# 2.9.2

* API
    * Remove `cache_dir` and use `project_dir/.fractal_cache` (\#2121).
* Docs
    * Improve docstrings and reduce mkdocs warnings (\#2122).

# 2.9.1

* Task collection:
    * Fix bug in wheel-based SSH task-collection (\#2119).
* Testing:
    * Re-include a specific test previously skipped for Python 3.12 (\#2114).
    * Add metadata to `fractal-tasks-mock` package (\#2117).
* Docs:
    * Add info about working versions.

# 2.9.0

> WARNING 1: This version drops support for sqlite, and removes the
> configuration variables `DB_ENGINE` and `SQLITE_PATH`.

> WARNING 2: This version removes the `CollectionStateV2` database table.
> Make sure you have a database dump before running `fractalctl set-db`, since this operation cannot be undone.

* API
    * Remove `GET /api/v2/task/collect/{state_id}/` endpoint (\#2010).
    * Remove `active` property from `PATCH /api/v2/task-group/{task_group_id}/` (\#2033).
    * Add `GET /api/v2/task-group/activity/` endpoint (\#2005, \#2027).
    * Add `GET /api/v2/task-group/activity/{task_group_activity_id}/` endpoint (\#2005).
    * Add `GET /admin/v2/task-group/activity/` endpoint (\#2005, \#2027).
    * Add `POST /api/v2/task-group/{task_group_id}/{deactivate|reactivate}` endpoints (\#2033, \#2066, \#2078).
    * Add `POST /admin/v2/task-group/{task_group_id}/{deactivate|reactivate}` endpoints (\#2062, \#2078).
    * Remove `GET /auth/current-user/viewer-paths/` (\#2096).
    * Add `GET /auth/current-user/allowed-viewer-paths/`, with logic for `fractal-vizarr-viewer` authorization (\#2096).
    * Add `category`, `modality` and `author` query parameters to `GET /admin/v2/task/` (\#2102).
    * Add `POST /auth/group/{group_id}/add-user/{user_id}/` (\#2101).
    * Add `POST /auth/group/{group_id}/remove-user/{user_id}/` (\#2101, \#2111).
    * Add `POST /auth/users/{user_id}/set-groups/` (\#2106).
    * Remove `new_user_ids` property from `PATCH /auth/group/{group_id}/` (\#2101).
    * Remove `new_group_ids` property from `PATCH /auth/users/{user_id}/` (\#2106).
    * Internals:
      * Fix bug in `_get_collection_task_group_activity_status_message` (\#2047).
      * Remove `valutc` validator for timestamps from API schemas, since it does not match with `psycopg3` behavior (\#2064).
      * Add query parameters `timestamp_last_used_{min|max}` to `GET /admin/v2/task-group/` (\#2061).
      * Remove `_convert_to_db_timestamp` and add `_raise_if_naive_datetime`: now API only accepts timezone-aware datetimes as query parameters (\#2068).
      * Remove `_encode_as_utc`: now timestamps are serialized in JSONs with their own timezone (\#2081).
* Database
    * Drop support for sqlite, and remove the `DB_ENGINE` and `SQLITE_PATH` configuration variables (\#2052).
    * Add `TaskGroupActivityV2` table (\#2005).
    * Drop `CollectionStateV2` table (\#2010).
    * Add `TaskGroupV2.pip_freeze` nullable column (\#2017).
    * Add  `venv_size_in_kB` and `venv_file_number` to `TaskGroupV2` (\#2034).
    * Add `TaskGroupV2.timestamp_last_used` column, updated on job submission (\#2049, \#2061, \#2086).
* Task-lifecycle internals:
    * Refactor task collection and database-session management in background tasks (\#2030).
    * Update `TaskGroupActivityV2` objects (\#2005).
    * Update filename and path for task-collection scripts (\#2008).
    * Copy wheel file into `task_group.path` and update `task_group.wheel_path`, for local task collection (\#2020).
    * Set `TaskGroupActivityV2.timestamp_ended` when collections terminate (\#2026).
    * Refactor bash templates and add `install_from_freeze.sh` (\#2029).
    * Introduce background operations for _local_ reactivate/deactivate (\#2033).
    * Introduce background operations for _SSH_ reactivate/deactivate (\#2066).
    * Fix escaping of newlines within f-strings, in logs (\#2028).
    * Improve handling of task groups created before 2.9.0 (\#2050).
    * Add `TaskGroupCreateV2Strict` for task collections (\#2080).
    * Always create `script_dir_remote` in SSH lifecycle background tasks (\#2089).
    * Postpone setting `active=False` in task-group deactivation to after all preliminary checks (\#2100).
* Runner:
    * Improve error handling in `_zip_folder_to_file_and_remove` (\#2057).
    * Improve error handling in `FractalSlurmSSHExecutor` `handshake` method (\#2083).
    * Use the "spawn" start method for the multiprocessing context, for the `ProcessPoolExecutor`-based runner (\#2084).
    * Extract common functionalities from SLURM/sudo and SLURM/SSH executors (\#2107).
* SSH internals:
    * Add `FractalSSH.remote_exists` method (\#2008).
    * Drop `FractalSSH.{_get,_put}` wrappers of `SFTPClient` methods (\#2077).
    * Try re-opening the connection in `FractalSSH.check_connection` when an error occurs (\#2035).
    * Move `NoValidConnectionError` exception handling into `FractalSSH.log_and_raise` method (\#2070).
    * Improve closed-socket testing (\#2076).
* App:
   * Add `FRACTAL_VIEWER_AUTHORIZATION_SCHEME` and `FRACTAL_VIEWER_BASE_FOLDER` configuration variables (\#2096).
* Testing:
    * Drop `fetch-depth` from `checkout` in GitHub actions (\#2039).
* Scripts:
    * Introduce `scripts/export_v1_workflows.py` (\#2043).
* Dependencies:
    * Remove `passlib` dependency (\#2112).
    * Bump `fastapi-users` to v14, which includes switch to `pwdlib` (\#2112).

# 2.8.1

* API:
    * Validate all user-provided strings that end up in pip-install commands (\#2003).

# 2.8.0

* Task collection
    * Now both the local and SSH versions of the task collection use the bash templates (\#1980).
    * Update task-collections database logs incrementally (\#1980).
    * Add `TaskGroupV2.pinned_package_versions_string` property (\#1980).
    * Support pinned-package versions for SSH task collection (\#1980).
    * Now `pip install` uses `--no-cache` (\#1980).
* API
    * Deprecate the `verbose` query parameter in `GET /api/v2/task/collect/{state_id}/` (\#1980).
    * Add `project_dir` attribute to `UserSettings` (\#1990).
    * Set a default for `DatasetV2.zarr_dir` (\#1990).
    * Combine the `args_schema_parallel` and `args_schema_non_parallel` query parameters in `GET /api/v2/task/` into a single parameter `args_schema` (\#1998).

# 2.7.1

> WARNING: As of this version, all extras for `pip install` are deprecated and
> the corresponding dependencies become required.

* Database:
    * Drop `TaskV2.owner` column (\#1977).
    * Make `TaskV2.taskgroupv2_id` column required (\#1977).
* Dependencies:
    * Make `psycopg[binary]` dependency required, and drop `postgres-pyscopg-binary` extra (\#1970).
    * Make `gunicorn` dependency required, and drop `gunicorn` extra (\#1970).
* Testing:
    * Switch from SQLite to Postgres in the OAuth Github action (\#1981).

# 2.7.0

> WARNING: This release comes with several specific notes:
>
> 1. It requires running `fractalctl update-db-data` (after `fractalctl set-db`).
> 2. When running `fractalctl update-db-data`, the environment variable
>    `FRACTAL_V27_DEFAULT_USER_EMAIL` must be set, e.g. as in
>    `FRACTAL_V27_DEFAULT_USER_EMAIL=admin@fractal.yx fractalctl
>    update-db-data`. This user must exist, and they will own all
>    previously-common tasks/task-groups.
> 3. The pip extra `postgres` is deprecated, in favor of `postgres-psycopg-binary`.
> 4. The configuration variable `DB_ENGINE="postgres"` is deprecated, in favor of `DB_ENGINE="postgres-psycopg"`.
> 5. Python3.9 is deprecated.

* API:
    * Users and user groups:
        * Replace `UserRead.group_names` and `UserRead.group_ids` with `UserRead.group_ids_names` ordered list (\#1844, \#1850).
        * Deprecate `GET /auth/group-names/` (\#1844).
        * Add `DELETE /auth/group/{id}/` endpoint (\#1885).
        * Add `PATCH auth/group/{group_id}/user-settings/` bulk endpoint (\#1936).
    * Task groups:
        * Introduce `/api/v2/task-group/` routes (\#1817, \#1847, \#1852, \#1856, \#1943).
        * Respond with 422 error when any task-creating endpoint would break a non-duplication constraint (\#1861).
        * Enforce non-duplication constraints on `TaskGroupV2` (\#1865).
        * Fix non-duplication check in `PATCH /api/v2/task-group/{id}/` (\#1911).
        * Add cascade operations to `DELETE /api/v2/task-group/{task_group_id}/` and to `DELETE /admin/v2/task-group/{task_group_id}/` (\#1867).
        * Expand use and validators for `TaskGroupCreateV2` schema (\#1861).
        * Do not process task `source`s in task/task-group CRUD operations (\#1861).
        * Do not process task `owner`s in task/task-group CRUD operations (\#1861).
    * Tasks:
        * Drop `TaskCreateV2.source` (\#1909).
        * Drop `TaskUpdateV2.version` (\#1905).
        * Revamp access-control for `/api/v2/task/` endpoints, based on task-group attributes (\#1817).
        * Update `/api/v2/task/` endpoints and schemas with new task attributes (\#1856).
        * Forbid changing `TaskV2.name` (\#1925).
    * Task collection:
        * Improve preliminary checks in task-collection endpoints (\#1861).
        * Refactor split between task-collection endpoints and background tasks (\#1861).
        * Create `TaskGroupV2` object within task-collection endpoints (\#1861).
        * Fix response of task-collection endpoint (\#1902).
        * Automatically discover PyPI package version if missing or invalid (\#1858, \#1861, \#1902).
        * Use appropriate log-file path in collection-status endpoint (\#1902).
        * Add task `authors` to manifest schema (\#1856).
        * Do not use `source` for custom task collection (\#1893).
        * Rename custom-task-collection request-body field from `source` to `label` (\#1896).
        * Improve error messages from task collection (\#1913).
        * Forbid non-unique task names in `ManifestV2` (\#1925).
    * Workflows and workflow tasks:
        * Introduce additional checks in POST-workflowtask endpoint, concerning non-active or non-accessible tasks (\#1817).
        * Introduce additional intormation in GET-workflow endpoint, concerning non-active or non-accessible tasks (\#1817).
        * Introduce additional intormation in PATCH-workflow endpoint, concerning non-active or non-accessible tasks (\#1868, \#1869).
        * Stop logging warnings for non-common tasks in workflow export (\#1893).
        * Drop `WorkflowTaskCreateV2.order` (\#1906).
        * Update endpoints for workflow import/export  (\#1925, \#1939, \#1960).
    * Datasets:
        * Remove `TaskDumpV2.owner` attribute (\#1909).
    * Jobs:
        * Prevent job submission if includes non-active or non-accessible tasks (\#1817).
        * Remove rate limit for `POST /project/{project_id}/job/submit/` (\#1944).
    * Admin:
        * Remove `owner` from `GET admin/v2/task/` (\#1909).
        * Deprecate `kind` query parameter for `/admin/v2/task/` (\#1893).
        * Add `origin` and `pkg_name` query parameters to `GET /admin/v2/task-group/` (\#1979).
    * Schemas:
        * Forbid extras in `TaskCollectPipV2` (\#1891).
        * Forbid extras in all Create/Update/Import schemas (\#1895).
        * Deprecate internal `TaskCollectPip` schema in favor of `TaskGroupV2` (\#1861).
* Database:
    * Introduce `TaskGroupV2` table (\#1817, \#1856).
    * Add  `timestamp_created` column to `LinkUserGroup` table (\#1850).
    * Add `TaskV2` attributes `authors`, `tags`, `category` and `modality` (\#1856).
    * Add `update-db-data` script (\#1820, \#1888).
    * Add `taskgroupv2_id` foreign key to `CollectionStateV2` (\#1867).
    * Make `TaskV2.source` nullable and drop its uniqueness constraint (\#1861).
    * Add `TaskGroupV2` columns `wheel_path`, `pinned_package_versions` (\#1861).
    * Clean up `alembic` migration scripts (\#1894).
    * Verify task-group non-duplication constraint in `2.7.0` data-migration script (\#1927).
    * Normalize `pkg_name` in `2.7.0` data-migration script (\#1930).
    * Deprecate `DB_ENGINE="postgres"` configuration variable (\#1946).
* Runner:
    * Do not create local folders with 755 permissions unless `FRACTAL_BACKEND_RUNNER="slurm"` (\#1923).
    * Fix bug of SSH/SFTP commands not acquiring lock (\#1949).
    * Fix bug of unhandled exception in SSH/SLURM executor (\#1963).
    * Always remove task-subfolder compressed archive (\#1949).
* Task collection:
    * Create base directory (in SSH mode), if missing (\#1949).
    * Fix bug of SSH/SFTP commands not acquiring lock (\#1949).
* SSH:
    * Improve logging for SSH-connection-locking flow (\#1949).
    * Introduce `FractalSSH.fetch_file` and `FractalSSH.read_remote_json_file` (\#1949).
    * Use `paramiko.sftp_client.SFTPClient` methods directly rathen than `fabric` wrappers (\#1949).
    * Disable prefetching for `SFTPClient.get` (\#1949).
* Internal:
    * Update `_create_first_group` so that it only searches for `UserGroups` with a given name (\#1964).
* Dependencies:
    * Bump fastapi to `0.115` (\#1942).
    * Remove pip extra `postgres`, corresponding to `psycopg2+asyncpg` (\#1946).
    * Deprecate python3.9 (\#1946).
* Testing:
    * Benchmark `GET /api/v2/task-group/` (\#1922).
    * Use new `ubuntu22-slurm-multipy` image, with Python3.12 and with Python-version specific venvs (\#1946, #1969).
    * Get `DB_ENGINE` variable from `os.environ` rather than from installed packages (\#1968).

# 2.6.4

* Database
    * Fix use of naming convention for database schema-migration scripts (\#1819).
* Testing:
    * Test `alembic downgrade base` (\#1819).
    * Add `GET /api/v2/task/` to benchmarks (\#1825).

# 2.6.3

* API:
    * Introduce `GET /auth/current-user/viewer-paths/` endpoint (\#1816).
    * Add `viewer_paths` attribute to `UserGroup` endpoints (\#1816).
* Database:
    * Add  `viewer_paths` column to `UserGroup` table (\#1816).
* Runner:
    * Anticipate `wait_thread.shutdown_callback` assignment in `FractalSlurmExecutor`, to avoid an uncaught exception (\#1815).

# 2.6.2

* Allow setting `UserSettings` attributes to `None` in standard/strict PATCH endpoints (\#1814).

# 2.6.1

* App (internal):
    * Remove `FRACTAL_SLURM_SSH_HOST`, `FRACTAL_SLURM_SSH_USER`, `FRACTAL_SLURM_SSH_PRIVATE_KEY_PATH` and `FRACTAL_SLURM_SSH_WORKING_BASE_DIR` from `Settings`  (\#1804).
* Database:
    * Drop `slurm_user`, `slurm_accounts` and `cache_dir` columns from `UserOAuth` (\#1804)

# 2.6.0

> WARNING: This release requires running `fractalctl update-db-data` (after `fractalctl set-db`).

* API:
    * Introduce user-settings API, in `/auth/users/{user_id}/settings/` and `/auth/current-user/settings/` (\#1778, \#1807).
    * Add the creation of empty settings to `UserManager.on_after_register` hook (\#1778).
    * Remove deprecated user's attributes (`slurm_user`, `cache_dir`, `slurm_accounts`) from API, in favor of new `UserSetting` ones (\#1778).
    * Validate user settings in endpoints that rely on them (\#1778).
    * Propagate user settings to background tasks when needed (\#1778).
* Database:
    * Introduce new `user_settings` table, and link it to `user_oauth` (\#1778).
* Internal:
   * Remove redundant string validation in `FractalSSH.remove_folder` and `TaskCollectCustomV2` (\#1810).
   * Make `validate_cmd` more strict about non-string arguments (\#1810).


# 2.5.2

* App:
    * Replace `fractal_ssh` attribute with `fractal_ssh_list`, in `app.state` (\#1790).
    * Move creation of SSH connections from app startup to endpoints (\#1790).
* Internal
    * Introduce `FractalSSHList`, in view of support for multiple SSH/Slurm service users (\#1790).
    * Make `FractalSSH.close()` more aggressively close `Transport` attribute (\#1790).
    * Set `look_for_keys=False` for paramiko/fabric connection (\#1790).
* Testing:
    * Add fixture to always test that threads do not accumulate during tests (\#1790).

# 2.5.1

* API:
    * Make `WorkflowTaskDumpV2` attributes `task_id` and `task` optional (\#1784).
    * Add validation for user-provided strings that execute commands with subprocess or remote-shell (\#1767).
* Runner and task collection:
    * Validate commands before running them via `subprocess` or `fabric` (\#1767).

# 2.5.0

> WARNING: This release has a minor API bug when displaying a V2 dataset with a history that contains legacy tasks. It's recommended to update to 2.5.1.

This release removes support for including V1 tasks in V2 workflows. This comes
with changes to the database (data and metadata), to the API, and to the V2
runner.

* Runner:
    * Deprecate running v1 tasks within v2 workflows (\#1721).
* Database:
    * Remove `Task.is_v2_compatible` column (\#1721).
    * For table `WorkflowTaskV2`, drop `is_legacy_task` and `task_legacy_id` columns, remove `task_legacy` ORM attribute, make `task_id` required, make `task` required (\#1721).
* API:
    * Drop v1-v2-task-compatibility admin endpoint (\#1721).
    * Drop `/task-legacy/` endpoint (\#1721).
    * Remove legacy task code branches from `WorkflowTaskV2` CRUD endpoints (\#1721).
    * Add OAuth accounts info to `UserRead` at `.oauth_accounts` (\#1765).
* Testing:
    * Improve OAuth Github Action to test OAuth account flow (\#1765).

# 2.4.2

* App:
    * Improve logging in `fractalctl set-db` (\#1764).
* Runner:
    * Add `--set-home` to `sudo -u` impersonation command, to fix Ubuntu18 behavior (\#1762).
* Testing:
    * Start tests of migrations from valid v2.4.0 database (\#1764).

# 2.4.1

This is mainly a bugfix release, re-implementing a check that was removed in 2.4.0.

* API:
    * Re-introduce check for existing-user-email in `PATCH /auth/users/{id}/` (\#1760).

# 2.4.0

This release introduces support for user groups, but without linking it to any
access-control rules (which will be introduced later).

> NOTE: This release requires running the `fractalctl update-db-data` script.

* App:
    * Move creation of first user from application startup into `fractalctl set-db` command (\#1738, \#1748).
    * Add creation of default user group into `fractalctl set-db` command (\#1738).
    * Create `update-db-script` for current version, that adds all users to default group (\#1738).
* API:
    * Added `/auth/group/` and `/auth/group-names/` routers (\#1738, \#1752).
    * Implement `/auth/users/{id}/` POST/PATCH routes in `fractal-server` (\#1738, \#1747, \#1752).
    * Introduce `UserUpdateWithNewGroupIds` schema for `PATCH /auth/users/{id}/` (\#1747, \#1752).
    * Add `UserManager.on_after_register` hook to add new users to default user group (\#1738).
* Database:
    * Added new `usergroup` and `linkusergroup` tables (\#1738).
* Internal
    * Refactored `fractal_server.app.auth` and `fractal_server.app.security` (\#1738)/
    * Export all relevant modules in `app.models`, since it matters e.g. for `autogenerate`-ing migration scripts (\#1738).
* Testing
    * Add `UserGroup` validation to `scripts/validate_db_data_with_read_schemas.py` (\#1746).


# 2.3.11

* SSH runner:
    * Move remote-folder creation from `submit_workflow` to more specific `_process_workflow` (\#1728).
* Benchmarks:
    * Add `GET /auth/token/login/` to tested endpoints (\#1720).
* Testing:
    * Update GitHub actions `upload-artifact` and `download-artifact` to `v4` (\#1725).

# 2.3.10

* Fix minor bug in zipping-job logging (\#1716).

# 2.3.9

* Add logging for zipping-job-folder operations (\#1714).

# 2.3.8

> NOTE: `FRACTAL_API_V1_MODE="include_without_submission"` is now transformed
> into `FRACTAL_API_V1_MODE="include_read_only"`.

* API:
    * Support read-only mode for V1 (\#1701).
    * Improve handling of zipped job-folder in download-logs endpoints (\#1702).
* Runner:
    * Improve database-error handling in V2 job execution (\#1702).
    * Zip job folder after job execution (\#1702).
* App:
    * `UvicornWorker` is now imported from `uvicorn-worker` (\#1690).
* Testing:
    * Remove `HAS_LOCAL_SBATCH` variable and related if-branches (\#1699).
* Benchmarks:
    * Add `GET /auth/current-user/` to tested endpoints (\#1700).
* Dependencies:
    * Update `mkdocstrings` to `^0.25.2` (\#1707).
    * Update `fastapi` to `^0.112.0` (\#1705).

# 2.3.7

* SSH SLURM executor:
    * Handle early shutdown in SSH executor (\#1696).
* Task collection:
    * Introduce a new configuration variable `FRACTAL_MAX_PIP_VERSION` to pin task-collection pip (\#1675).

# 2.3.6

* API:
    * When creating a WorkflowTask, do not pre-populate its top-level arguments based on JSON Schema default values (\#1688).
* Dependencies:
    * Update `sqlmodel` to `^0.0.21` (\#1674).
    * Add `uvicorn-worker` (\#1690).

# 2.3.5

> WARNING: The `pre_submission_commands` SLURM configuration is included as an
> experimental feature, since it is still not useful for its main intended
> goal (calling `module load` before running `sbatch`).

* SLURM runners:
    * Expose `gpus` SLURM parameter (\#1678).
    * For SSH executor, add `pre_submission_commands` (\#1678).
    * Removed obsolete arguments from `get_slurm_config` function (\#1678).
* SSH features:
    * Add `FractalSSH.write_remote_file` method (\#1678).


# 2.3.4

* SSH SLURM runner:
    * Refactor `compress_folder` and `extract_archive` modules, and stop using `tarfile` library (\#1641).
* API:
    * Introduce `FRACTAL_API_V1_MODE=include_without_submission` to include V1 API but forbid job submission (\#1664).
* Testing:
    * Do not test V1 API with `DB_ENGINE="postgres-psycopg"` (\#1667).
    * Use new Fractal SLURM containers in CI (\#1663).
    * Adapt tests so that they always refer to the current Python version (the one running `pytest`), when needed; this means that we don't require the presence of any additional Python version in the development environment, apart from the current one (\#1633).
    * Include Python3.11 in some tests (\#1669).
    * Simplify CI SLURM Dockerfile after base-image updates (\#1670).
    * Cache `ubuntu22-slurm-multipy` Docker image in CI (\#1671).
    * Add `oauth.yaml` GitHub action to test OIDC authentication (\#1665).

# 2.3.3

This release fixes a SSH-task-collection bug introduced in version 2.3.1.

* API:
    * Expose new superuser-restricted endpoint `GET /api/settings/` (\#1662).
* SLURM runner:
    * Make `FRACTAL_SLURM_SBATCH_SLEEP` configuration variable `float` (\#1658).
* SSH features:
    * Fix wrong removal of task-package folder upon task-collection failure (\#1649).
    * Remove `FractalSSH.rename_folder` method (\#1654).
* Testing:
    * Refactor task-collection fixtures (\#1637).

# 2.3.2

> **WARNING**: The remove-remote-venv-folder in the SSH task collection is broken (see issue 1633). Do not deploy this version in an SSH-based `fractal-server` instance.

* API:
    * Fix incorrect zipping of structured job-log folders (\#1648).

# 2.3.1

This release includes a bugfix for task names with special characters.

> **WARNING**: The remove-remote-venv-folder in the SSH task collection is broken (see issue 1633). Do not deploy this version in an SSH-based `fractal-server` instance.

* Runner:
    * Improve sanitization of subfolder names (commits from 3d89d6ba104d1c6f11812bc9de5cbdff25f81aa2 to 426fa3522cf2eef90d8bd2da3b2b8a5b646b9bf4).
* API:
    * Improve error message when task-collection Python is not defined (\#1640).
    * Use a single endpoint for standard and SSH task collection (\#1640).
* SSH features:
    * Remove remote venv folder upon failed task collection in SSH mode (\#1634, \#1640).
    * Refactor `FractalSSH` (\#1635).
    * Set `fabric.Connection.forward_agent=False` (\#1639).
* Testing:
    * Improved testing of SSH task-collection API (\#1640).
    * Improved testing of `FractalSSH` methods (\#1635).
    * Stop testing SQLite database for V1 in CI (\#1630).

# 2.3.0

This release includes two important updates:
1. An Update update to task-collection configuration variables and logic.
2. The first released version of the **experimental** SSH features.

Re: task-collection configuration, we now support two main use cases:

1. When running a production instance (including on a SLURM cluster), you
   should set e.g. `FRACTAL_TASKS_PYTHON_DEFAULT_VERSION=3.10`, and make sure
   that `FRACTAL_TASKS_PYTHON_3_10=/some/python` is an absolute path. Optionally,
   you can define other variables like `FRACTAL_TASKS_PYTHON_3_9`,
   `FRACTAL_TASKS_PYTHON_3_11` or `FRACTAL_TASKS_PYTHON_3_12`.

2. If you leave `FRACTAL_TASKS_PYTHON_DEFAULT_VERSION` unset, then only the
   Python interpreter that is currently running `fractal-server` can be used
   for task collection.

> WARNING: If you don't set `FRACTAL_TASKS_PYTHON_DEFAULT_VERSION`, then you
> will only have a single Python interpreter available for tasks (namely the
> one running `fractal-server`).

* API:
    * Introduce `api/v2/task/collect/custom/` endpoint (\#1607, \#1613, \#1617, \#1629).
* Task collection:
    * Introduce task-collection Python-related configuration variables (\#1587).
    * Always set Python version for task collection, and only use `FRACTAL_TASKS_PYTHON_X_Y` variables (\#1587).
    * Refactor task-collection functions and schemas (\#1587, \#1617).
    * Remove `TaskCollectStatusV2` and `get_collection_data` internal schema/function (\#1598).
    * Introduce `CollectionStatusV2` enum for task-collection status (\#1598).
    * Reject task-collection request if it includes a wheel file and a version (\#1608).
SSH features:
    * Introduce `fractal_server/ssh` subpackage (\#1545, \#1599, \#1611).
    * Introduce SSH executor and runner (\#1545).
    * Introduce SSH task collection (\#1545, \#1599, \#1626).
    * Introduce SSH-related configuration variables (\#1545).
    * Modify app lifespan to handle SSH connection (\#1545).
    * Split `app/runner/executor/slurm` into `sudo` and `ssh` subfolders (\#1545).
    * Introduce FractalSSH object which is a wrapper class around fabric.Connection object.
It provides a `lock` to avoid loss of ssh instructions and a custom timeout (\#1618)
* Dependencies:
    * Update `sqlmodel` to `^0.0.19` (\#1584).
    * Update `pytest-asyncio` to `^0.23` (\#1558).
* Testing:
    * Test the way `FractalProcessPoolExecutor` spawns processes and threads (\#1579).
    * Remove `event_loop` fixture: every test will run on its own event loop (\#1558).
    * Test task collection with non-canonical package name (\#1602).

# 2.2.0

This release streamlines options for the Gunicorn startup command, and includes
two new experimental features.

> NOTE 1: you can now enable custom Gunicorn worker/logger by adding the following
> options to the `gunicorn` startup command:
> - `--worker-class fractal_server.gunicorn_fractal.FractalWorker`
> - `--logger-class fractal_server.gunicorn_fractal.FractalGunicornLogger`

> NOTE 2: A new experimental local runner is available, which uses processes
> instead of threads and support shutdown. You can try it out with the
> configuration variable `FRACTAL_BACKEND_RUNNER=local_experimental`

> NOTE 3: A new PostgreSQL database adapter is available, fully based on
> `psycopg3` (rather than `pyscopg2`+`asyncpg`). You can try it out with the
> configuration variable `DB_ENGINE=postgres-psycopg` (note that this requires
> the `pip install` extra `postgres-psycopg-binary`).


* API:
    * Add extensive logs to `DELETE /api/v2/project/{project_id}` (\#1532).
    * Remove catch of `IntegrityError` in `POST /api/v1/project` (\#1530).
* App and deployment:
    * Move `FractalGunicornLogger` and `FractalWorker` into `fractal_server/gunicorn_fractal.py` (\#1535).
    * Add custom gunicorn/uvicorn worker to handle SIGABRT signal (\#1526).
    * Store list of submitted jobs in app state (\#1538).
    * Add logic for graceful shutdown for job slurm executors (\#1547).
* Runner:
    * Change structure of job folders, introducing per-task subfolders (\#1523).
    * Rename internal `workflow_dir` and `workflow_dir_user` variables to local/remote (\#1534).
    * Improve handling of errors in `submit_workflow` background task (\#1556, \#1566).
    * Add new `local_experimental` runner, based on `ProcessPoolExecutor` (\#1544, \#1566).
* Database:
    * Add new Postgres adapter `psycopg` (\#1562).
* Dependencies
    * Add `fabric` to `dev` dependencies (\#1518).
    * Add new `postgres-psycopg-binary` extra (\#1562).
* Testing:
    * Extract `pytest-docker` fixtures into a dedicated module (\#1516).
    * Rename SLURM containers in CI (\#1516).
    * Install and run SSH daemon in CI containers (\#1518).
    * Add unit test of SSH connection via fabric/paramiko (\#1518).
    * Remove obsolete folders from `tests/data` (\#1517).

# 2.1.0

This release fixes a severe bug where SLURM-executor auxiliary threads are
not joined when a Fractal job ends.

* App:
    * Add missing join for `wait_thread` upon `FractalSlurmExecutor` exit (\#1511).
    * Replace `startup`/`shutdown` events with `lifespan` event (\#1501).
* API:
    * Remove `Path.resolve` from the submit-job endpoints and add validator for `Settings.FRACTAL_RUNNER_WORKING_BASE_DIR` (\#1497).
* Testing:
    * Improve dockerfiles for SLURM (\#1495, \#1496).
    * Set short timeout for `docker compose down` (\#1500).

# 2.0.6

> NOTE: This version changes log formats.
> For `uvicorn` logs, this change requires no action.
> For `gunicorn`, logs formats are only changed by adding the following
> command-line option:
> `gunicorn ... --logger-class fractal_server.logger.gunicorn_logger.FractalGunicornLogger`.

* API:
    * Add `FRACTAL_API_V1_MODE` environment variable to include/exclude V1 API (\#1480).
    * Change format of uvicorn loggers (\#1491).
    * Introduce `FractalGunicornLogger` class (\#1491).
* Runner:
    * Fix missing `.log` files in server folder for SLURM jobs (\#1479).
* Database:
    * Remove `UserOAuth.project_list` and `UserOAuth.project_list_v2` relationships (\#1482).
* Dev dependencies:
    * Bump `pytest` to `8.1.*` (#1486).
    * Bump `coverage` to `7.5.*` (#1486).
    * Bump `pytest-docker` to `3.1.*` (#1486).
    * Bump `pytest-subprocess` to `^1.5` (#1486).
* Benchmarks:
    * Move `populate_db` scripts into `benchmark` folder (\#1489).


# 2.0.5

* API:
    * Add `GET /admin/v2/task/` (\#1465).
    * Improve error message in DELETE-task endpoint (\#1471).
* Set `JobV2` folder attributes from within the submit-job endpoint (\#1464).
* Tests:
    * Make SLURM CI work on MacOS (\#1476).

# 2.0.4

* Add `FRACTAL_SLURM_SBATCH_SLEEP` configuration variable (\#1467).

# 2.0.3

> WARNING: This update requires running a fix-db script, via `fractalctl update-db-data`.

* Database:
    * Create fix-db script to remove `images` and `history` from dataset dumps in V1/V2 jobs (\#1456).
* Tests:
    * Split `test_full_workflow_v2.py` into local/slurm files (\#1454).


# 2.0.2

> WARNING: Running this version on a pre-existing database (where the `jobsv2`
> table has some entries) is broken. Running this version on a freshly-created
> database works as expected.

* API:
    * Fix bug in status endpoint (\#1449).
    * Improve handling of out-of-scope scenario in status endpoint (\#1449).
    * Do not include dataset `history` in `JobV2.dataset_dump` (\#1445).
    * Forbid extra arguments in `DumpV2` schemas (\#1445).
* API V1:
    * Do not include dataset `history` in `ApplyWorkflow.{input,output}_dataset_dump` (\#1453).
* Move settings logs to `check_settings` and use fractal-server `set_logger` (\#1452).
* Benchmarks:
    * Handle some more errors in benchmark flow (\#1445).
* Tests:
    * Update testing database to version 2.0.1 (\#1445).

# 2.0.1

* Database/API:
    * Do not include `dataset_dump.images` in `JobV2` table (\#1441).
* Internal functions:
    * Introduce more robust `reset_logger_handlers` function (\#1425).
* Benchmarks:
    * Add `POST /api/v2/project/project_id/dataset/dataset_id/images/query/` in bechmarks  to evaluate the impact of the number of images during the query (\#1441).
* Development:
    * Use `poetry` 1.8.2 in GitHub actions and documentation.

# 2.0.0

Major update.

# 1.4.10

> WARNING: Starting from this version, the dependencies for the `slurm` extra
> are required; commands like `pip install fractal-server[slurm,postgres]` must
> be replaced by `pip install fractal-server[postgres]`.

* Dependencies:
    * Make `clusterfutures` and `cloudpickle` required dependencies (\#1255).
    * Remove `slurm` extra from package (\#1255).
* API:
    * Handle invalid history file in `GET /project/{project_id}/dataset/{dataset_id}/status/` (\#1259).
* Runner:
    * Add custom `_jobs_finished` function to check the job status and to avoid squeue errors (\#1266)

# 1.4.9

This release is a follow-up of 1.4.7 and 1.4.8, to mitigate the risk of
job folders becoming very large.

* Runner:
    * Exclude `history` from `TaskParameters` object for parallel tasks, so that it does not end up in input pickle files (\#1247).

# 1.4.8

This release is a follow-up of 1.4.7, to mitigate the risk of job folders
becoming very large.

* Runner:
    * Exclude `metadata["image"]` from `TaskParameters` object for parallel tasks, so that it does not end up in input pickle files (\#1245).
    * Exclude components list from `workflow.log` logs (\#1245).
* Database:
    * Remove spurious logging of `fractal_server.app.db` string (\#1245).

# 1.4.7

This release provides a bugfix (PR 1239) and a workaround (PR 1238) for the
SLURM runner, which became relevant for the use case of processing a large
dataset (300 wells with 25 cycles each).

* Runner:
    * Do not include `metadata["image"]` in JSON file with task arguments (\#1238).
    * Add `FRACTAL_RUNNER_TASKS_INCLUDE_IMAGE` configuration variable, to define exceptions where tasks still require `metadata["image"]` (\#1238).
    * Fix bug in globbing patterns, when copying files from user-side to server-side job folder in SLURM executor (\#1239).
* API:
    * Fix error message for rate limits in apply-workflow endpoint (\#1231).
* Benchmarks:
    * Add more scenarios, as per issue \#1184 (\#1232).

# 1.4.6

* API:
    * Add `GET /admin/job/{job_id}` (\#1230).
    * Handle `FileNotFound` in `GET /project/{project_id}/job/{job_id}/` (\#1230).

# 1.4.5

* Remove CORS middleware (\#1228).
* Testing:
    *  Fix `migrations.yml` GitHub action (\#1225).

# 1.4.4

* API:
    * Add rate limiting to `POST /{project_id}/workflow/{workflow_id}/apply/` (\#1199).
    * Allow users to read the logs of ongoing jobs with `GET /project/{project_id}/job/{job_id}/`, using `show_tmp_logs` query parameter (\#1216).
    * Add `log` query parameter in `GET {/api/v1/job/,/api/v1/{project.id}/job/,/admin/job/}`, to trim response body (\#1218).
    * Add `args_schema` query parameter in `GET /api/v1/task/` to trim response body (\#1218).
    * Add `history` query parameter in `GET {/api/v1/dataset/,/api/v1/project/{project.id}/dataset/}` to trim response body (\#1219).
    * Remove `task_list` from `job.workflow_dump` creation in `/api/v1/{project_id}/workflow/{workflow_id}/apply/`(\#1219)
    * Remove `task_list` from `WorkflowDump` Pydantic schema (\#1219)
* Dependencies:
    * Update fastapi to `^0.109.0` (\#1222).
    * Update gunicorn to `^21.2.0` (\#1222).
    * Update aiosqlite to `^0.19.0` (\#1222).
    * Update uvicorn to `^0.27.0` (\#1222).

# 1.4.3

> **WARNING**:
>
> This update requires running a fix-db script, via `fractalctl update-db-data`.

* API:
    * Improve validation of `UserCreate.slurm_accounts` (\#1162).
    * Add `timestamp_created` to `WorkflowRead`, `WorkflowDump`, `DatasetRead` and `DatasetDump` (\#1152).
    * Make all dumps in `ApplyWorkflowRead` non optional (\#1175).
    * Ensure that timestamps in `Read` schemas are timezone-aware, regardless of `DB_ENGINE` (\#1186).
    * Add timezone-aware timestamp query parameters to all `/admin` endpoints (\#1186).
* API (internal):
    * Change the class method `Workflow.insert_task` into the auxiliary function `_workflow_insert_task` (\#1149).
* Database:
    * Make `WorkflowTask.workflow_id` and `WorkflowTask.task_id` not nullable (\#1137).
    * Add `Workflow.timestamp_created` and `Dataset.timestamp_created` columns (\#1152).
    * Start a new `current.py` fix-db script (\#1152, \#1195).
    * Add to `migrations.yml` a new script (`validate_db_data_with_read_schemas.py`) that validates test-DB data with Read schemas (\#1187).
    * Expose `fix-db` scripts via command-line option `fractalctl update-db-data` (\#1197).
* App (internal):
    * Check in `Settings` that `psycopg2`, `asyngpg` and `cfut`, if required, are installed (\#1167).
    * Split `DB.set_db` into sync/async methods (\#1165).
    * Rename `DB.get_db` into `DB.get_async_db` (\#1183).
    * Normalize names of task packages (\#1188).
* Testing:
    * Update `clean_db_fractal_1.4.1.sql` to `clean_db_fractal_1.4.2.sql`, and change `migrations.yml` target version (\#1152).
    * Reorganise the test directory into subdirectories, named according to the order in which we want the CI to execute them (\#1166).
    * Split the CI into two independent jobs, `Core` and `Runner`, to save time through parallelisation (\#1204).
* Dependencies:
    * Update `python-dotenv` to version 0.21.0 (\#1172).
* Runner:
    * Remove `JobStatusType.RUNNING`, incorporating it into `JobStatusType.SUBMITTED` (\#1179).
* Benchmarks:
    * Add `fractal_client.py` and `populate_script_v2.py` for creating different database status scenarios (\#1178).
    * Add a custom benchmark suite in `api_bench.py`.
    * Remove locust.
* Documentation:
    * Add the minimum set of environment variables required to set the database and start the server (\#1198).

# 1.4.2

> **WARNINGs**:
>
> 1. This update requires running a fix-db script, available at https://raw.githubusercontent.com/fractal-analytics-platform/fractal-server/1.4.2/scripts/fix_db/current.py.
> 2. Starting from this version, non-verified users have limited access to `/api/v1/` endpoints. Before the upgrade, all existing users must be manually set to verified.

* API:
    * Prevent access to `GET/PATCH` task endpoints for non-verified users (\#1114).
    * Prevent access to task-collection and workflow-apply endpoints for non-verified users (\#1099).
    * Make first-admin-user verified (\#1110).
    * Add the automatic setting of `ApplyWorkflow.end_timestamp` when patching `ApplyWorkflow.status` via `PATCH /admin/job/{job_id}` (\#1121).
    * Change `ProjectDump.timestamp_created` type from `datetime` to `str` (\#1120).
    * Change `_DatasetHistoryItem.workflowtask` type into `WorkflowTaskDump` (\#1139).
    * Change status code of stop-job endpoints to 202 (\#1151).
* API (internal):
    * Implement cascade operations explicitly, in `DELETE` endpoints for datasets, workflows and projects (\#1130).
    * Update `GET /project/{project_id}/workflow/{workflow_id}/job/` to avoid using `Workflow.job_list` (\#1130).
    * Remove obsolete sync-database dependency from apply-workflow endpoint (\#1144).
* Database:
    * Add `ApplyWorkflow.project_dump` column (\#1070).
    * Provide more meaningful names to fix-db scripts (\#1107).
    * Add `Project.timestamp_created` column, with timezone-aware default (\#1102, \#1131).
    * Remove `Dataset.list_jobs_input` and `Dataset.list_jobs_output` relationships (\#1130).
    * Remove `Workflow.job_list` (\#1130).
* Runner:
    * In SLURM backend, use `slurm_account` (as received from apply-workflow endpoint) with top priority (\#1145).
    * Forbid setting of SLURM account from `WorkflowTask.meta` or as part of `worker_init` variable (\#1145).
    * Include more info in error message upon `sbatch` failure (\#1142).
    * Replace `sbatch` `--chdir` option with `-D`, to support also slurm versions before 17.11 (\#1159).
* Testing:
    * Extended systematic testing of database models (\#1078).
    * Review `MockCurrentUser` fixture, to handle different kinds of users (\#1099).
    * Remove `persist` from `MockCurrentUser` (\#1098).
    * Update `migrations.yml` GitHub Action to use up-to-date database and also test fix-db script (\#1101).
    * Add more schema-based validation to fix-db current script (\#1107).
    * Update `.dict()` to `.model_dump()` for `SQLModel` objects, to fix some `DeprecationWarnings`(\##1133).
    * Small improvement in schema coverage (\#1125).
    * Add unit test for `security` module (\#1036).
* Dependencies:
    * Update `sqlmodel` to version 0.0.14 (\#1124).
* Benchmarks:
    * Add automatic benchmark system for API's performances (\#1123)
* App (internal):
    * Move `_create_first_user` from `main` to `security` module, and allow it to create multiple regular users (\#1036).

# 1.4.1

* API:
    * Add `GET /admin/job/{job_id}/stop/` and `GET /admin/job/{job_id}/download/` endpoints (\#1059).
    * Use `DatasetDump` and `WorkflowDump` models for "dump" attributes of `ApplyWorkflowRead` (\#1049, \#1082).
    * Add `slurm_accounts` to `User` schemas and add `slurm_account` to `ApplyWorkflow` schemas (\#1067).
    * Prevent providing a `package_version` for task collection from a `.whl` local package (\#1069).
    * Add `DatasetRead.project` and `WorkflowRead.project` attributes (\#1082).
* Database:
    * Make `ApplyWorkflow.workflow_dump` column non-nullable (\#1049).
    * Add `UserOAuth.slurm_accounts` and `ApplyWorkflow.slurm_account` columns (\#1067).
    * Add script for adding `ApplyWorkflow.user_email` (\#1058).
    * Add `Dataset.project` and `Workflow.project` relationships (\#1082).
    * Avoid using `Project` relationships `dataset_list` or `workflow_list` within some `GET` endpoints (\#1082).
    * Fully remove `Project` relationships `dataset_list`, `workflow_list` and `job_list` (\#1091).
* Testing:
    * Only use ubuntu-22.04 in GitHub actions (\#1061).
    * Improve unit testing of database models (\#1082).
* Dependencies:
    * Pin `bcrypt` to 4.0.1 to avoid warning in passlib (\#1060).
* Runner:
    *  Set SLURM-job working directory to `job.working_dir_user` through `--chdir` option (\#1064).

# 1.4.0

* API:
    * Major endpoint changes:
        * Add trailing slash to _all_ endpoints' paths (\#1003).
        * Add new admin-area endpoints restricted to superusers at `/admin` (\#947, \#1009, \#1032).
        * Add new `GET` endpoints `api/v1/job/` and `api/v1/project/{project_id}/workflow/{workflow_id}/job/` (\#969, \#1003).
        * Add new `GET` endpoints `api/v1/dataset/` and `api/v1/workflow/` (\#988, \#1003).
        * Add new `GET` endpoint `api/v1/project/{project_id}/dataset/` (\#993).
        * Add `PATCH /admin/job/{job_id}/` endpoint (\#1030, \#1053).
        * Move `GET /auth/whoami/` to `GET /auth/current-user/` (\#1013).
        * Move `PATCH /auth/users/me/` to `PATCH /auth/current-user/` (\#1013, \#1035).
        * Remove `DELETE /auth/users/{id}/` endpoint (\#994).
        * Remove `GET /auth/users/me/` (\#1013).
        * Remove `POST` `/auth/forgot-password/`, `/auth/reset-password/`, `/auth/request-verify-token/`, `/auth/verify/` (\#1033).
        * Move `GET /auth/userlist/` to `GET /auth/users/` (\#1033).
    * New behaviors or responses of existing endpoints:
        * Change response of `/api/v1/project/{project_id}/job/{job_id}/stop/` endpoint to 204 no-content (\#967).
        * Remove `dataset_list` attribute from `ProjectRead`, which affects all `GET` endpoints that return some project (\#993).
        * Make it possible to delete a `Dataset`, `Workflow` or `Project`, even when it is in relationship to an `ApplyWorkflow` - provided that the `ApplyWorkflow` is not pending or running (\#927, \#973).
        * Align `ApplyWorkflowRead` with new `ApplyWorkflow`, which has optional foreign keys `project_id`, `workflow_id`, `input_dataset_id`, and `output_dataset_id` (\#984).
        * Define types for `ApplyWorkflowRead` "dump" attributes (\#990). **WARNING**: reverted with \#999.
    * Internal changes:
        * Move all routes definitions into `fractal_server/app/routes` (\#976).
        * Fix construction of `ApplyWorkflow.workflow_dump`, within apply endpoint (\#968).
        * Fix construction of `ApplyWorkflow` attributes `input_dataset_dump` and `output_dataset_dump`, within apply endpoint (\#990).
        * Remove `asyncio.gather`, in view of SQLAlchemy2 update (\#1004).
* Database:
    * Make foreign-keys of `ApplyWorkflow` (`project_id`, `workflow_id`, `input_dataset_id`, `output_dataset_id`) optional (\#927).
    * Add columns `input_dataset_dump`, `output_dataset_dump` and `user_email` to `ApplyWorkflow` (\#927).
    * Add relations `Dataset.list_jobs_input` and `Dataset.list_jobs_output` (\#927).
    * Make `ApplyWorkflow.start_timestamp` non-nullable (\#927).
    * Remove `"cascade": "all, delete-orphan"` from `Project.job_list` (\#927).
    * Add `Workflow.job_list` relation (\#927).
    * Do not use `Enum`s as column types (e.g. for `ApplyWorkflow.status`), but only for (de-)serialization (\#974).
    * Set `pool_pre_ping` option to `True`, for asyncpg driver (\#1037).
    * Add script for updating DB from 1.4.0 to 1.4.1 (\#1010)
    * Fix missing try/except in sync session (\#1020).
* App:
    * Skip creation of first-superuser when one superuser already exists (\#1006).
* Dependencies:
    * Update sqlalchemy to version `>=2.0.23,<2.1` (\#1044).
    * Update sqlmodel to version 0.0.12 (\#1044).
    * Upgrade asyncpg to version 0.29.0 (\#1036).
* Runner:
    * Refresh DB objects within `submit_workflow` (\#927).
* Testing:
    * Add `await db_engine.dispose()` in `db_create_tables` fixture (\#1047).
    * Set `debug=False` in `event_loop` fixture (\#1044).
    * Improve `test_full_workflow.py` (\#971).
    * Update `pytest-asyncio` to v0.21 (\#1008).
    * Fix CI issue related to event loop and asyncpg (\#1012).
    * Add GitHub Action testing database migrations (\#1010).
    * Use greenlet v3 in `poetry.lock` (\#1044).
* Documentation:
    * Add OAuth2 example endpoints to Web API page (\#1034, \#1038).
* Development:
    * Use poetry 1.7.1 (\#1043).

# 1.3.14 (do not use!)

> **WARNING**: This version introduces a change that is then reverted in 1.4.0,
> namely it sets the `ApplyWorkflow.status` type to `Enum`, when used with
> PostgreSQL. It is recommended to **not** use it, and upgrade to 1.4.0
> directly.

* Make `Dataset.resource_list` an `ordering_list`, ordered by `Resource.id` (\#951).
* Expose `redirect_url` for OAuth clients (\#953).
* Expose JSON Schema for the `ManifestV1` Pydantic model (\#942).
* Improve delete-resource endpoint (\#943).
* Dependencies:
    * Upgrade sqlmodel to 0.0.11 (\#949).
* Testing:
    * Fix bug in local tests with Docker/SLURM (\#948).

# 1.3.13

* Configure sqlite WAL to avoid "database is locked" errors (\#860).
* Dependencies:
    * Add `sqlalchemy[asyncio]` extra, and do not directly require `greenlet` (\#895).
    * Fix `cloudpickle`-version definition in `pyproject.toml` (\#937).
    * Remove obsolete `sqlalchemy_utils` dependency (\#939).
* Testing:
    * Use ubuntu-22 for GitHub CI (\#909).
    * Run GitHub CI both with SQLite and Postgres (\#915).
    * Disable `postgres` service in GitHub action when running tests with SQLite (\#931).
    * Make `test_commands.py` tests stateless, also when running with Postgres (\#917).
* Documentation:
    * Add information about minimal supported SQLite version (\#916).

# 1.3.12

* Project creation:
    * Do not automatically create a dataset upon project creation (\#897).
    * Remove `ProjectCreate.default_dataset_name` attribute (\#897).
* Dataset history:
    * Create a new (**non-nullable**) history column in `Dataset` table (\#898, \#901).
    * Deprecate history handling in `/project/{project_id}/job/{job_id}` endpoint (\#898).
    * Deprecate `HISTORY_LEGACY` (\#898).
* Testing:
    * Remove obsolete fixture `slurm_config` (\#903).

# 1.3.11

This is mainly a bugfix release for the `PermissionError` issue.

* Fix `PermissionError`s in parallel-task metadata aggregation for the SLURM backend (\#893).
* Documentation:
    * Bump `mkdocs-render-swagger-plugin` to 0.1.0 (\#889).
* Testing:
    * Fix `poetry install` command and `poetry` version in GitHub CI (\#889).

# 1.3.10

Warning: updating to this version requires changes to the configuration variable

* Updates to SLURM interface:
    * Remove `sudo`-requiring `ls` calls from `FractalFileWaitThread.check` (\#885);
    * Change default of `FRACTAL_SLURM_POLL_INTERVAL` to 5 seconds (\#885);
    * Rename `FRACTAL_SLURM_OUTPUT_FILE_GRACE_TIME` configuration variables into `FRACTAL_SLURM_ERROR_HANDLING_INTERVAL` (\#885);
    * Remove `FRACTAL_SLURM_KILLWAIT_INTERVAL` variable and corresponding logic (\#885);
    * Remove `_multiple_paths_exist_as_user` helper function (\#885);
    * Review type hints and default values of SLURM-related configuration variables (\#885).
* Dependencies:
    * Update `fastapi` to version `^0.103.0` (\#877);
    * Update `fastapi-users` to version `^12.1.0` (\#877).

# 1.3.9

* Make updated-metadata collection robust for metadiff files consisting of a single `null` value (\#879).
* Automate procedure for publishing package to PyPI (\#881).

# 1.3.8

* Backend runner:
    * Add aggregation logic for parallel-task updated metadata (\#852);
    * Make updated-metadata collection robust for missing files (\#852, \#863).
* Database interface:
* API:
    * Prevent user from bypassing workflow-name constraint via the PATCH endpoint (\#867).
    * Handle error upon task collection, when tasks exist in the database but not on-disk (\#874).
    * Add `_check_project_exists` helper function (\#872).
* Configuration variables:
    * Remove `DEPLOYMENT_TYPE` variable and update `alive` endpoint (\#875);
    * Introduce `Settings.check_db` method, and call it during inline/offline migrations (\#855);
    * Introduce `Settings.check_runner` method (\#875);
    * Fail if `FRACTAL_BACKEND_RUNNER` is `"local"` and `FRACTAL_LOCAL_CONFIG_FILE` is set but missing on-disk (\#875);
    * Clean up `Settings.check` method and improve its coverage (\#875);
* Package, repository, documentation:
    * Change `fractal_server.common` from being a git-submodule to being a regular folder (\#859).
    * Pin documentation dependencies (\#865).
    * Split `app/models/project.py` into two modules for dataset and project (\#871).
    * Revamp documentation on database interface and on the corresponding configuration variables (\#855).


# 1.3.7

* Oauth2-related updates (\#822):
    * Update configuration of OAuth2 clients, to support OIDC/GitHub/Google;
    * Merge `SQLModelBaseOAuthAccount` and `OAuthAccount` models;
    * Update `UserOAuth.oauth_accounts` relationship and fix `list_users` endpoint accordingly;
    * Introduce dummy `UserManager.on_after_login` method;
    * Rename `OAuthClient` into `OAuthClientConfig`;
    * Revamp users-related parts of documentation.

# 1.3.6

* Update `output_dataset.meta` also when workflow execution fails (\#843).
* Improve error message for unknown errors in job execution (\#843).
* Fix log message incorrectly marked as "error" (\#846).

# 1.3.5

* Review structure of dataset history (\#803):
    * Re-define structure for `history` property of `Dataset.meta`;
    * Introduce `"api/v1/project/{project_id}/dataset/{dataset_id}/status/"` endpoint;
    * Introduce `"api/v1/project/{project_id}/dataset/{dataset_id}/export_history/"` endpoint;
    * Move legacy history to `Dataset.meta["HISTORY_LEGACY"]`.
* Make `first_task_index` and `last_task_index` properties of `ApplyWorkflow` required (\#803).
* Add `docs_info` and `docs_link` to Task model (\#814)
* Accept `TaskUpdate.version=None` in task-patch endpoint (\#818).
* Store a copy of the `Workflow` into the optional column `ApplyWorkflow.workflow_dump` at the time of submission (\#804, \#834).
* Prevent execution of multiple jobs with the same output dataset (\#801).
* Transform non-absolute `FRACTAL_TASKS_DIR` into absolute paths, relative to the current working directory (\#825).
* Error handling:
    * Raise an appropriate error if a task command is not executable (\#800).
    * Improve handling of errors raised in `get_slurm_config` (\#800).
* Documentation:
    * Clarify documentation about `SlurmConfig` (\#798).
    * Update documentation configuration and GitHub actions (\#811).
* Tests:
    * Move `tests/test_common.py` into `fractal-common` repository (\#808).
    * Switch to `docker compose` v2 and unpin `pyyaml` version (\#816).

# 1.3.4

* Support execution of a workflow subset (\#784).
* Fix internal server error for invalid `task_id` in `create_workflowtask` endpoint (\#782).
* Improve logging in background task collection (\#776).
* Handle failures in `submit_workflow` without raising errors (\#787).
* Simplify internal function for execution of a list of task (\#780).
* Exclude `common/tests` and other git-related files from build (\#795).
* Remove development dependencies `Pillow` and `pytest-mock` (\#795).
* Remove obsolete folders from `tests/data` folder (\#795).

# 1.3.3

* Pin Pydantic to v1 (\#779).

# 1.3.2

* Add sqlalchemy naming convention for DB constraints, and add `render_as_batch=True` to `do_run_migrations` (\#757).
* Fix bug in job-stop endpoint, due to missing default for `FractalSlurmExecutor.wait_thread.shutdown_file` (\#768, \#769).
* Fix bug upon inserting a task with `meta=None` into a Workflow (\#772).

# 1.3.1

* Fix return value of stop-job endpoint (\#764).
* Expose new GET `WorkflowTask` endpoint (\#762).
* Clean up API modules (\#762):
    * Split workflow/workflowtask modules;
    * Split tasks/task-collection modules.

# 1.3.0

* Refactor user model:
    * Switch from UUID4 to int for IDs (\#660, \#684).
    * Fix many-to-many relationship between users and project (\#660).
    * Rename `Project.user_member_list` into `Project.user_list` (\#660).
    * Add `username` column (\#704).
* Update endpoints (see also [1.2->1.3 upgrade info](internals/version_upgrades/upgrade_1_2_5_to_1_3_0.md) in the documentation):
    * Review endpoint URLs (\#669).
    * Remove foreign keys from payloads (\#669).
* Update `Task` models, task collection and task-related endpoints:
    * Add `version` and `owner` columns to `Task` model (\#704).
    * Set `Task.version` during task collection (\#719).
    * Set `Task.owner` as part of create-task endpoint (\#704).
    * For custom tasks, prepend `owner` to user-provided `source` (\#725).
    * Remove `default_args` from `Tasks` model and from manifest tasks (\#707).
    * Add `args_schema` and `args_schema_version` to `Task` model (\#707).
    * Expose `args_schema` and `args_schema_version` in task POST/PATCH endpoints (\#749).
    * Make `Task.source` task-specific rather than package-specific (\#719).
    * Make `Task.source` unique (\#725).
    * Update `_TaskCollectPip` methods, attributes and properties (\#719).
    * Remove private/public options for task collection (\#704).
    * Improve error message for missing package manifest (\#704).
    * Improve behavior when task-collection folder already exists (\#704).
    * Expose `pinned_package_version` for tasks collection (\#744).
    * Restrict Task editing to superusers and task owners (\#733).
    * Implement `delete_task` endpoint (\#745).
* Update `Workflow` and `WorkflowTask` endpoints:
    * Always merge new `WorkflowTask.args` with defaults from `Task.args_schema`, in `update_workflowtask` endpoint (\#759).
    * Remove `WorkflowTask.overridden_meta` property and on-the-fly overriding of `meta` (\#752).
    * Add warning when exporting workflows which include custom tasks (\#728).
    * When importing a workflow, only use tasks' `source` values, instead of `(source,name)` pairs (\#719).
* Job execution:
    * Add `FractalSlurmExecutor.shutdown` and corresponding endpoint (\#631, \#691, \#696).
    * In `FractalSlurmExecutor`, make `working_dir*` attributes required (\#679).
    * Remove `ApplyWorkflow.overwrite_input` column (\#684, \#694).
    * Make `output_dataset_id` a required argument of apply-workflow endpoint (\#681).
    * Improve error message related to out-of-space disk (\#699).
    * Include timestamp in job working directory, to avoid name clashes (\#756).
* Other updates to endpoints and database:
    * Add `ApplyWorkflow.end_timestamp` column (\#687, \#684).
    * Prevent deletion of a `Workflow`/`Dataset` in relationship with existing `ApplyWorkflow` (\#703).
    * Add project-name uniqueness constraint in project-edit endpoint (\#689).
* Other updates to internal logic:
    * Drop `WorkflowTask.arguments` property and `WorkflowTask.assemble_args` method (\#742).
    * Add test for collection of tasks packages with tasks in a subpackage (\#743).
    * Expose `FRACTAL_CORS_ALLOW_ORIGIN` environment variable (\#688).
    * Expose `FRACTAL_DEFAULT_ADMIN_USERNAME` environment variable (\#751).
* Package and repository:
    * Remove `fastapi-users-db-sqlmodel` dependency (\#660).
    * Make coverage measure more accurate (\#676) and improve coverage (\#678).
    * Require pydantic version to be `>=1.10.8` (\#711, \#713).
    * Include multiple `fractal-common` updates (\#705, \#719).
    * Add test equivalent to `alembic check` (\#722).
    * Update `poetry.lock` to address security alerts (\#723).
    * Remove `sqlmodel` from `fractal-common`, and declare database models with multiple inheritance (\#710).
    * Make email generation more robust in `MockCurrentUser` (\#730).
    * Update `poetry.lock` to `cryptography=41`, to address security alert (\#739).
    * Add `greenlet` as a direct dependency (\#748).
    * Removed tests for `IntegrityError` (\#754).


# 1.2.5

* Fix bug in task collection when using sqlite (\#664, \#673).
* Fix bug in task collection from local package, where package extras were not considered (\#671).
* Improve error handling in workflow-apply endpoint (\#665).
* Fix a bug upon project removal in the presence of project-related jobs (\#666). Note: this removes the `ApplyWorkflow.Project` attribute.

# 1.2.4

* Review setup for database URLs, especially to allow using UNIX-socket connections for postgresql (\#657).

# 1.2.3

* Fix bug that was keeping multiple database conection open (\#649).

# 1.2.2

* Fix bug related to `user_local_exports` in SLURM-backend configuration (\#642).

# 1.2.1

* Fix bug upon creation of first user when using multiple workers (\#632).
* Allow both ports 5173 and 4173 as CORS origins (\#637).

# 1.2.0

* Drop `project.project_dir` and replace it with `user.cache_dir` (\#601).
* Update SLURM backend (\#582, \#612, \#614); this includes (1) combining several tasks in a single SLURM job, and (2) offering more granular sources for SLURM configuration options.
* Expose local user exports in SLURM configuration file (\#625).
* Make local backend rely on custom `FractalThreadPoolExecutor`, where `parallel_tasks_per_job` can affect parallelism (\#626).
* Review logging configuration (\#619, \#623).
* Update to fastapi `0.95` (\#587).
* Minor improvements in dataset-edit endpoint (\#593) and tests (\#589).
* Include test of non-python task (\#594).
* Move dummy tasks from package to tests (\#601).
* Remove deprecated parsl backend (\#607).
* Improve error handling in workflow-import endpoint (\#595).
* Also show logs for successful workflow execution (\#635).

# 1.1.1

* Include `reordered_workflowtask_ids` in workflow-edit endpoint payload, to reorder the task list of a workflow (\#585).

# 1.1.0

* Align with new tasks interface in `fractal-tasks-core>=0.8.0`, and remove `glob_pattern` column from `resource` database table (\#544).
* Drop python 3.8 support (\#527).
* Improve validation of API request payloads (\#545).
* Improve request validation in project-creation endpoint (\#537).
* Update the endpoint to patch a `Task` (\#526).
* Add new project-update endpoint, and relax constraints on `project_dir` in new-project endpoint (\#563).
* Update `DatasetUpdate` schema (\#558 and \#565).
* Fix redundant task-error logs in slurm backend (\#552).
* Improve handling of task-collection errors (\#559).
* If `FRACTAL_BACKEND_RUNNER=slurm`, include some configuration checks at server startup (\#529).
* Fail if `FRACTAL_SLURM_WORKER_PYTHON` has different versions of `fractal-server` or `cloudpickle` (\#533).

# 1.0.8

* Fix handling of parallel-tasks errors in `FractalSlurmExecutor` (\#497).
* Add test for custom tasks (\#500).
* Improve formatting of job logs (\#503).
* Improve error handling in workflow-execution server endpoint (\#515).
* Update `_TaskBase` schema from fractal-common (\#517).

# 1.0.7

* Update endpoints to import/export a workflow (\#495).

# 1.0.6

* Add new endpoints to import/export a workflow (\#490).

# 1.0.5

* Separate workflow-execution folder into two (server- and user-owned) folders, to avoid permission issues (\#475).
* Explicitly pin sqlalchemy to v1 (\#480).

# 1.0.4

* Add new POST endpoint to create new Task (\#486).

# 1.0.3

Missing due to releasing error.

# 1.0.2

* Add `FRACTAL_RUNNER_MAX_TASKS_PER_WORKFLOW` configuration variable (\#469).

# 1.0.1

* Fix bug with environment variable names (\#468).

# 1.0.0

* First release listed in CHANGELOG.<|MERGE_RESOLUTION|>--- conflicted
+++ resolved
@@ -13,11 +13,8 @@
 \#2893
 \#2895, \#2898 (remove email-password encryption)
 \#2907 Bump fastapi-users to v15
-<<<<<<< HEAD
 \#2916 Make oidc config URL secret
-=======
 \#2915 Reject `project_dir=None` in PATCH
->>>>>>> 58822c18
 
 
 \#2890 (oauth self-registration)
