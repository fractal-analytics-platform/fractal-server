**Note**: Numbers like (\#1234) point to closed Pull Requests on the fractal-server repository.


# 2.3.6

<<<<<<< HEAD
* Task collection:
    * Introduce a new configuration variable `FRACTAL_MAX_PIP_VERSION` to pin task-collection pip (\#1675).
=======
* API:
    * When creating a WorkflowTask, do not pre-populate its top-level arguments based on JSON Schema default values (\#1688).
>>>>>>> 4b236882
* Dependencies:
    * Update `sqlmodel` to `^0.0.21` (\#1674).

# 2.3.5

> WARNING: The `pre_submission_commands` SLURM configuration is included as an
> experimental feature, since it is still not useful for its main intended
> goal (calling `module load` before running `sbatch`).

* SLURM runners
    * Expose `gpus` SLURM parameter (\#1678).
    * For SSH executor, add `pre_submission_commands` (\#1678).
    * Removed obsolete arguments from `get_slurm_config` function (\#1678).
* SSH features:
    * Add `FractalSSH.write_remote_file` method (\#1678).


# 2.3.4

* SSH SLURM runner:
    * Refactor `compress_folder` and `extract_archive` modules, and stop using `tarfile` library (\#1641).
* API:
    * Introduce `FRACTAL_API_V1_MODE=include_without_submission` to include V1 API but forbid job submission (\#1664).
* Testing:
    * Do not test V1 API with `DB_ENGINE="postgres-psycopg"` (\#1667).
    * Use new Fractal SLURM containers in CI (\#1663).
    * Adapt tests so that they always refer to the current Python version (the one running `pytest`), when needed; this means that we don't require the presence of any additional Python version in the development environment, apart from the current one (\#1633).
    * Include Python3.11 in some tests (\#1669).
    * Simplify CI SLURM Dockerfile after base-image updates (\#1670).
    * Cache `ubuntu22-slurm-multipy` Docker image in CI (\#1671).
    * Add `oauth.yaml` GitHub action to test OIDC authentication (\#1665).

# 2.3.3

This release fixes a SSH-task-collection bug introduced in version 2.3.1.

* API:
    * Expose new superuser-restricted endpoint `GET /api/settings/` (\#1662).
* SLURM runner:
    * Make `FRACTAL_SLURM_SBATCH_SLEEP` configuration variable `float` (\#1658).
* SSH features:
    * Fix wrong removal of task-package folder upon task-collection failure (\#1649).
    * Remove `FractalSSH.rename_folder` method (\#1654).
* Testing:
    * Refactor task-collection fixtures (\#1637).

# 2.3.2

> **WARNING**: The remove-remote-venv-folder in the SSH task collection is broken (see issue 1633). Do not deploy this version in an SSH-based `fractal-server` instance.

* API:
    * Fix incorrect zipping of structured job-log folders (\#1648).

# 2.3.1

This release includes a bugfix for task names with special characters.

> **WARNING**: The remove-remote-venv-folder in the SSH task collection is broken (see issue 1633). Do not deploy this version in an SSH-based `fractal-server` instance.

* Runner:
    * Improve sanitization of subfolder names (commits from 3d89d6ba104d1c6f11812bc9de5cbdff25f81aa2 to 426fa3522cf2eef90d8bd2da3b2b8a5b646b9bf4).
* API:
    * Improve error message when task-collection Python is not defined (\#1640).
    * Use a single endpoint for standard and SSH task collection (\#1640).
* SSH features:
    * Remove remote venv folder upon failed task collection in SSH mode (\#1634, \#1640).
    * Refactor `FractalSSH` (\#1635).
    * Set `fabric.Connection.forward_agent=False` (\#1639).
* Testing:
    * Improved testing of SSH task-collection API (\#1640).
    * Improved testing of `FractalSSH` methods (\#1635).
    * Stop testing SQLite database for V1 in CI (\#1630).

# 2.3.0

This release includes two important updates:
1. An Update update to task-collection configuration variables and logic.
2. The first released version of the **experimental** SSH features.

Re: task-collection configuration, we now support two main use cases:

1. When running a production instance (including on a SLURM cluster), you
   should set e.g. `FRACTAL_TASKS_PYTHON_DEFAULT_VERSION=3.10`, and make sure
   that `FRACTAL_TASKS_PYTHON_3_10=/some/python` is an absolute path. Optionally,
   you can define other variables like `FRACTAL_TASKS_PYTHON_3_9`,
   `FRACTAL_TASKS_PYTHON_3_11` or `FRACTAL_TASKS_PYTHON_3_12`.

2. If you leave `FRACTAL_TASKS_PYTHON_DEFAULT_VERSION` unset, then only the
   Python interpreter that is currently running `fractal-server` can be used
   for task collection.

> WARNING: If you don't set `FRACTAL_TASKS_PYTHON_DEFAULT_VERSION`, then you
> will only have a single Python interpreter available for tasks (namely the
> one running `fractal-server`).

* API:
    * Introduce `api/v2/task/collect/custom/` endpoint (\#1607, \#1613, \#1617, \#1629).
* Task collection:
    * Introduce task-collection Python-related configuration variables (\#1587).
    * Always set Python version for task collection, and only use `FRACTAL_TASKS_PYTHON_X_Y` variables (\#1587).
    * Refactor task-collection functions and schemas (\#1587, \#1617).
    * Remove `TaskCollectStatusV2` and `get_collection_data` internal schema/function (\#1598).
    * Introduce `CollectionStatusV2` enum for task-collection status (\#1598).
    * Reject task-collection request if it includes a wheel file and a version (\#1608).
SSH features:
    * Introduce `fractal_server/ssh` subpackage (\#1545, \#1599, \#1611).
    * Introduce SSH executor and runner (\#1545).
    * Introduce SSH task collection (\#1545, \#1599, \#1626).
    * Introduce SSH-related configuration variables (\#1545).
    * Modify app lifespan to handle SSH connection (\#1545).
    * Split `app/runner/executor/slurm` into `sudo` and `ssh` subfolders (\#1545).
    * Introduce FractalSSH object which is a wrapper class around fabric.Connection object.
It provides a `lock` to avoid loss of ssh instructions and a custom timeout (\#1618)
* Dependencies:
    * Update `sqlmodel` to `^0.0.19` (\#1584).
    * Update `pytest-asyncio` to `^0.23` (\#1558).
* Testing:
    * Test the way `FractalProcessPoolExecutor` spawns processes and threads (\#1579).
    * Remove `event_loop` fixture: every test will run on its own event loop (\#1558).
    * Test task collection with non-canonical package name (\#1602).

# 2.2.0

This release streamlines options for the Gunicorn startup command, and includes
two new experimental features.

> NOTE 1: you can now enable custom Gunicorn worker/logger by adding the following
> options to the `gunicorn` startup command:
> - `--worker-class fractal_server.gunicorn_fractal.FractalWorker`
> - `--logger-class fractal_server.gunicorn_fractal.FractalGunicornLogger`

> NOTE 2: A new experimental local runner is available, which uses processes
> instead of threads and support shutdown. You can try it out with the
> configuration variable `FRACTAL_BACKEND_RUNNER=local_experimental`

> NOTE 3: A new PostgreSQL database adapter is available, fully based on
> `psycopg3` (rather than `pyscopg2`+`asyncpg`). You can try it out with the
> configuration variable `DB_ENGINE=postgres-psycopg` (note that this requires
> the `pip install` extra `postgres-psycopg-binary`).


* API:
    * Add extensive logs to `DELETE /api/v2/project/{project_id}` (\#1532).
    * Remove catch of `IntegrityError` in `POST /api/v1/project` (\#1530).
* App and deployment:
    * Move `FractalGunicornLogger` and `FractalWorker` into `fractal_server/gunicorn_fractal.py` (\#1535).
    * Add custom gunicorn/uvicorn worker to handle SIGABRT signal (\#1526).
    * Store list of submitted jobs in app state (\#1538).
    * Add logic for graceful shutdown for job slurm executors (\#1547).
* Runner:
    * Change structure of job folders, introducing per-task subfolders (\#1523).
    * Rename internal `workflow_dir` and `workflow_dir_user` variables to local/remote (\#1534).
    * Improve handling of errors in `submit_workflow` background task (\#1556, \#1566).
    * Add new `local_experimental` runner, based on `ProcessPoolExecutor` (\#1544, \#1566).
* Database:
    * Add new Postgres adapter `psycopg` (\#1562).
* Dependencies
    * Add `fabric` to `dev` dependencies (\#1518).
    * Add new `postgres-psycopg-binary` extra (\#1562).
* Testing:
    * Extract `pytest-docker` fixtures into a dedicated module (\#1516).
    * Rename SLURM containers in CI (\#1516).
    * Install and run SSH daemon in CI containers (\#1518).
    * Add unit test of SSH connection via fabric/paramiko (\#1518).
    * Remove obsolete folders from `tests/data` (\#1517).

# 2.1.0

This release fixes a severe bug where SLURM-executor auxiliary threads are
not joined when a Fractal job ends.

* App:
    * Add missing join for `wait_thread` upon `FractalSlurmExecutor` exit (\#1511).
    * Replace `startup`/`shutdown` events with `lifespan` event (\#1501).
* API:
    * Remove `Path.resolve` from the submit-job endpoints and add validator for `Settings.FRACTAL_RUNNER_WORKING_BASE_DIR` (\#1497).
* Testing:
    * Improve dockerfiles for SLURM (\#1495, \#1496).
    * Set short timeout for `docker compose down` (\#1500).

# 2.0.6

> NOTE: This version changes log formats.
> For `uvicorn` logs, this change requires no action.
> For `gunicorn`, logs formats are only changed by adding the following
> command-line option:
> `gunicorn ... --logger-class fractal_server.logger.gunicorn_logger.FractalGunicornLogger`.

* API:
    * Add `FRACTAL_API_V1_MODE` environment variable to include/exclude V1 API (\#1480).
    * Change format of uvicorn loggers (\#1491).
    * Introduce `FractalGunicornLogger` class (\#1491).
* Runner:
    * Fix missing `.log` files in server folder for SLURM jobs (\#1479).
* Database:
    * Remove `UserOAuth.project_list` and `UserOAuth.project_list_v2` relationships (\#1482).
* Dev dependencies:
    * Bump `pytest` to `8.1.*` (#1486).
    * Bump `coverage` to `7.5.*` (#1486).
    * Bump `pytest-docker` to `3.1.*` (#1486).
    * Bump `pytest-subprocess` to `^1.5` (#1486).
* Benchmarks:
    * Move `populate_db` scripts into `benchmark` folder (\#1489).


# 2.0.5

* API:
    * Add `GET /admin/v2/task/` (\#1465).
    * Improve error message in DELETE-task endpoint (\#1471).
* Set `JobV2` folder attributes from within the submit-job endpoint (\#1464).
* Tests:
    * Make SLURM CI work on MacOS (\#1476).

# 2.0.4

* Add `FRACTAL_SLURM_SBATCH_SLEEP` configuration variable (\#1467).

# 2.0.3

> WARNING: This update requires running a fix-db script, via `fractalctl update-db-data`.

* Database:
    * Create fix-db script to remove `images` and `history` from dataset dumps in V1/V2 jobs (\#1456).
* Tests:
    * Split `test_full_workflow_v2.py` into local/slurm files (\#1454).


# 2.0.2

> WARNING: Running this version on a pre-existing database (where the `jobsv2`
> table has some entries) is broken. Running this version on a freshly-created
> database works as expected.

* API:
    * Fix bug in status endpoint (\#1449).
    * Improve handling of out-of-scope scenario in status endpoint (\#1449).
    * Do not include dataset `history` in `JobV2.dataset_dump` (\#1445).
    * Forbid extra arguments in `DumpV2` schemas (\#1445).
* API V1:
    * Do not include dataset `history` in `ApplyWorkflow.{input,output}_dataset_dump` (\#1453).
* Move settings logs to `check_settings` and use fractal-server `set_logger` (\#1452).
* Benchmarks:
    * Handle some more errors in benchmark flow (\#1445).
* Tests:
    * Update testing database to version 2.0.1 (\#1445).

# 2.0.1

* Database/API:
    * Do not include `dataset_dump.images` in `JobV2` table (\#1441).
* Internal functions:
    * Introduce more robust `reset_logger_handlers` function (\#1425).
* Benchmarks:
    * Add `POST /api/v2/project/project_id/dataset/dataset_id/images/query/` in bechmarks  to evaluate the impact of the number of images during the query (\#1441).
* Development:
    * Use `poetry` 1.8.2 in GitHub actions and documentation.

# 2.0.0

Major update.

# 1.4.10

> WARNING: Starting from this version, the dependencies for the `slurm` extra
> are required; commands like `pip install fractal-server[slurm,postgres]` must
> be replaced by `pip install fractal-server[postgres]`.

* Dependencies:
    * Make `clusterfutures` and `cloudpickle` required dependencies (\#1255).
    * Remove `slurm` extra from package (\#1255).
* API:
    * Handle invalid history file in `GET /project/{project_id}/dataset/{dataset_id}/status/` (\#1259).
* Runner:
    * Add custom `_jobs_finished` function to check the job status and to avoid squeue errors (\#1266)

# 1.4.9

This release is a follow-up of 1.4.7 and 1.4.8, to mitigate the risk of
job folders becoming very large.

* Runner:
    * Exclude `history` from `TaskParameters` object for parallel tasks, so that it does not end up in input pickle files (\#1247).

# 1.4.8

This release is a follow-up of 1.4.7, to mitigate the risk of job folders
becoming very large.

* Runner:
    * Exclude `metadata["image"]` from `TaskParameters` object for parallel tasks, so that it does not end up in input pickle files (\#1245).
    * Exclude components list from `workflow.log` logs (\#1245).
* Database:
    * Remove spurious logging of `fractal_server.app.db` string (\#1245).

# 1.4.7

This release provides a bugfix (PR 1239) and a workaround (PR 1238) for the
SLURM runner, which became relevant for the use case of processing a large
dataset (300 wells with 25 cycles each).

* Runner:
    * Do not include `metadata["image"]` in JSON file with task arguments (\#1238).
    * Add `FRACTAL_RUNNER_TASKS_INCLUDE_IMAGE` configuration variable, to define exceptions where tasks still require `metadata["image"]` (\#1238).
    * Fix bug in globbing patterns, when copying files from user-side to server-side job folder in SLURM executor (\#1239).
* API:
    * Fix error message for rate limits in apply-workflow endpoint (\#1231).
* Benchmarks:
    * Add more scenarios, as per issue \#1184 (\#1232).

# 1.4.6

* API:
    * Add `GET /admin/job/{job_id}` (\#1230).
    * Handle `FileNotFound` in `GET /project/{project_id}/job/{job_id}/` (\#1230).

# 1.4.5

* Remove CORS middleware (\#1228).
* Testing:
    *  Fix `migrations.yml` GitHub action (\#1225).

# 1.4.4

* API:
    * Add rate limiting to `POST /{project_id}/workflow/{workflow_id}/apply/` (\#1199).
    * Allow users to read the logs of ongoing jobs with `GET /project/{project_id}/job/{job_id}/`, using `show_tmp_logs` query parameter (\#1216).
    * Add `log` query parameter in `GET {/api/v1/job/,/api/v1/{project.id}/job/,/admin/job/}`, to trim response body (\#1218).
    * Add `args_schema` query parameter in `GET /api/v1/task/` to trim response body (\#1218).
    * Add `history` query parameter in `GET {/api/v1/dataset/,/api/v1/project/{project.id}/dataset/}` to trim response body (\#1219).
    * Remove `task_list` from `job.workflow_dump` creation in `/api/v1/{project_id}/workflow/{workflow_id}/apply/`(\#1219)
    * Remove `task_list` from `WorkflowDump` Pydantic schema (\#1219)
* Dependencies:
    * Update fastapi to `^0.109.0` (\#1222).
    * Update gunicorn to `^21.2.0` (\#1222).
    * Update aiosqlite to `^0.19.0` (\#1222).
    * Update uvicorn to `^0.27.0` (\#1222).

# 1.4.3

> **WARNING**:
>
> This update requires running a fix-db script, via `fractalctl update-db-data`.

* API:
    * Improve validation of `UserCreate.slurm_accounts` (\#1162).
    * Add `timestamp_created` to `WorkflowRead`, `WorkflowDump`, `DatasetRead` and `DatasetDump` (\#1152).
    * Make all dumps in `ApplyWorkflowRead` non optional (\#1175).
    * Ensure that timestamps in `Read` schemas are timezone-aware, regardless of `DB_ENGINE` (\#1186).
    * Add timezone-aware timestamp query parameters to all `/admin` endpoints (\#1186).
* API (internal):
    * Change the class method `Workflow.insert_task` into the auxiliary function `_workflow_insert_task` (\#1149).
* Database:
    * Make `WorkflowTask.workflow_id` and `WorfklowTask.task_id` not nullable (\#1137).
    * Add `Workflow.timestamp_created` and `Dataset.timestamp_created` columns (\#1152).
    * Start a new `current.py` fix-db script (\#1152, \#1195).
    * Add to `migrations.yml` a new script (`validate_db_data_with_read_schemas.py`) that validates test-DB data with Read schemas (\#1187).
    * Expose `fix-db` scripts via command-line option `fractalctl update-db-data` (\#1197).
* App (internal):
    * Check in `Settings` that `psycopg2`, `asyngpg` and `cfut`, if required, are installed (\#1167).
    * Split `DB.set_db` into sync/async methods (\#1165).
    * Rename `DB.get_db` into `DB.get_async_db` (\#1183).
    * Normalize names of task packages (\#1188).
* Testing:
    * Update `clean_db_fractal_1.4.1.sql` to `clean_db_fractal_1.4.2.sql`, and change `migrations.yml` target version (\#1152).
    * Reorganise the test directory into subdirectories, named according to the order in which we want the CI to execute them (\#1166).
    * Split the CI into two independent jobs, `Core` and `Runner`, to save time through parallelisation (\#1204).
* Dependencies:
    * Update `python-dotenv` to version 0.21.0 (\#1172).
* Runner:
    * Remove `JobStatusType.RUNNING`, incorporating it into `JobStatusType.SUBMITTED` (\#1179).
* Benchmarks:
    * Add `fractal_client.py` and `populate_script_v2.py` for creating different database status scenarios (\#1178).
    * Add a custom benchmark suite in `api_bench.py`.
    * Remove locust.
* Documentation:
    * Add the minimum set of environment variables required to set the database and start the server (\#1198).

# 1.4.2

> **WARNINGs**:
>
> 1. This update requires running a fix-db script, available at https://raw.githubusercontent.com/fractal-analytics-platform/fractal-server/1.4.2/scripts/fix_db/current.py.
> 2. Starting from this version, non-verified users have limited access to `/api/v1/` endpoints. Before the upgrade, all existing users must be manually set to verified.

* API:
    * Prevent access to `GET/PATCH` task endpoints for non-verified users (\#1114).
    * Prevent access to task-collection and workflow-apply endpoints for non-verified users (\#1099).
    * Make first-admin-user verified (\#1110).
    * Add the automatic setting of `ApplyWorkflow.end_timestamp` when patching `ApplyWorkflow.status` via `PATCH /admin/job/{job_id}` (\#1121).
    * Change `ProjectDump.timestamp_created` type from `datetime` to `str` (\#1120).
    * Change `_DatasetHistoryItem.workflowtask` type into `WorkflowTaskDump` (\#1139).
    * Change status code of stop-job endpoints to 202 (\#1151).
* API (internal):
    * Implement cascade operations explicitly, in `DELETE` endpoints for datasets, workflows and projects (\#1130).
    * Update `GET /project/{project_id}/workflow/{workflow_id}/job/` to avoid using `Workflow.job_list` (\#1130).
    * Remove obsolete sync-database dependency from apply-workflow endpoint (\#1144).
* Database:
    * Add `ApplyWorkflow.project_dump` column (\#1070).
    * Provide more meaningful names to fix-db scripts (\#1107).
    * Add `Project.timestamp_created` column, with timezone-aware default (\#1102, \#1131).
    * Remove `Dataset.list_jobs_input` and `Dataset.list_jobs_output` relationships (\#1130).
    * Remove `Workflow.job_list` (\#1130).
* Runner:
    * In SLURM backend, use `slurm_account` (as received from apply-workflow endpoint) with top priority (\#1145).
    * Forbid setting of SLURM account from `WorkflowTask.meta` or as part of `worker_init` variable (\#1145).
    * Include more info in error message upon `sbatch` failure (\#1142).
    * Replace `sbatch` `--chdir` option with `-D`, to support also slurm versions before 17.11 (\#1159).
* Testing:
    * Extended systematic testing of database models (\#1078).
    * Review `MockCurrentUser` fixture, to handle different kinds of users (\#1099).
    * Remove `persist` from `MockCurrentUser` (\#1098).
    * Update `migrations.yml` GitHub Action to use up-to-date database and also test fix-db script (\#1101).
    * Add more schema-based validation to fix-db current script (\#1107).
    * Update `.dict()` to `.model_dump()` for `SQLModel` objects, to fix some `DeprecationWarnings`(\##1133).
    * Small improvement in schema coverage (\#1125).
    * Add unit test for `security` module (\#1036).
* Dependencies:
    * Update `sqlmodel` to version 0.0.14 (\#1124).
* Benchmarks:
    * Add automatic benchmark system for API's performances (\#1123)
* App (internal):
    * Move `_create_first_user` from `main` to `security` module, and allow it to create multiple regular users (\#1036).

# 1.4.1

* API:
    * Add `GET /admin/job/{job_id}/stop/` and `GET /admin/job/{job_id}/download/` endpoints (\#1059).
    * Use `DatasetDump` and `WorkflowDump` models for "dump" attributes of `ApplyWorkflowRead` (\#1049, \#1082).
    * Add `slurm_accounts` to `User` schemas and add `slurm_account` to `ApplyWorkflow` schemas (\#1067).
    * Prevent providing a `package_version` for task collection from a `.whl` local package (\#1069).
    * Add `DatasetRead.project` and `WorkflowRead.project` attributes (\#1082).
* Database:
    * Make `ApplyWorkflow.workflow_dump` column non-nullable (\#1049).
    * Add `UserOAuth.slurm_accounts` and `ApplyWorkflow.slurm_account` columns (\#1067).
    * Add script for adding `ApplyWorkflow.user_email` (\#1058).
    * Add `Dataset.project` and `Workflow.project` relationships (\#1082).
    * Avoid using `Project` relationships `dataset_list` or `workflow_list` within some `GET` endpoints (\#1082).
    * Fully remove `Project` relationships `dataset_list`, `workflow_list` and `job_list` (\#1091).
* Testing:
    * Only use ubuntu-22.04 in GitHub actions (\#1061).
    * Improve unit testing of database models (\#1082).
* Dependencies:
    * Pin `bcrypt` to 4.0.1 to avoid warning in passlib (\#1060).
* Runner:
    *  Set SLURM-job working directory to `job.working_dir_user` through `--chdir` option (\#1064).

# 1.4.0

* API:
    * Major endpoint changes:
        * Add trailing slash to _all_ endpoints' paths (\#1003).
        * Add new admin-area endpoints restricted to superusers at `/admin` (\#947, \#1009, \#1032).
        * Add new `GET` endpoints `api/v1/job/` and `api/v1/project/{project_id}/workflow/{workflow_id}/job/` (\#969, \#1003).
        * Add new `GET` endpoints `api/v1/dataset/` and `api/v1/workflow/` (\#988, \#1003).
        * Add new `GET` endpoint `api/v1/project/{project_id}/dataset/` (\#993).
        * Add `PATCH /admin/job/{job_id}/` endpoint (\#1030, \#1053).
        * Move `GET /auth/whoami/` to `GET /auth/current-user/` (\#1013).
        * Move `PATCH /auth/users/me/` to `PATCH /auth/current-user/` (\#1013, \#1035).
        * Remove `DELETE /auth/users/{id}/` endpoint (\#994).
        * Remove `GET /auth/users/me/` (\#1013).
        * Remove `POST` `/auth/forgot-password/`, `/auth/reset-password/`, `/auth/request-verify-token/`, `/auth/verify/` (\#1033).
        * Move `GET /auth/userlist/` to `GET /auth/users/` (\#1033).
    * New behaviors or responses of existing endpoints:
        * Change response of `/api/v1/project/{project_id}/job/{job_id}/stop/` endpoint to 204 no-content (\#967).
        * Remove `dataset_list` attribute from `ProjectRead`, which affects all `GET` endpoints that return some project (\#993).
        * Make it possible to delete a `Dataset`, `Workflow` or `Project`, even when it is in relationship to an `ApplyWorkflow` - provided that the `ApplyWorkflow` is not pending or running (\#927, \#973).
        * Align `ApplyWorkflowRead` with new `ApplyWorkflow`, which has optional foreign keys `project_id`, `workflow_id`, `input_dataset_id`, and `output_dataset_id` (\#984).
        * Define types for `ApplyWorkflowRead` "dump" attributes (\#990). **WARNING**: reverted with \#999.
    * Internal changes:
        * Move all routes definitions into `fractal_server/app/routes` (\#976).
        * Fix construction of `ApplyWorkflow.workflow_dump`, within apply endpoint (\#968).
        * Fix construction of `ApplyWorkflow` attributes `input_dataset_dump` and `output_dataset_dump`, within apply endpoint (\#990).
        * Remove `asyncio.gather`, in view of SQLAlchemy2 update (\#1004).
* Database:
    * Make foreign-keys of `ApplyWorkflow` (`project_id`, `workflow_id`, `input_dataset_id`, `output_dataset_id`) optional (\#927).
    * Add columns `input_dataset_dump`, `output_dataset_dump` and `user_email` to `ApplyWorkflow` (\#927).
    * Add relations `Dataset.list_jobs_input` and `Dataset.list_jobs_output` (\#927).
    * Make `ApplyWorkflow.start_timestamp` non-nullable (\#927).
    * Remove `"cascade": "all, delete-orphan"` from `Project.job_list` (\#927).
    * Add `Workflow.job_list` relation (\#927).
    * Do not use `Enum`s as column types (e.g. for `ApplyWorkflow.status`), but only for (de-)serialization (\#974).
    * Set `pool_pre_ping` option to `True`, for asyncpg driver (\#1037).
    * Add script for updating DB from 1.4.0 to 1.4.1 (\#1010)
    * Fix missing try/except in sync session (\#1020).
* App:
    * Skip creation of first-superuser when one superuser already exists (\#1006).
* Dependencies:
    * Update sqlalchemy to version `>=2.0.23,<2.1` (\#1044).
    * Update sqlmodel to version 0.0.12 (\#1044).
    * Upgrade asyncpg to version 0.29.0 (\#1036).
* Runner:
    * Refresh DB objects within `submit_workflow` (\#927).
* Testing:
    * Add `await db_engine.dispose()` in `db_create_tables` fixture (\#1047).
    * Set `debug=False` in `event_loop` fixture (\#1044).
    * Improve `test_full_workflow.py` (\#971).
    * Update `pytest-asyncio` to v0.21 (\#1008).
    * Fix CI issue related to event loop and asyncpg (\#1012).
    * Add GitHub Action testing database migrations (\#1010).
    * Use greenlet v3 in `poetry.lock` (\#1044).
* Documentation:
    * Add OAuth2 example endpoints to Web API page (\#1034, \#1038).
* Development:
    * Use poetry 1.7.1 (\#1043).

# 1.3.14 (do not use!)

> **WARNING**: This version introduces a change that is then reverted in 1.4.0,
> namely it sets the `ApplyWorkflow.status` type to `Enum`, when used with
> PostgreSQL. It is recommended to **not** use it, and upgrade to 1.4.0
> directly.

* Make `Dataset.resource_list` an `ordering_list`, ordered by `Resource.id` (\#951).
* Expose `redirect_url` for OAuth clients (\#953).
* Expose JSON Schema for the `ManifestV1` Pydantic model (\#942).
* Improve delete-resource endpoint (\#943).
* Dependencies:
    * Upgrade sqlmodel to 0.0.11 (\#949).
* Testing:
    * Fix bug in local tests with Docker/SLURM (\#948).

# 1.3.13

* Configure sqlite WAL to avoid "database is locked" errors (\#860).
* Dependencies:
    * Add `sqlalchemy[asyncio]` extra, and do not directly require `greenlet` (\#895).
    * Fix `cloudpickle`-version definition in `pyproject.toml` (\#937).
    * Remove obsolete `sqlalchemy_utils` dependency (\#939).
* Testing:
    * Use ubuntu-22 for GitHub CI (\#909).
    * Run GitHub CI both with SQLite and Postgres (\#915).
    * Disable `postgres` service in GitHub action when running tests with SQLite (\#931).
    * Make `test_commands.py` tests stateless, also when running with Postgres (\#917).
* Documentation:
    * Add information about minimal supported SQLite version (\#916).

# 1.3.12

* Project creation:
    * Do not automatically create a dataset upon project creation (\#897).
    * Remove `ProjectCreate.default_dataset_name` attribute (\#897).
* Dataset history:
    * Create a new (**non-nullable**) history column in `Dataset` table (\#898, \#901).
    * Deprecate history handling in `/project/{project_id}/job/{job_id}` endpoint (\#898).
    * Deprecate `HISTORY_LEGACY` (\#898).
* Testing:
    * Remove obsolete fixture `slurm_config` (\#903).

# 1.3.11

This is mainly a bugfix release for the `PermissionError` issue.

* Fix `PermissionError`s in parallel-task metadata aggregation for the SLURM backend (\#893).
* Documentation:
    * Bump `mkdocs-render-swagger-plugin` to 0.1.0 (\#889).
* Testing:
    * Fix `poetry install` command and `poetry` version in GitHub CI (\#889).

# 1.3.10

Warning: updating to this version requires changes to the configuration variable

* Updates to SLURM interface:
    * Remove `sudo`-requiring `ls` calls from `FractalFileWaitThread.check` (\#885);
    * Change default of `FRACTAL_SLURM_POLL_INTERVAL` to 5 seconds (\#885);
    * Rename `FRACTAL_SLURM_OUTPUT_FILE_GRACE_TIME` configuration variables into `FRACTAL_SLURM_ERROR_HANDLING_INTERVAL` (\#885);
    * Remove `FRACTAL_SLURM_KILLWAIT_INTERVAL` variable and corresponding logic (\#885);
    * Remove `_multiple_paths_exist_as_user` helper function (\#885);
    * Review type hints and default values of SLURM-related configuration variables (\#885).
* Dependencies:
    * Update `fastapi` to version `^0.103.0` (\#877);
    * Update `fastapi-users` to version `^12.1.0` (\#877).

# 1.3.9

* Make updated-metadata collection robust for metadiff files consisting of a single `null` value (\#879).
* Automate procedure for publishing package to PyPI (\#881).

# 1.3.8

* Backend runner:
    * Add aggregation logic for parallel-task updated metadata (\#852);
    * Make updated-metadata collection robust for missing files (\#852, \#863).
* Database interface:
* API:
    * Prevent user from bypassing workflow-name constraint via the PATCH endpoint (\#867).
    * Handle error upon task collection, when tasks exist in the database but not on-disk (\#874).
    * Add `_check_project_exists` helper function (\#872).
* Configuration variables:
    * Remove `DEPLOYMENT_TYPE` variable and update `alive` endpoint (\#875);
    * Introduce `Settings.check_db` method, and call it during inline/offline migrations (\#855);
    * Introduce `Settings.check_runner` method (\#875);
    * Fail if `FRACTAL_BACKEND_RUNNER` is `"local"` and `FRACTAL_LOCAL_CONFIG_FILE` is set but missing on-disk (\#875);
    * Clean up `Settings.check` method and improve its coverage (\#875);
* Package, repository, documentation:
    * Change `fractal_server.common` from being a git-submodule to being a regular folder (\#859).
    * Pin documentation dependencies (\#865).
    * Split `app/models/project.py` into two modules for dataset and project (\#871).
    * Revamp documentation on database interface and on the corresponding configuration variables (\#855).


# 1.3.7

* Oauth2-related updates (\#822):
    * Update configuration of OAuth2 clients, to support OIDC/GitHub/Google;
    * Merge `SQLModelBaseOAuthAccount` and `OAuthAccount` models;
    * Update `UserOAuth.oauth_accounts` relationship and fix `list_users` endpoint accordingly;
    * Introduce dummy `UserManager.on_after_login` method;
    * Rename `OAuthClient` into `OAuthClientConfig`;
    * Revamp users-related parts of documentation.

# 1.3.6

* Update `output_dataset.meta` also when workflow execution fails (\#843).
* Improve error message for unknown errors in job execution (\#843).
* Fix log message incorrectly marked as "error" (\#846).

# 1.3.5

* Review structure of dataset history (\#803):
    * Re-define structure for `history` property of `Dataset.meta`;
    * Introduce `"api/v1/project/{project_id}/dataset/{dataset_id}/status/"` endpoint;
    * Introduce `"api/v1/project/{project_id}/dataset/{dataset_id}/export_history/"` endpoint;
    * Move legacy history to `Dataset.meta["HISTORY_LEGACY"]`.
* Make `first_task_index` and `last_task_index` properties of `ApplyWorkflow` required (\#803).
* Add `docs_info` and `docs_link` to Task model (\#814)
* Accept `TaskUpdate.version=None` in task-patch endpoint (\#818).
* Store a copy of the `Workflow` into the optional column `ApplyWorkflow.workflow_dump` at the time of submission (\#804, \#834).
* Prevent execution of multiple jobs with the same output dataset (\#801).
* Transform non-absolute `FRACTAL_TASKS_DIR` into absolute paths, relative to the current working directory (\#825).
* Error handling:
    * Raise an appropriate error if a task command is not executable (\#800).
    * Improve handling of errors raised in `get_slurm_config` (\#800).
* Documentation:
    * Clarify documentation about `SlurmConfig` (\#798).
    * Update documentation configuration and GitHub actions (\#811).
* Tests:
    * Move `tests/test_common.py` into `fractal-common` repository (\#808).
    * Switch to `docker compose` v2 and unpin `pyyaml` version (\#816).

# 1.3.4

* Support execution of a workflow subset (\#784).
* Fix internal server error for invalid `task_id` in `create_workflowtask` endpoint (\#782).
* Improve logging in background task collection (\#776).
* Handle failures in `submit_workflow` without raising errors (\#787).
* Simplify internal function for execution of a list of task (\#780).
* Exclude `common/tests` and other git-related files from build (\#795).
* Remove development dependencies `Pillow` and `pytest-mock` (\#795).
* Remove obsolete folders from `tests/data` folder (\#795).

# 1.3.3

* Pin Pydantic to v1 (\#779).

# 1.3.2

* Add sqlalchemy naming convention for DB constraints, and add `render_as_batch=True` to `do_run_migrations` (\#757).
* Fix bug in job-stop endpoint, due to missing default for `FractalSlurmExecutor.wait_thread.shutdown_file` (\#768, \#769).
* Fix bug upon inserting a task with `meta=None` into a Workflow (\#772).

# 1.3.1

* Fix return value of stop-job endpoint (\#764).
* Expose new GET `WorkflowTask` endpoint (\#762).
* Clean up API modules (\#762):
    * Split workflow/workflowtask modules;
    * Split tasks/task-collection modules.

# 1.3.0

* Refactor user model:
    * Switch from UUID4 to int for IDs (\#660, \#684).
    * Fix many-to-many relationship between users and project (\#660).
    * Rename `Project.user_member_list` into `Project.user_list` (\#660).
    * Add `username` column (\#704).
* Update endpoints (see also [1.2->1.3 upgrade info](../internals/version_upgrades/upgrade_1_2_5_to_1_3_0/) in the documentation):
    * Review endpoint URLs (\#669).
    * Remove foreign keys from payloads (\#669).
* Update `Task` models, task collection and task-related endpoints:
    * Add `version` and `owner` columns to `Task` model (\#704).
    * Set `Task.version` during task collection (\#719).
    * Set `Task.owner` as part of create-task endpoint (\#704).
    * For custom tasks, prepend `owner` to user-provided `source` (\#725).
    * Remove `default_args` from `Tasks` model and from manifest tasks (\#707).
    * Add `args_schema` and `args_schema_version` to `Task` model (\#707).
    * Expose `args_schema` and `args_schema_version` in task POST/PATCH endpoints (\#749).
    * Make `Task.source` task-specific rather than package-specific (\#719).
    * Make `Task.source` unique (\#725).
    * Update `_TaskCollectPip` methods, attributes and properties (\#719).
    * Remove private/public options for task collection (\#704).
    * Improve error message for missing package manifest (\#704).
    * Improve behavior when task-collection folder already exists (\#704).
    * Expose `pinned_package_version` for tasks collection (\#744).
    * Restrict Task editing to superusers and task owners (\#733).
    * Implement `delete_task` endpoint (\#745).
* Update `Workflow` and `WorkflowTask` endpoints:
    * Always merge new `WorkflowTask.args` with defaults from `Task.args_schema`, in `update_workflowtask` endpoint (\#759).
    * Remove `WorkflowTask.overridden_meta` property and on-the-fly overriding of `meta` (\#752).
    * Add warning when exporting workflows which include custom tasks (\#728).
    * When importing a workflow, only use tasks' `source` values, instead of `(source,name)` pairs (\#719).
* Job execution:
    * Add `FractalSlurmExecutor.shutdown` and corresponding endpoint (\#631, \#691, \#696).
    * In `FractalSlurmExecutor`, make `working_dir*` attributes required (\#679).
    * Remove `ApplyWorkflow.overwrite_input` column (\#684, \#694).
    * Make `output_dataset_id` a required argument of apply-workflow endpoint (\#681).
    * Improve error message related to out-of-space disk (\#699).
    * Include timestamp in job working directory, to avoid name clashes (\#756).
* Other updates to endpoints and database:
    * Add `ApplyWorkflow.end_timestamp` column (\#687, \#684).
    * Prevent deletion of a `Workflow`/`Dataset` in relationship with existing `ApplyWorkflow` (\#703).
    * Add project-name uniqueness constraint in project-edit endpoint (\#689).
* Other updates to internal logic:
    * Drop `WorkflowTask.arguments` property and `WorkflowTask.assemble_args` method (\#742).
    * Add test for collection of tasks packages with tasks in a subpackage (\#743).
    * Expose `FRACTAL_CORS_ALLOW_ORIGIN` environment variable (\#688).
    * Expose `FRACTAL_DEFAULT_ADMIN_USERNAME` environment variable (\#751).
* Package and repository:
    * Remove `fastapi-users-db-sqlmodel` dependency (\#660).
    * Make coverage measure more accurate (\#676) and improve coverage (\#678).
    * Require pydantic version to be `>=1.10.8` (\#711, \#713).
    * Include multiple `fractal-common` updates (\#705, \#719).
    * Add test equivalent to `alembic check` (\#722).
    * Update `poetry.lock` to address security alerts (\#723).
    * Remove `sqlmodel` from `fractal-common`, and declare database models with multiple inheritance (\#710).
    * Make email generation more robust in `MockCurrentUser` (\#730).
    * Update `poetry.lock` to `cryptography=41`, to address security alert (\#739).
    * Add `greenlet` as a direct dependency (\#748).
    * Removed tests for `IntegrityError` (\#754).


# 1.2.5

* Fix bug in task collection when using sqlite (\#664, \#673).
* Fix bug in task collection from local package, where package extras were not considered (\#671).
* Improve error handling in workflow-apply endpoint (\#665).
* Fix a bug upon project removal in the presence of project-related jobs (\#666). Note: this removes the `ApplyWorkflow.Project` attribute.

# 1.2.4

* Review setup for database URLs, especially to allow using UNIX-socket connections for postgresl (\#657).

# 1.2.3

* Fix bug that was keeping multiple database conection open (\#649).

# 1.2.2

* Fix bug related to `user_local_exports` in SLURM-backend configuration (\#642).

# 1.2.1

* Fix bug upon creation of first user when using multiple workers (\#632).
* Allow both ports 5173 and 4173 as CORS origins (\#637).

# 1.2.0

* Drop `project.project_dir` and replace it with `user.cache_dir` (\#601).
* Update SLURM backend (\#582, \#612, \#614); this includes (1) combining several tasks in a single SLURM job, and (2) offering more granular sources for SLURM configuration options.
* Expose local user exports in SLURM configuration file (\#625).
* Make local backend rely on custom `FractalThreadPoolExecutor`, where `parallel_tasks_per_job` can affect parallelism (\#626).
* Review logging configuration (\#619, \#623).
* Update to fastapi `0.95` (\#587).
* Minor improvements in dataset-edit endpoint (\#593) and tests (\#589).
* Include test of non-python task (\#594).
* Move dummy tasks from package to tests (\#601).
* Remove deprecated parsl backend (\#607).
* Improve error handling in workflow-import endpoint (\#595).
* Also show logs for successful workflow execution (\#635).

# 1.1.1

* Include `reordered_workflowtask_ids` in workflow-edit endpoint payload, to reorder the task list of a workflow (\#585).

# 1.1.0

* Align with new tasks interface in `fractal-tasks-core>=0.8.0`, and remove `glob_pattern` column from `resource` database table (\#544).
* Drop python 3.8 support (\#527).
* Improve validation of API request payloads (\#545).
* Improve request validation in project-creation endpoint (\#537).
* Update the endpoint to patch a `Task` (\#526).
* Add new project-update endpoint, and relax constraints on `project_dir` in new-project endpoint (\#563).
* Update `DatasetUpdate` schema (\#558 and \#565).
* Fix redundant task-error logs in slurm backend (\#552).
* Improve handling of task-collection errors (\#559).
* If `FRACTAL_BACKEND_RUNNER=slurm`, include some configuration checks at server startup (\#529).
* Fail if `FRACTAL_SLURM_WORKER_PYTHON` has different versions of `fractal-server` or `cloudpickle` (\#533).

# 1.0.8

* Fix handling of parallel-tasks errors in `FractalSlurmExecutor` (\#497).
* Add test for custom tasks (\#500).
* Improve formatting of job logs (\#503).
* Improve error handling in workflow-execution server endpoint (\#515).
* Update `_TaskBase` schema from fractal-common (\#517).

# 1.0.7

* Update endpoints to import/export a workflow (\#495).

# 1.0.6

* Add new endpoints to import/export a workflow (\#490).

# 1.0.5

* Separate workflow-execution folder into two (server- and user-owned) folders, to avoid permission issues (\#475).
* Explicitly pin sqlalchemy to v1 (\#480).

# 1.0.4

* Add new POST endpoint to create new Task (\#486).

# 1.0.3

Missing due to releasing error.

# 1.0.2

* Add `FRACTAL_RUNNER_MAX_TASKS_PER_WORKFLOW` configuration variable (\#469).

# 1.0.1

* Fix bug with environment variable names (\#468).

# 1.0.0

* First release listed in CHANGELOG.<|MERGE_RESOLUTION|>--- conflicted
+++ resolved
@@ -1,15 +1,14 @@
 **Note**: Numbers like (\#1234) point to closed Pull Requests on the fractal-server repository.
 
-
-# 2.3.6
-
-<<<<<<< HEAD
+# 2.3.7
+
 * Task collection:
     * Introduce a new configuration variable `FRACTAL_MAX_PIP_VERSION` to pin task-collection pip (\#1675).
-=======
+
+# 2.3.6
+
 * API:
     * When creating a WorkflowTask, do not pre-populate its top-level arguments based on JSON Schema default values (\#1688).
->>>>>>> 4b236882
 * Dependencies:
     * Update `sqlmodel` to `^0.0.21` (\#1674).
 
