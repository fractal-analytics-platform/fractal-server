**Note**: Numbers like (\#1234) point to closed Pull Requests on the fractal-server repository.

# 2.14.1 (unreleased)

<<<<<<< HEAD
* Schemas:
    * Simplify structure of validators used multiple times (\#2504).
=======
* API:
    * Add `POST /project/{project_id}/dataset/{dataset_id}/images/non-processed/` endpoint (\#2524).
>>>>>>> d39c0435
* Runner:
    * Set `FRACTAL_SLURM_INTERVAL_BEFORE_RETRIEVAL=0` as a default (\#2525).
    * Increase `MAX_NUM_THREADS` from 4 to 12 (\#2520).
    * Support re-deriving an existing image with a non-trivial `origin` (\#2527).
* Testing:
    * Do not run Python3.11 container CI for PRs, but only for merges (\#2519).
    * Add mock wheel file and update assertion for pip 25.1 (\#2523).
    * Optimize `test_reactivate_local_fail` (\#2511).
    * Replace `fractal-tasks-core` with `testing-tasks-mock` in tests (\#2511).
    * Improve flaky test (\#2513).

# 2.14.0

This release mostly concerns the new database/runner integration in view of
providing more granular history/status information. This includes a full
overhaul of the runner.

* API:
    * Add all new status endpoints.
    * Add `GET /job/latest/` endpoint (\#2389).
    * Make request body required for `replace-task` endpoint (\#2355).
    * Introduce shared tools for pagination.
    * Remove `valstr` validator and introduce `NonEmptyString` in schemas (\#2352).
* Database
    * New tables `HistoryRun`, `HistoryUnit` and `HistoryImageCache` tables.
    * Drop attribute/type filters from dataset table.
    * Add `type_filters` column to job table.
    * Use `ondelete` flag in place of custom DELETE-endpoint logics.
* Runner
    * Full overhaul of runners. Among the large number of changes, this includes:
        * Fully drop the `concurrent.futures` interface.
        * Fully drop the multithreaded nature of SLURM runners, in favor of a more linear submission/retrieval flow.
        * New `BaseRunner`, `LocalRunner`, `BaseSlurmRunner`, `SlurmSSHRunner` and `SlurmSudoRunner` objects.
        * The two SLURM runners now share a large part of base logic.
        * Database updates to `HistoryRun`, `HistoryUnit` and `HistoryImageCache` tables.
        * We do not fill `Dataset.history` any more.
* Task lifecycle:
    * Drop hard-coded use of `--no-cache-dir` for `pip install` command (\#2357).
* App:
    * Obfuscate sensitive information from settings using `SecretStr` (\#2333).
    * Drop `FRACTAL_RUNNER_TASKS_INCLUDE_IMAGE` obsolete configuration variable (\#2359).
* Testing:
    * Use `fractal-task-tools` to build `fractal-tasks-mock` manifest (\#2374).
* Development:
    * Add `codespell` to precommit (\#2358).
    * Drop obsolete `examples` folder (\#2405).


# 2.13.1

* API:
    * Add `AccountingRecord` and `AccountingRecordSlurm` tables (\#2267).
    * Add `/admin/v2/impersonate` endpoint (\#2280).
    * Replace `_raise_if_naive_datetime` with `AwareDatetime` (\#2283).
* Database:
    * Add `/admin/v2/accounting/` and `/admin/v2/accounting/slurm/` endpoints (\#2267).
* Runner:
    * Populate `AccountingRecord` from runner (\#2267).
* App:
    * Review configuration variables for email-sending (\#2269).
    * Reduce error-level log records(\#2282).
* Testing:
    * Drop obsolete files/folders from `tests/data` (\#2281).
* Dependencies:
    * Bump `httpx` to version `0.28.*` (\#2284).

# 2.13.0

With this release we switch to Pydantic v2.

* Runner:
    * Deprecate `FRACTAL_BACKEND_RUNNER="local_experimental"` (\#2273).
    * Fully replace `clusterfutures` classes with custom ones (\#2272).
* Dependencies:
    * Bump `pydantic` to v2 (\#2270).
    * Drop `clusterfutures` dependency (\#2272).
    * Drop `psutil` dependency (\#2273).
    * Bump `cryptography` to version `44.0.*` (\#2274).
    * Bump `sqlmodel` to version `0.0.22` (\#2275).
    * Bump `packaging` to version `24.*.*` (\#2275).
    * Bump `cloudpickle` to version `3.1.*` (\#2275).
    * Bump `uvicorn-workers` to version `0.3.0` (\#2275).
    * Bump `gunicorn` to version `23.*.*` (\#2275).
    * Bump `httpx` to version `0.27.*` (\#2275).

# 2.12.1

> Note: this version requires a manual update of email-related configuration variables.

* API:
    * Deprecate `use_dataset_filters` query parameter for `/project/{project_id}/dataset/{dataset_id}/images/query/` (\#2231).
* App:
    * Add fractal-server version to logs (\#2228).
    * Review configuration variables for email-sending (\#2241).
* Database:
    * Remove `run_migrations_offline` from `env.py` and make `run_migrations_online` sync (\#2239).
* Task lifecycle:
    * Reset logger handlers upon success of a background lifecycle operation, to avoid open file descriptors (\#2256).
* Runner
    * Sudo/SLURM executor checks the fractal-server version using `FRACTAL_SLURM_WORKER_PYTHON` config variable, if set (\#2240).
    * Add `uname -n` to SLURM submission scripts (\#2247).
    * Handle `_COMPONENT_KEY_`-related errors in sudo/SLURM executor, to simplify testing (\#2245).
    * Drop obsolete `SlurmJob.workflow_task_file_prefix` for both SSH/sudo executors (\#2245).
    * Drop obsolete `keep_pickle_files` attribute from slurm executors (\#2246).
* Dependencies:
    * Bump `uvicorn` version (\#2242).
* Testing:
    * Improve testing of sudo-Slurm executor (\#2245, \#2246).
    * Introduce `container` pytest marker (\#2249).
    * Split CI GitHub Actions in three jobs: API, not API and Containers (\#2249).

# 2.12.0

> WARNING: The database schema update introduced via this version is non-reversible.

* API:
    * Drop V1 endpoints (\#2230).
* Database:
    * Drop V1 tables (\#2230).
* Runner:
    * Drop V1 runners (\#2230).
* Testing:
    * Drop V1 tests (\#2230).
    *  Update V2 tests to keep coverage stable (\#2230).


# 2.11.1

* Database
    * Drop columns `DatasetV2.filters` and `WorkflowTaskV2.input_filters` (\#2232).

# 2.11.0

This version revamps the filters data structure, and it introduces complex attribute filters.

> Note: This release requires running `fractalctl update-db-data`.
> Some legacy columns will be removed from the database, either as part of
> the `2.11.0` data-migration or as part of the `2.11.1` schema migration.
> Please make sure you have a database dump.

* API:
    * Align API with new database schemas for filters-related columns (\#2168, \#2196, \#2202).
    * Support importing workflows or datasets with legacy (pre-`2.11.0`) filters-related fields (\#2185, \#2227).
    * Avoid blocking operations from the download-job-logs endpoint, when the zip archive of a running job is requested (\#2225).
    * Update and simplify `/api/v2/project/{project_id}/status/`, dropping use of temporary job files (\#2169).
    * Add new (experimental) `/project/{project_id}/workflow/{workflow_id}/type-filters-flow/` endpoint (\#2208).
* Database:
    * Update table schemas for all filters-related columns:
        * Always handle attribute- and type-filters in different columns (\#2168).
        * Update attribute-filter-values type from scalar to list (\#2168, \#2196).
        * Deprecate attribute filters for `WorkflowTaskV2` (\#2168).
        * Add attribute filters to `JobV2` (\#2168).
    * `2.11.0` data-migration script (\#2168, \#2202, \#2208, \#2209).
* Runner:
    * Introduce database writes in runner component, to replace the use of temporary files (\#2169).
    * Use `TaskV2.input_types` for filtering, rather than validation (\#2191, \#2196).
    * Make job-execution background-task function sync, to make it transparent that it runs on a thread (\#2220).
    * Remove all filters from `TaskOutput` (\#2190).
* Task Collection:
    * Improve logs handling for failed task collections (\#2192)
* Testing:
    * Speed up CI by splitting it into more jobs (\#2210).

# 2.10.6

* Task lifecycle:
    * Use unique logger names for task-lifecycle operations (\#2204).

# 2.10.5

* App:
    * Add missing space in "To" field for email settings (\#2173).
* Testing:
    * Improve configuration for coverage GitHub Action step (\#2175).
    * Add `persist-credentials: false` to `actions/checkout@v4` GitHub Action steps (\#2176).
* Dependencies:
    * Require `bumpver>2024.0` (\#2179).


# 2.10.4

* Switch to poetry v2 (\#2165).
* Require Python <3.13 (\#2165).

# 2.10.3

Note: this version fixes a bug introduced in version 2.10.1.

* API:
    * Fix bug in `POST /api/v2/project/{p_id}/workflow/{w_id}/wftask/replace-task/` endpoint (\#2163).
    * Add validation for `.whl` filename (\#2147).
    * Trim whitespaces in `DatasetCreateV2.zarr_dir` (\#2138).
    * Support sending emails upon new OAuth signup (\#2150).
* App:
    * Introduce configuration for email settings (\#2150).
* Command-line interface:
    * Add `fractalctl email-settings` (\#2150).
* Dependencies:
    * Add direct dependency on `cryptography` (\#2150).
* Testing:
    * Introduce `mailpit`-based end-to-end test of email sending (\#2150).

# 2.10.2

* App:
    * Add `FRACTAL_PIP_CACHE_DIR` configuration variable (\#2141).
* Tasks life cycle:
    * Prevent deactivation of task groups with `"github.com"` in pip-freeze information (\#2144).
* Runner:
    * Handle early shutdown for sudo SLURM executor (\#2132).
    * Fix repeated setting of `timestamp_ended` in task-group reactivation (\#2140).

# 2.10.1

* API:
    * Add `POST /api/v2/project/{p_id}/workflow/{w_id}/wftask/replace-task/` endpoint (\#2129).
* Testing:
    * Use system postgresql in GitHub actions, rather than independent container (\#2199).

# 2.10.0

* API:
    * Major update of `POST /api/v2/task/collect/pip/`, to support wheel-file upload (\#2113).
* Testing:
    * Add test of private task collection (\#2126).

# 2.9.2

* API
    * Remove `cache_dir` and use `project_dir/.fractal_cache` (\#2121).
* Docs
    * Improve docstrings and reduce mkdocs warnings (\#2122).

# 2.9.1

* Task collection:
    * Fix bug in wheel-based SSH task-collection (\#2119).
* Testing:
    * Re-include a specific test previously skipped for Python 3.12 (\#2114).
    * Add metadata to `fractal-tasks-mock` package (\#2117).
* Docs:
    * Add info about working versions.

# 2.9.0

> WARNING 1: This version drops support for sqlite, and removes the
> configuration variables `DB_ENGINE` and `SQLITE_PATH`.

> WARNING 2: This version removes the `CollectionStateV2` database table.
> Make sure you have a database dump before running `fractalctl set-db`, since this operation cannot be undone.

* API
    * Remove `GET /api/v2/task/collect/{state_id}/` endpoint (\#2010).
    * Remove `active` property from `PATCH /api/v2/task-group/{task_group_id}/` (\#2033).
    * Add `GET /api/v2/task-group/activity/` endpoint (\#2005, \#2027).
    * Add `GET /api/v2/task-group/activity/{task_group_activity_id}/` endpoint (\#2005).
    * Add `GET /admin/v2/task-group/activity/` endpoint (\#2005, \#2027).
    * Add `POST /api/v2/task-group/{task_group_id}/{deactivate|reactivate}` endpoints (\#2033, \#2066, \#2078).
    * Add `POST /admin/v2/task-group/{task_group_id}/{deactivate|reactivate}` endpoints (\#2062, \#2078).
    * Remove `GET /auth/current-user/viewer-paths/` (\#2096).
    * Add `GET /auth/current-user/allowed-viewer-paths/`, with logic for `fractal-vizarr-viewer` authorization (\#2096).
    * Add `category`, `modality` and `author` query parameters to `GET /admin/v2/task/` (\#2102).
    * Add `POST /auth/group/{group_id}/add-user/{user_id}/` (\#2101).
    * Add `POST /auth/group/{group_id}/remove-user/{user_id}/` (\#2101, \#2111).
    * Add `POST /auth/users/{user_id}/set-groups/` (\#2106).
    * Remove `new_user_ids` property from `PATCH /auth/group/{group_id}/` (\#2101).
    * Remove `new_group_ids` property from `PATCH /auth/users/{user_id}/` (\#2106).
    * Internals:
      * Fix bug in `_get_collection_task_group_activity_status_message` (\#2047).
      * Remove `valutc` validator for timestamps from API schemas, since it does not match with `psycopg3` behavior (\#2064).
      * Add query parameters `timestamp_last_used_{min|max}` to `GET /admin/v2/task-group/` (\#2061).
      * Remove `_convert_to_db_timestamp` and add `_raise_if_naive_datetime`: now API only accepts timezone-aware datetimes as query parameters (\#2068).
      * Remove `_encode_as_utc`: now timestamps are serialized in JSONs with their own timezone (\#2081).
* Database
    * Drop support for sqlite, and remove the `DB_ENGINE` and `SQLITE_PATH` configuration variables (\#2052).
    * Add `TaskGroupActivityV2` table (\#2005).
    * Drop `CollectionStateV2` table (\#2010).
    * Add `TaskGroupV2.pip_freeze` nullable column (\#2017).
    * Add  `venv_size_in_kB` and `venv_file_number` to `TaskGroupV2` (\#2034).
    * Add `TaskGroupV2.timestamp_last_used` column, updated on job submission (\#2049, \#2061, \#2086).
* Task-lifecycle internals:
    * Refactor task collection and database-session management in background tasks (\#2030).
    * Update `TaskGroupActivityV2` objects (\#2005).
    * Update filename and path for task-collection scripts (\#2008).
    * Copy wheel file into `task_group.path` and update `task_group.wheel_path`, for local task collection (\#2020).
    * Set `TaskGroupActivityV2.timestamp_ended` when collections terminate (\#2026).
    * Refactor bash templates and add `install_from_freeze.sh` (\#2029).
    * Introduce background operations for _local_ reactivate/deactivate (\#2033).
    * Introduce background operations for _SSH_ reactivate/deactivate (\#2066).
    * Fix escaping of newlines within f-strings, in logs (\#2028).
    * Improve handling of task groups created before 2.9.0 (\#2050).
    * Add `TaskGroupCreateV2Strict` for task collections (\#2080).
    * Always create `script_dir_remote` in SSH lifecycle background tasks (\#2089).
    * Postpone setting `active=False` in task-group deactivation to after all preliminary checks (\#2100).
* Runner:
    * Improve error handling in `_zip_folder_to_file_and_remove` (\#2057).
    * Improve error handling in `FractalSlurmSSHExecutor` `handshake` method (\#2083).
    * Use the "spawn" start method for the multiprocessing context, for the `ProcessPoolExecutor`-based runner (\#2084).
    * Extract common functionalities from SLURM/sudo and SLURM/SSH executors (\#2107).
* SSH internals:
    * Add `FractalSSH.remote_exists` method (\#2008).
    * Drop `FractalSSH.{_get,_put}` wrappers of `SFTPClient` methods (\#2077).
    * Try re-opening the connection in `FractalSSH.check_connection` when an error occurs (\#2035).
    * Move `NoValidConnectionError` exception handling into `FractalSSH.log_and_raise` method (\#2070).
    * Improve closed-socket testing (\#2076).
* App:
   * Add `FRACTAL_VIEWER_AUTHORIZATION_SCHEME` and `FRACTAL_VIEWER_BASE_FOLDER` configuration variables (\#2096).
* Testing:
    * Drop `fetch-depth` from `checkout` in GitHub actions (\#2039).
* Scripts:
    * Introduce `scripts/export_v1_workflows.py` (\#2043).
* Dependencies:
    * Remove `passlib` dependency (\#2112).
    * Bump `fastapi-users` to v14, which includes switch to `pwdlib` (\#2112).

# 2.8.1

* API:
    * Validate all user-provided strings that end up in pip-install commands (\#2003).

# 2.8.0

* Task collection
    * Now both the local and SSH versions of the task collection use the bash templates (\#1980).
    * Update task-collections database logs incrementally (\#1980).
    * Add `TaskGroupV2.pinned_package_versions_string` property (\#1980).
    * Support pinned-package versions for SSH task collection (\#1980).
    * Now `pip install` uses `--no-cache` (\#1980).
* API
    * Deprecate the `verbose` query parameter in `GET /api/v2/task/collect/{state_id}/` (\#1980).
    * Add `project_dir` attribute to `UserSettings` (\#1990).
    * Set a default for `DatasetV2.zarr_dir` (\#1990).
    * Combine the `args_schema_parallel` and `args_schema_non_parallel` query parameters in `GET /api/v2/task/` into a single parameter `args_schema` (\#1998).

# 2.7.1

> WARNING: As of this version, all extras for `pip install` are deprecated and
> the corresponding dependencies become required.

* Database:
    * Drop `TaskV2.owner` column (\#1977).
    * Make `TaskV2.taskgroupv2_id` column required (\#1977).
* Dependencies:
    * Make `psycopg[binary]` dependency required, and drop `postgres-pyscopg-binary` extra (\#1970).
    * Make `gunicorn` dependency required, and drop `gunicorn` extra (\#1970).
* Testing:
    * Switch from SQLite to Postgres in the OAuth Github action (\#1981).

# 2.7.0

> WARNING: This release comes with several specific notes:
>
> 1. It requires running `fractalctl update-db-data` (after `fractalctl set-db`).
> 2. When running `fractalctl update-db-data`, the environment variable
>    `FRACTAL_V27_DEFAULT_USER_EMAIL` must be set, e.g. as in
>    `FRACTAL_V27_DEFAULT_USER_EMAIL=admin@fractal.yx fractalctl
>    update-db-data`. This user must exist, and they will own all
>    previously-common tasks/task-groups.
> 3. The pip extra `postgres` is deprecated, in favor of `postgres-psycopg-binary`.
> 4. The configuration variable `DB_ENGINE="postgres"` is deprecated, in favor of `DB_ENGINE="postgres-psycopg"`.
> 5. Python3.9 is deprecated.

* API:
    * Users and user groups:
        * Replace `UserRead.group_names` and `UserRead.group_ids` with `UserRead.group_ids_names` ordered list (\#1844, \#1850).
        * Deprecate `GET /auth/group-names/` (\#1844).
        * Add `DELETE /auth/group/{id}/` endpoint (\#1885).
        * Add `PATCH auth/group/{group_id}/user-settings/` bulk endpoint (\#1936).
    * Task groups:
        * Introduce `/api/v2/task-group/` routes (\#1817, \#1847, \#1852, \#1856, \#1943).
        * Respond with 422 error when any task-creating endpoint would break a non-duplication constraint (\#1861).
        * Enforce non-duplication constraints on `TaskGroupV2` (\#1865).
        * Fix non-duplication check in `PATCH /api/v2/task-group/{id}/` (\#1911).
        * Add cascade operations to `DELETE /api/v2/task-group/{task_group_id}/` and to `DELETE /admin/v2/task-group/{task_group_id}/` (\#1867).
        * Expand use and validators for `TaskGroupCreateV2` schema (\#1861).
        * Do not process task `source`s in task/task-group CRUD operations (\#1861).
        * Do not process task `owner`s in task/task-group CRUD operations (\#1861).
    * Tasks:
        * Drop `TaskCreateV2.source` (\#1909).
        * Drop `TaskUpdateV2.version` (\#1905).
        * Revamp access-control for `/api/v2/task/` endpoints, based on task-group attributes (\#1817).
        * Update `/api/v2/task/` endpoints and schemas with new task attributes (\#1856).
        * Forbid changing `TaskV2.name` (\#1925).
    * Task collection:
        * Improve preliminary checks in task-collection endpoints (\#1861).
        * Refactor split between task-collection endpoints and background tasks (\#1861).
        * Create `TaskGroupV2` object within task-collection endpoints (\#1861).
        * Fix response of task-collection endpoint (\#1902).
        * Automatically discover PyPI package version if missing or invalid (\#1858, \#1861, \#1902).
        * Use appropriate log-file path in collection-status endpoint (\#1902).
        * Add task `authors` to manifest schema (\#1856).
        * Do not use `source` for custom task collection (\#1893).
        * Rename custom-task-collection request-body field from `source` to `label` (\#1896).
        * Improve error messages from task collection (\#1913).
        * Forbid non-unique task names in `ManifestV2` (\#1925).
    * Workflows and workflow tasks:
        * Introduce additional checks in POST-workflowtask endpoint, concerning non-active or non-accessible tasks (\#1817).
        * Introduce additional intormation in GET-workflow endpoint, concerning non-active or non-accessible tasks (\#1817).
        * Introduce additional intormation in PATCH-workflow endpoint, concerning non-active or non-accessible tasks (\#1868, \#1869).
        * Stop logging warnings for non-common tasks in workflow export (\#1893).
        * Drop `WorkflowTaskCreateV2.order` (\#1906).
        * Update endpoints for workflow import/export  (\#1925, \#1939, \#1960).
    * Datasets:
        * Remove `TaskDumpV2.owner` attribute (\#1909).
    * Jobs:
        * Prevent job submission if includes non-active or non-accessible tasks (\#1817).
        * Remove rate limit for `POST /project/{project_id}/job/submit/` (\#1944).
    * Admin:
        * Remove `owner` from `GET admin/v2/task/` (\#1909).
        * Deprecate `kind` query parameter for `/admin/v2/task/` (\#1893).
        * Add `origin` and `pkg_name` query parameters to `GET /admin/v2/task-group/` (\#1979).
    * Schemas:
        * Forbid extras in `TaskCollectPipV2` (\#1891).
        * Forbid extras in all Create/Update/Import schemas (\#1895).
        * Deprecate internal `TaskCollectPip` schema in favor of `TaskGroupV2` (\#1861).
* Database:
    * Introduce `TaskGroupV2` table (\#1817, \#1856).
    * Add  `timestamp_created` column to `LinkUserGroup` table (\#1850).
    * Add `TaskV2` attributes `authors`, `tags`, `category` and `modality` (\#1856).
    * Add `update-db-data` script (\#1820, \#1888).
    * Add `taskgroupv2_id` foreign key to `CollectionStateV2` (\#1867).
    * Make `TaskV2.source` nullable and drop its uniqueness constraint (\#1861).
    * Add `TaskGroupV2` columns `wheel_path`, `pinned_package_versions` (\#1861).
    * Clean up `alembic` migration scripts (\#1894).
    * Verify task-group non-duplication constraint in `2.7.0` data-migration script (\#1927).
    * Normalize `pkg_name` in `2.7.0` data-migration script (\#1930).
    * Deprecate `DB_ENGINE="postgres"` configuration variable (\#1946).
* Runner:
    * Do not create local folders with 755 permissions unless `FRACTAL_BACKEND_RUNNER="slurm"` (\#1923).
    * Fix bug of SSH/SFTP commands not acquiring lock (\#1949).
    * Fix bug of unhandled exception in SSH/SLURM executor (\#1963).
    * Always remove task-subfolder compressed archive (\#1949).
* Task collection:
    * Create base directory (in SSH mode), if missing (\#1949).
    * Fix bug of SSH/SFTP commands not acquiring lock (\#1949).
* SSH:
    * Improve logging for SSH-connection-locking flow (\#1949).
    * Introduce `FractalSSH.fetch_file` and `FractalSSH.read_remote_json_file` (\#1949).
    * Use `paramiko.sftp_client.SFTPClient` methods directly rathen than `fabric` wrappers (\#1949).
    * Disable prefetching for `SFTPClient.get` (\#1949).
* Internal:
    * Update `_create_first_group` so that it only searches for `UserGroups` with a given name (\#1964).
* Dependencies:
    * Bump fastapi to `0.115` (\#1942).
    * Remove pip extra `postgres`, corresponding to `psycopg2+asyncpg` (\#1946).
    * Deprecate python3.9 (\#1946).
* Testing:
    * Benchmark `GET /api/v2/task-group/` (\#1922).
    * Use new `ubuntu22-slurm-multipy` image, with Python3.12 and with Python-version specific venvs (\#1946, #1969).
    * Get `DB_ENGINE` variable from `os.environ` rather than from installed packages (\#1968).

# 2.6.4

* Database
    * Fix use of naming convention for database schema-migration scripts (\#1819).
* Testing:
    * Test `alembic downgrade base` (\#1819).
    * Add `GET /api/v2/task/` to benchmarks (\#1825).

# 2.6.3

* API:
    * Introduce `GET /auth/current-user/viewer-paths/` endpoint (\#1816).
    * Add `viewer_paths` attribute to `UserGroup` endpoints (\#1816).
* Database:
    * Add  `viewer_paths` column to `UserGroup` table (\#1816).
* Runner:
    * Anticipate `wait_thread.shutdown_callback` assignment in `FractalSlurmExecutor`, to avoid an uncaught exception (\#1815).

# 2.6.2

* Allow setting `UserSettings` attributes to `None` in standard/strict PATCH endpoints (\#1814).

# 2.6.1

* App (internal):
    * Remove `FRACTAL_SLURM_SSH_HOST`, `FRACTAL_SLURM_SSH_USER`, `FRACTAL_SLURM_SSH_PRIVATE_KEY_PATH` and `FRACTAL_SLURM_SSH_WORKING_BASE_DIR` from `Settings`  (\#1804).
* Database:
    * Drop `slurm_user`, `slurm_accounts` and `cache_dir` columns from `UserOAuth` (\#1804)

# 2.6.0

> WARNING: This release requires running `fractalctl update-db-data` (after `fractalctl set-db`).

* API:
    * Introduce user-settings API, in `/auth/users/{user_id}/settings/` and `/auth/current-user/settings/` (\#1778, \#1807).
    * Add the creation of empty settings to `UserManager.on_after_register` hook (\#1778).
    * Remove deprecated user's attributes (`slurm_user`, `cache_dir`, `slurm_accounts`) from API, in favor of new `UserSetting` ones (\#1778).
    * Validate user settings in endpoints that rely on them (\#1778).
    * Propagate user settings to background tasks when needed (\#1778).
* Database:
    * Introduce new `user_settings` table, and link it to `user_oauth` (\#1778).
* Internal:
   * Remove redundant string validation in `FractalSSH.remove_folder` and `TaskCollectCustomV2` (\#1810).
   * Make `validate_cmd` more strict about non-string arguments (\#1810).


# 2.5.2

* App:
    * Replace `fractal_ssh` attribute with `fractal_ssh_list`, in `app.state` (\#1790).
    * Move creation of SSH connections from app startup to endpoints (\#1790).
* Internal
    * Introduce `FractalSSHList`, in view of support for multiple SSH/Slurm service users (\#1790).
    * Make `FractalSSH.close()` more aggressively close `Transport` attribute (\#1790).
    * Set `look_for_keys=False` for paramiko/fabric connection (\#1790).
* Testing:
    * Add fixture to always test that threads do not accumulate during tests (\#1790).

# 2.5.1

* API:
    * Make `WorkflowTaskDumpV2` attributes `task_id` and `task` optional (\#1784).
    * Add validation for user-provided strings that execute commands with subprocess or remote-shell (\#1767).
* Runner and task collection:
    * Validate commands before running them via `subprocess` or `fabric` (\#1767).

# 2.5.0

> WARNING: This release has a minor API bug when displaying a V2 dataset with a history that contains legacy tasks. It's recommended to update to 2.5.1.

This release removes support for including V1 tasks in V2 workflows. This comes
with changes to the database (data and metadata), to the API, and to the V2
runner.

* Runner:
    * Deprecate running v1 tasks within v2 workflows (\#1721).
* Database:
    * Remove `Task.is_v2_compatible` column (\#1721).
    * For table `WorkflowTaskV2`, drop `is_legacy_task` and `task_legacy_id` columns, remove `task_legacy` ORM attribute, make `task_id` required, make `task` required (\#1721).
* API:
    * Drop v1-v2-task-compatibility admin endpoint (\#1721).
    * Drop `/task-legacy/` endpoint (\#1721).
    * Remove legacy task code branches from `WorkflowTaskV2` CRUD endpoints (\#1721).
    * Add OAuth accounts info to `UserRead` at `.oauth_accounts` (\#1765).
* Testing:
    * Improve OAuth Github Action to test OAuth account flow (\#1765).

# 2.4.2

* App:
    * Improve logging in `fractalctl set-db` (\#1764).
* Runner:
    * Add `--set-home` to `sudo -u` impersonation command, to fix Ubuntu18 behavior (\#1762).
* Testing:
    * Start tests of migrations from valid v2.4.0 database (\#1764).

# 2.4.1

This is mainly a bugfix release, re-implementing a check that was removed in 2.4.0.

* API:
    * Re-introduce check for existing-user-email in `PATCH /auth/users/{id}/` (\#1760).

# 2.4.0

This release introduces support for user groups, but without linking it to any
access-control rules (which will be introduced later).

> NOTE: This release requires running the `fractalctl update-db-data` script.

* App:
    * Move creation of first user from application startup into `fractalctl set-db` command (\#1738, \#1748).
    * Add creation of default user group into `fractalctl set-db` command (\#1738).
    * Create `update-db-script` for current version, that adds all users to default group (\#1738).
* API:
    * Added `/auth/group/` and `/auth/group-names/` routers (\#1738, \#1752).
    * Implement `/auth/users/{id}/` POST/PATCH routes in `fractal-server` (\#1738, \#1747, \#1752).
    * Introduce `UserUpdateWithNewGroupIds` schema for `PATCH /auth/users/{id}/` (\#1747, \#1752).
    * Add `UserManager.on_after_register` hook to add new users to default user group (\#1738).
* Database:
    * Added new `usergroup` and `linkusergroup` tables (\#1738).
* Internal
    * Refactored `fractal_server.app.auth` and `fractal_server.app.security` (\#1738)/
    * Export all relevant modules in `app.models`, since it matters e.g. for `autogenerate`-ing migration scripts (\#1738).
* Testing
    * Add `UserGroup` validation to `scripts/validate_db_data_with_read_schemas.py` (\#1746).


# 2.3.11

* SSH runner:
    * Move remote-folder creation from `submit_workflow` to more specific `_process_workflow` (\#1728).
* Benchmarks:
    * Add `GET /auth/token/login/` to tested endpoints (\#1720).
* Testing:
    * Update GitHub actions `upload-artifact` and `download-artifact` to `v4` (\#1725).

# 2.3.10

* Fix minor bug in zipping-job logging (\#1716).

# 2.3.9

* Add logging for zipping-job-folder operations (\#1714).

# 2.3.8

> NOTE: `FRACTAL_API_V1_MODE="include_without_submission"` is now transformed
> into `FRACTAL_API_V1_MODE="include_read_only"`.

* API:
    * Support read-only mode for V1 (\#1701).
    * Improve handling of zipped job-folder in download-logs endpoints (\#1702).
* Runner:
    * Improve database-error handling in V2 job execution (\#1702).
    * Zip job folder after job execution (\#1702).
* App:
    * `UvicornWorker` is now imported from `uvicorn-worker` (\#1690).
* Testing:
    * Remove `HAS_LOCAL_SBATCH` variable and related if-branches (\#1699).
* Benchmarks:
    * Add `GET /auth/current-user/` to tested endpoints (\#1700).
* Dependencies:
    * Update `mkdocstrings` to `^0.25.2` (\#1707).
    * Update `fastapi` to `^0.112.0` (\#1705).

# 2.3.7

* SSH SLURM executor:
    * Handle early shutdown in SSH executor (\#1696).
* Task collection:
    * Introduce a new configuration variable `FRACTAL_MAX_PIP_VERSION` to pin task-collection pip (\#1675).

# 2.3.6

* API:
    * When creating a WorkflowTask, do not pre-populate its top-level arguments based on JSON Schema default values (\#1688).
* Dependencies:
    * Update `sqlmodel` to `^0.0.21` (\#1674).
    * Add `uvicorn-worker` (\#1690).

# 2.3.5

> WARNING: The `pre_submission_commands` SLURM configuration is included as an
> experimental feature, since it is still not useful for its main intended
> goal (calling `module load` before running `sbatch`).

* SLURM runners:
    * Expose `gpus` SLURM parameter (\#1678).
    * For SSH executor, add `pre_submission_commands` (\#1678).
    * Removed obsolete arguments from `get_slurm_config` function (\#1678).
* SSH features:
    * Add `FractalSSH.write_remote_file` method (\#1678).


# 2.3.4

* SSH SLURM runner:
    * Refactor `compress_folder` and `extract_archive` modules, and stop using `tarfile` library (\#1641).
* API:
    * Introduce `FRACTAL_API_V1_MODE=include_without_submission` to include V1 API but forbid job submission (\#1664).
* Testing:
    * Do not test V1 API with `DB_ENGINE="postgres-psycopg"` (\#1667).
    * Use new Fractal SLURM containers in CI (\#1663).
    * Adapt tests so that they always refer to the current Python version (the one running `pytest`), when needed; this means that we don't require the presence of any additional Python version in the development environment, apart from the current one (\#1633).
    * Include Python3.11 in some tests (\#1669).
    * Simplify CI SLURM Dockerfile after base-image updates (\#1670).
    * Cache `ubuntu22-slurm-multipy` Docker image in CI (\#1671).
    * Add `oauth.yaml` GitHub action to test OIDC authentication (\#1665).

# 2.3.3

This release fixes a SSH-task-collection bug introduced in version 2.3.1.

* API:
    * Expose new superuser-restricted endpoint `GET /api/settings/` (\#1662).
* SLURM runner:
    * Make `FRACTAL_SLURM_SBATCH_SLEEP` configuration variable `float` (\#1658).
* SSH features:
    * Fix wrong removal of task-package folder upon task-collection failure (\#1649).
    * Remove `FractalSSH.rename_folder` method (\#1654).
* Testing:
    * Refactor task-collection fixtures (\#1637).

# 2.3.2

> **WARNING**: The remove-remote-venv-folder in the SSH task collection is broken (see issue 1633). Do not deploy this version in an SSH-based `fractal-server` instance.

* API:
    * Fix incorrect zipping of structured job-log folders (\#1648).

# 2.3.1

This release includes a bugfix for task names with special characters.

> **WARNING**: The remove-remote-venv-folder in the SSH task collection is broken (see issue 1633). Do not deploy this version in an SSH-based `fractal-server` instance.

* Runner:
    * Improve sanitization of subfolder names (commits from 3d89d6ba104d1c6f11812bc9de5cbdff25f81aa2 to 426fa3522cf2eef90d8bd2da3b2b8a5b646b9bf4).
* API:
    * Improve error message when task-collection Python is not defined (\#1640).
    * Use a single endpoint for standard and SSH task collection (\#1640).
* SSH features:
    * Remove remote venv folder upon failed task collection in SSH mode (\#1634, \#1640).
    * Refactor `FractalSSH` (\#1635).
    * Set `fabric.Connection.forward_agent=False` (\#1639).
* Testing:
    * Improved testing of SSH task-collection API (\#1640).
    * Improved testing of `FractalSSH` methods (\#1635).
    * Stop testing SQLite database for V1 in CI (\#1630).

# 2.3.0

This release includes two important updates:
1. An Update update to task-collection configuration variables and logic.
2. The first released version of the **experimental** SSH features.

Re: task-collection configuration, we now support two main use cases:

1. When running a production instance (including on a SLURM cluster), you
   should set e.g. `FRACTAL_TASKS_PYTHON_DEFAULT_VERSION=3.10`, and make sure
   that `FRACTAL_TASKS_PYTHON_3_10=/some/python` is an absolute path. Optionally,
   you can define other variables like `FRACTAL_TASKS_PYTHON_3_9`,
   `FRACTAL_TASKS_PYTHON_3_11` or `FRACTAL_TASKS_PYTHON_3_12`.

2. If you leave `FRACTAL_TASKS_PYTHON_DEFAULT_VERSION` unset, then only the
   Python interpreter that is currently running `fractal-server` can be used
   for task collection.

> WARNING: If you don't set `FRACTAL_TASKS_PYTHON_DEFAULT_VERSION`, then you
> will only have a single Python interpreter available for tasks (namely the
> one running `fractal-server`).

* API:
    * Introduce `api/v2/task/collect/custom/` endpoint (\#1607, \#1613, \#1617, \#1629).
* Task collection:
    * Introduce task-collection Python-related configuration variables (\#1587).
    * Always set Python version for task collection, and only use `FRACTAL_TASKS_PYTHON_X_Y` variables (\#1587).
    * Refactor task-collection functions and schemas (\#1587, \#1617).
    * Remove `TaskCollectStatusV2` and `get_collection_data` internal schema/function (\#1598).
    * Introduce `CollectionStatusV2` enum for task-collection status (\#1598).
    * Reject task-collection request if it includes a wheel file and a version (\#1608).
SSH features:
    * Introduce `fractal_server/ssh` subpackage (\#1545, \#1599, \#1611).
    * Introduce SSH executor and runner (\#1545).
    * Introduce SSH task collection (\#1545, \#1599, \#1626).
    * Introduce SSH-related configuration variables (\#1545).
    * Modify app lifespan to handle SSH connection (\#1545).
    * Split `app/runner/executor/slurm` into `sudo` and `ssh` subfolders (\#1545).
    * Introduce FractalSSH object which is a wrapper class around fabric.Connection object.
It provides a `lock` to avoid loss of ssh instructions and a custom timeout (\#1618)
* Dependencies:
    * Update `sqlmodel` to `^0.0.19` (\#1584).
    * Update `pytest-asyncio` to `^0.23` (\#1558).
* Testing:
    * Test the way `FractalProcessPoolExecutor` spawns processes and threads (\#1579).
    * Remove `event_loop` fixture: every test will run on its own event loop (\#1558).
    * Test task collection with non-canonical package name (\#1602).

# 2.2.0

This release streamlines options for the Gunicorn startup command, and includes
two new experimental features.

> NOTE 1: you can now enable custom Gunicorn worker/logger by adding the following
> options to the `gunicorn` startup command:
> - `--worker-class fractal_server.gunicorn_fractal.FractalWorker`
> - `--logger-class fractal_server.gunicorn_fractal.FractalGunicornLogger`

> NOTE 2: A new experimental local runner is available, which uses processes
> instead of threads and support shutdown. You can try it out with the
> configuration variable `FRACTAL_BACKEND_RUNNER=local_experimental`

> NOTE 3: A new PostgreSQL database adapter is available, fully based on
> `psycopg3` (rather than `pyscopg2`+`asyncpg`). You can try it out with the
> configuration variable `DB_ENGINE=postgres-psycopg` (note that this requires
> the `pip install` extra `postgres-psycopg-binary`).


* API:
    * Add extensive logs to `DELETE /api/v2/project/{project_id}` (\#1532).
    * Remove catch of `IntegrityError` in `POST /api/v1/project` (\#1530).
* App and deployment:
    * Move `FractalGunicornLogger` and `FractalWorker` into `fractal_server/gunicorn_fractal.py` (\#1535).
    * Add custom gunicorn/uvicorn worker to handle SIGABRT signal (\#1526).
    * Store list of submitted jobs in app state (\#1538).
    * Add logic for graceful shutdown for job slurm executors (\#1547).
* Runner:
    * Change structure of job folders, introducing per-task subfolders (\#1523).
    * Rename internal `workflow_dir` and `workflow_dir_user` variables to local/remote (\#1534).
    * Improve handling of errors in `submit_workflow` background task (\#1556, \#1566).
    * Add new `local_experimental` runner, based on `ProcessPoolExecutor` (\#1544, \#1566).
* Database:
    * Add new Postgres adapter `psycopg` (\#1562).
* Dependencies
    * Add `fabric` to `dev` dependencies (\#1518).
    * Add new `postgres-psycopg-binary` extra (\#1562).
* Testing:
    * Extract `pytest-docker` fixtures into a dedicated module (\#1516).
    * Rename SLURM containers in CI (\#1516).
    * Install and run SSH daemon in CI containers (\#1518).
    * Add unit test of SSH connection via fabric/paramiko (\#1518).
    * Remove obsolete folders from `tests/data` (\#1517).

# 2.1.0

This release fixes a severe bug where SLURM-executor auxiliary threads are
not joined when a Fractal job ends.

* App:
    * Add missing join for `wait_thread` upon `FractalSlurmExecutor` exit (\#1511).
    * Replace `startup`/`shutdown` events with `lifespan` event (\#1501).
* API:
    * Remove `Path.resolve` from the submit-job endpoints and add validator for `Settings.FRACTAL_RUNNER_WORKING_BASE_DIR` (\#1497).
* Testing:
    * Improve dockerfiles for SLURM (\#1495, \#1496).
    * Set short timeout for `docker compose down` (\#1500).

# 2.0.6

> NOTE: This version changes log formats.
> For `uvicorn` logs, this change requires no action.
> For `gunicorn`, logs formats are only changed by adding the following
> command-line option:
> `gunicorn ... --logger-class fractal_server.logger.gunicorn_logger.FractalGunicornLogger`.

* API:
    * Add `FRACTAL_API_V1_MODE` environment variable to include/exclude V1 API (\#1480).
    * Change format of uvicorn loggers (\#1491).
    * Introduce `FractalGunicornLogger` class (\#1491).
* Runner:
    * Fix missing `.log` files in server folder for SLURM jobs (\#1479).
* Database:
    * Remove `UserOAuth.project_list` and `UserOAuth.project_list_v2` relationships (\#1482).
* Dev dependencies:
    * Bump `pytest` to `8.1.*` (#1486).
    * Bump `coverage` to `7.5.*` (#1486).
    * Bump `pytest-docker` to `3.1.*` (#1486).
    * Bump `pytest-subprocess` to `^1.5` (#1486).
* Benchmarks:
    * Move `populate_db` scripts into `benchmark` folder (\#1489).


# 2.0.5

* API:
    * Add `GET /admin/v2/task/` (\#1465).
    * Improve error message in DELETE-task endpoint (\#1471).
* Set `JobV2` folder attributes from within the submit-job endpoint (\#1464).
* Tests:
    * Make SLURM CI work on MacOS (\#1476).

# 2.0.4

* Add `FRACTAL_SLURM_SBATCH_SLEEP` configuration variable (\#1467).

# 2.0.3

> WARNING: This update requires running a fix-db script, via `fractalctl update-db-data`.

* Database:
    * Create fix-db script to remove `images` and `history` from dataset dumps in V1/V2 jobs (\#1456).
* Tests:
    * Split `test_full_workflow_v2.py` into local/slurm files (\#1454).


# 2.0.2

> WARNING: Running this version on a pre-existing database (where the `jobsv2`
> table has some entries) is broken. Running this version on a freshly-created
> database works as expected.

* API:
    * Fix bug in status endpoint (\#1449).
    * Improve handling of out-of-scope scenario in status endpoint (\#1449).
    * Do not include dataset `history` in `JobV2.dataset_dump` (\#1445).
    * Forbid extra arguments in `DumpV2` schemas (\#1445).
* API V1:
    * Do not include dataset `history` in `ApplyWorkflow.{input,output}_dataset_dump` (\#1453).
* Move settings logs to `check_settings` and use fractal-server `set_logger` (\#1452).
* Benchmarks:
    * Handle some more errors in benchmark flow (\#1445).
* Tests:
    * Update testing database to version 2.0.1 (\#1445).

# 2.0.1

* Database/API:
    * Do not include `dataset_dump.images` in `JobV2` table (\#1441).
* Internal functions:
    * Introduce more robust `reset_logger_handlers` function (\#1425).
* Benchmarks:
    * Add `POST /api/v2/project/project_id/dataset/dataset_id/images/query/` in bechmarks  to evaluate the impact of the number of images during the query (\#1441).
* Development:
    * Use `poetry` 1.8.2 in GitHub actions and documentation.

# 2.0.0

Major update.

# 1.4.10

> WARNING: Starting from this version, the dependencies for the `slurm` extra
> are required; commands like `pip install fractal-server[slurm,postgres]` must
> be replaced by `pip install fractal-server[postgres]`.

* Dependencies:
    * Make `clusterfutures` and `cloudpickle` required dependencies (\#1255).
    * Remove `slurm` extra from package (\#1255).
* API:
    * Handle invalid history file in `GET /project/{project_id}/dataset/{dataset_id}/status/` (\#1259).
* Runner:
    * Add custom `_jobs_finished` function to check the job status and to avoid squeue errors (\#1266)

# 1.4.9

This release is a follow-up of 1.4.7 and 1.4.8, to mitigate the risk of
job folders becoming very large.

* Runner:
    * Exclude `history` from `TaskParameters` object for parallel tasks, so that it does not end up in input pickle files (\#1247).

# 1.4.8

This release is a follow-up of 1.4.7, to mitigate the risk of job folders
becoming very large.

* Runner:
    * Exclude `metadata["image"]` from `TaskParameters` object for parallel tasks, so that it does not end up in input pickle files (\#1245).
    * Exclude components list from `workflow.log` logs (\#1245).
* Database:
    * Remove spurious logging of `fractal_server.app.db` string (\#1245).

# 1.4.7

This release provides a bugfix (PR 1239) and a workaround (PR 1238) for the
SLURM runner, which became relevant for the use case of processing a large
dataset (300 wells with 25 cycles each).

* Runner:
    * Do not include `metadata["image"]` in JSON file with task arguments (\#1238).
    * Add `FRACTAL_RUNNER_TASKS_INCLUDE_IMAGE` configuration variable, to define exceptions where tasks still require `metadata["image"]` (\#1238).
    * Fix bug in globbing patterns, when copying files from user-side to server-side job folder in SLURM executor (\#1239).
* API:
    * Fix error message for rate limits in apply-workflow endpoint (\#1231).
* Benchmarks:
    * Add more scenarios, as per issue \#1184 (\#1232).

# 1.4.6

* API:
    * Add `GET /admin/job/{job_id}` (\#1230).
    * Handle `FileNotFound` in `GET /project/{project_id}/job/{job_id}/` (\#1230).

# 1.4.5

* Remove CORS middleware (\#1228).
* Testing:
    *  Fix `migrations.yml` GitHub action (\#1225).

# 1.4.4

* API:
    * Add rate limiting to `POST /{project_id}/workflow/{workflow_id}/apply/` (\#1199).
    * Allow users to read the logs of ongoing jobs with `GET /project/{project_id}/job/{job_id}/`, using `show_tmp_logs` query parameter (\#1216).
    * Add `log` query parameter in `GET {/api/v1/job/,/api/v1/{project.id}/job/,/admin/job/}`, to trim response body (\#1218).
    * Add `args_schema` query parameter in `GET /api/v1/task/` to trim response body (\#1218).
    * Add `history` query parameter in `GET {/api/v1/dataset/,/api/v1/project/{project.id}/dataset/}` to trim response body (\#1219).
    * Remove `task_list` from `job.workflow_dump` creation in `/api/v1/{project_id}/workflow/{workflow_id}/apply/`(\#1219)
    * Remove `task_list` from `WorkflowDump` Pydantic schema (\#1219)
* Dependencies:
    * Update fastapi to `^0.109.0` (\#1222).
    * Update gunicorn to `^21.2.0` (\#1222).
    * Update aiosqlite to `^0.19.0` (\#1222).
    * Update uvicorn to `^0.27.0` (\#1222).

# 1.4.3

> **WARNING**:
>
> This update requires running a fix-db script, via `fractalctl update-db-data`.

* API:
    * Improve validation of `UserCreate.slurm_accounts` (\#1162).
    * Add `timestamp_created` to `WorkflowRead`, `WorkflowDump`, `DatasetRead` and `DatasetDump` (\#1152).
    * Make all dumps in `ApplyWorkflowRead` non optional (\#1175).
    * Ensure that timestamps in `Read` schemas are timezone-aware, regardless of `DB_ENGINE` (\#1186).
    * Add timezone-aware timestamp query parameters to all `/admin` endpoints (\#1186).
* API (internal):
    * Change the class method `Workflow.insert_task` into the auxiliary function `_workflow_insert_task` (\#1149).
* Database:
    * Make `WorkflowTask.workflow_id` and `WorkflowTask.task_id` not nullable (\#1137).
    * Add `Workflow.timestamp_created` and `Dataset.timestamp_created` columns (\#1152).
    * Start a new `current.py` fix-db script (\#1152, \#1195).
    * Add to `migrations.yml` a new script (`validate_db_data_with_read_schemas.py`) that validates test-DB data with Read schemas (\#1187).
    * Expose `fix-db` scripts via command-line option `fractalctl update-db-data` (\#1197).
* App (internal):
    * Check in `Settings` that `psycopg2`, `asyngpg` and `cfut`, if required, are installed (\#1167).
    * Split `DB.set_db` into sync/async methods (\#1165).
    * Rename `DB.get_db` into `DB.get_async_db` (\#1183).
    * Normalize names of task packages (\#1188).
* Testing:
    * Update `clean_db_fractal_1.4.1.sql` to `clean_db_fractal_1.4.2.sql`, and change `migrations.yml` target version (\#1152).
    * Reorganise the test directory into subdirectories, named according to the order in which we want the CI to execute them (\#1166).
    * Split the CI into two independent jobs, `Core` and `Runner`, to save time through parallelisation (\#1204).
* Dependencies:
    * Update `python-dotenv` to version 0.21.0 (\#1172).
* Runner:
    * Remove `JobStatusType.RUNNING`, incorporating it into `JobStatusType.SUBMITTED` (\#1179).
* Benchmarks:
    * Add `fractal_client.py` and `populate_script_v2.py` for creating different database status scenarios (\#1178).
    * Add a custom benchmark suite in `api_bench.py`.
    * Remove locust.
* Documentation:
    * Add the minimum set of environment variables required to set the database and start the server (\#1198).

# 1.4.2

> **WARNINGs**:
>
> 1. This update requires running a fix-db script, available at https://raw.githubusercontent.com/fractal-analytics-platform/fractal-server/1.4.2/scripts/fix_db/current.py.
> 2. Starting from this version, non-verified users have limited access to `/api/v1/` endpoints. Before the upgrade, all existing users must be manually set to verified.

* API:
    * Prevent access to `GET/PATCH` task endpoints for non-verified users (\#1114).
    * Prevent access to task-collection and workflow-apply endpoints for non-verified users (\#1099).
    * Make first-admin-user verified (\#1110).
    * Add the automatic setting of `ApplyWorkflow.end_timestamp` when patching `ApplyWorkflow.status` via `PATCH /admin/job/{job_id}` (\#1121).
    * Change `ProjectDump.timestamp_created` type from `datetime` to `str` (\#1120).
    * Change `_DatasetHistoryItem.workflowtask` type into `WorkflowTaskDump` (\#1139).
    * Change status code of stop-job endpoints to 202 (\#1151).
* API (internal):
    * Implement cascade operations explicitly, in `DELETE` endpoints for datasets, workflows and projects (\#1130).
    * Update `GET /project/{project_id}/workflow/{workflow_id}/job/` to avoid using `Workflow.job_list` (\#1130).
    * Remove obsolete sync-database dependency from apply-workflow endpoint (\#1144).
* Database:
    * Add `ApplyWorkflow.project_dump` column (\#1070).
    * Provide more meaningful names to fix-db scripts (\#1107).
    * Add `Project.timestamp_created` column, with timezone-aware default (\#1102, \#1131).
    * Remove `Dataset.list_jobs_input` and `Dataset.list_jobs_output` relationships (\#1130).
    * Remove `Workflow.job_list` (\#1130).
* Runner:
    * In SLURM backend, use `slurm_account` (as received from apply-workflow endpoint) with top priority (\#1145).
    * Forbid setting of SLURM account from `WorkflowTask.meta` or as part of `worker_init` variable (\#1145).
    * Include more info in error message upon `sbatch` failure (\#1142).
    * Replace `sbatch` `--chdir` option with `-D`, to support also slurm versions before 17.11 (\#1159).
* Testing:
    * Extended systematic testing of database models (\#1078).
    * Review `MockCurrentUser` fixture, to handle different kinds of users (\#1099).
    * Remove `persist` from `MockCurrentUser` (\#1098).
    * Update `migrations.yml` GitHub Action to use up-to-date database and also test fix-db script (\#1101).
    * Add more schema-based validation to fix-db current script (\#1107).
    * Update `.dict()` to `.model_dump()` for `SQLModel` objects, to fix some `DeprecationWarnings`(\##1133).
    * Small improvement in schema coverage (\#1125).
    * Add unit test for `security` module (\#1036).
* Dependencies:
    * Update `sqlmodel` to version 0.0.14 (\#1124).
* Benchmarks:
    * Add automatic benchmark system for API's performances (\#1123)
* App (internal):
    * Move `_create_first_user` from `main` to `security` module, and allow it to create multiple regular users (\#1036).

# 1.4.1

* API:
    * Add `GET /admin/job/{job_id}/stop/` and `GET /admin/job/{job_id}/download/` endpoints (\#1059).
    * Use `DatasetDump` and `WorkflowDump` models for "dump" attributes of `ApplyWorkflowRead` (\#1049, \#1082).
    * Add `slurm_accounts` to `User` schemas and add `slurm_account` to `ApplyWorkflow` schemas (\#1067).
    * Prevent providing a `package_version` for task collection from a `.whl` local package (\#1069).
    * Add `DatasetRead.project` and `WorkflowRead.project` attributes (\#1082).
* Database:
    * Make `ApplyWorkflow.workflow_dump` column non-nullable (\#1049).
    * Add `UserOAuth.slurm_accounts` and `ApplyWorkflow.slurm_account` columns (\#1067).
    * Add script for adding `ApplyWorkflow.user_email` (\#1058).
    * Add `Dataset.project` and `Workflow.project` relationships (\#1082).
    * Avoid using `Project` relationships `dataset_list` or `workflow_list` within some `GET` endpoints (\#1082).
    * Fully remove `Project` relationships `dataset_list`, `workflow_list` and `job_list` (\#1091).
* Testing:
    * Only use ubuntu-22.04 in GitHub actions (\#1061).
    * Improve unit testing of database models (\#1082).
* Dependencies:
    * Pin `bcrypt` to 4.0.1 to avoid warning in passlib (\#1060).
* Runner:
    *  Set SLURM-job working directory to `job.working_dir_user` through `--chdir` option (\#1064).

# 1.4.0

* API:
    * Major endpoint changes:
        * Add trailing slash to _all_ endpoints' paths (\#1003).
        * Add new admin-area endpoints restricted to superusers at `/admin` (\#947, \#1009, \#1032).
        * Add new `GET` endpoints `api/v1/job/` and `api/v1/project/{project_id}/workflow/{workflow_id}/job/` (\#969, \#1003).
        * Add new `GET` endpoints `api/v1/dataset/` and `api/v1/workflow/` (\#988, \#1003).
        * Add new `GET` endpoint `api/v1/project/{project_id}/dataset/` (\#993).
        * Add `PATCH /admin/job/{job_id}/` endpoint (\#1030, \#1053).
        * Move `GET /auth/whoami/` to `GET /auth/current-user/` (\#1013).
        * Move `PATCH /auth/users/me/` to `PATCH /auth/current-user/` (\#1013, \#1035).
        * Remove `DELETE /auth/users/{id}/` endpoint (\#994).
        * Remove `GET /auth/users/me/` (\#1013).
        * Remove `POST` `/auth/forgot-password/`, `/auth/reset-password/`, `/auth/request-verify-token/`, `/auth/verify/` (\#1033).
        * Move `GET /auth/userlist/` to `GET /auth/users/` (\#1033).
    * New behaviors or responses of existing endpoints:
        * Change response of `/api/v1/project/{project_id}/job/{job_id}/stop/` endpoint to 204 no-content (\#967).
        * Remove `dataset_list` attribute from `ProjectRead`, which affects all `GET` endpoints that return some project (\#993).
        * Make it possible to delete a `Dataset`, `Workflow` or `Project`, even when it is in relationship to an `ApplyWorkflow` - provided that the `ApplyWorkflow` is not pending or running (\#927, \#973).
        * Align `ApplyWorkflowRead` with new `ApplyWorkflow`, which has optional foreign keys `project_id`, `workflow_id`, `input_dataset_id`, and `output_dataset_id` (\#984).
        * Define types for `ApplyWorkflowRead` "dump" attributes (\#990). **WARNING**: reverted with \#999.
    * Internal changes:
        * Move all routes definitions into `fractal_server/app/routes` (\#976).
        * Fix construction of `ApplyWorkflow.workflow_dump`, within apply endpoint (\#968).
        * Fix construction of `ApplyWorkflow` attributes `input_dataset_dump` and `output_dataset_dump`, within apply endpoint (\#990).
        * Remove `asyncio.gather`, in view of SQLAlchemy2 update (\#1004).
* Database:
    * Make foreign-keys of `ApplyWorkflow` (`project_id`, `workflow_id`, `input_dataset_id`, `output_dataset_id`) optional (\#927).
    * Add columns `input_dataset_dump`, `output_dataset_dump` and `user_email` to `ApplyWorkflow` (\#927).
    * Add relations `Dataset.list_jobs_input` and `Dataset.list_jobs_output` (\#927).
    * Make `ApplyWorkflow.start_timestamp` non-nullable (\#927).
    * Remove `"cascade": "all, delete-orphan"` from `Project.job_list` (\#927).
    * Add `Workflow.job_list` relation (\#927).
    * Do not use `Enum`s as column types (e.g. for `ApplyWorkflow.status`), but only for (de-)serialization (\#974).
    * Set `pool_pre_ping` option to `True`, for asyncpg driver (\#1037).
    * Add script for updating DB from 1.4.0 to 1.4.1 (\#1010)
    * Fix missing try/except in sync session (\#1020).
* App:
    * Skip creation of first-superuser when one superuser already exists (\#1006).
* Dependencies:
    * Update sqlalchemy to version `>=2.0.23,<2.1` (\#1044).
    * Update sqlmodel to version 0.0.12 (\#1044).
    * Upgrade asyncpg to version 0.29.0 (\#1036).
* Runner:
    * Refresh DB objects within `submit_workflow` (\#927).
* Testing:
    * Add `await db_engine.dispose()` in `db_create_tables` fixture (\#1047).
    * Set `debug=False` in `event_loop` fixture (\#1044).
    * Improve `test_full_workflow.py` (\#971).
    * Update `pytest-asyncio` to v0.21 (\#1008).
    * Fix CI issue related to event loop and asyncpg (\#1012).
    * Add GitHub Action testing database migrations (\#1010).
    * Use greenlet v3 in `poetry.lock` (\#1044).
* Documentation:
    * Add OAuth2 example endpoints to Web API page (\#1034, \#1038).
* Development:
    * Use poetry 1.7.1 (\#1043).

# 1.3.14 (do not use!)

> **WARNING**: This version introduces a change that is then reverted in 1.4.0,
> namely it sets the `ApplyWorkflow.status` type to `Enum`, when used with
> PostgreSQL. It is recommended to **not** use it, and upgrade to 1.4.0
> directly.

* Make `Dataset.resource_list` an `ordering_list`, ordered by `Resource.id` (\#951).
* Expose `redirect_url` for OAuth clients (\#953).
* Expose JSON Schema for the `ManifestV1` Pydantic model (\#942).
* Improve delete-resource endpoint (\#943).
* Dependencies:
    * Upgrade sqlmodel to 0.0.11 (\#949).
* Testing:
    * Fix bug in local tests with Docker/SLURM (\#948).

# 1.3.13

* Configure sqlite WAL to avoid "database is locked" errors (\#860).
* Dependencies:
    * Add `sqlalchemy[asyncio]` extra, and do not directly require `greenlet` (\#895).
    * Fix `cloudpickle`-version definition in `pyproject.toml` (\#937).
    * Remove obsolete `sqlalchemy_utils` dependency (\#939).
* Testing:
    * Use ubuntu-22 for GitHub CI (\#909).
    * Run GitHub CI both with SQLite and Postgres (\#915).
    * Disable `postgres` service in GitHub action when running tests with SQLite (\#931).
    * Make `test_commands.py` tests stateless, also when running with Postgres (\#917).
* Documentation:
    * Add information about minimal supported SQLite version (\#916).

# 1.3.12

* Project creation:
    * Do not automatically create a dataset upon project creation (\#897).
    * Remove `ProjectCreate.default_dataset_name` attribute (\#897).
* Dataset history:
    * Create a new (**non-nullable**) history column in `Dataset` table (\#898, \#901).
    * Deprecate history handling in `/project/{project_id}/job/{job_id}` endpoint (\#898).
    * Deprecate `HISTORY_LEGACY` (\#898).
* Testing:
    * Remove obsolete fixture `slurm_config` (\#903).

# 1.3.11

This is mainly a bugfix release for the `PermissionError` issue.

* Fix `PermissionError`s in parallel-task metadata aggregation for the SLURM backend (\#893).
* Documentation:
    * Bump `mkdocs-render-swagger-plugin` to 0.1.0 (\#889).
* Testing:
    * Fix `poetry install` command and `poetry` version in GitHub CI (\#889).

# 1.3.10

Warning: updating to this version requires changes to the configuration variable

* Updates to SLURM interface:
    * Remove `sudo`-requiring `ls` calls from `FractalFileWaitThread.check` (\#885);
    * Change default of `FRACTAL_SLURM_POLL_INTERVAL` to 5 seconds (\#885);
    * Rename `FRACTAL_SLURM_OUTPUT_FILE_GRACE_TIME` configuration variables into `FRACTAL_SLURM_ERROR_HANDLING_INTERVAL` (\#885);
    * Remove `FRACTAL_SLURM_KILLWAIT_INTERVAL` variable and corresponding logic (\#885);
    * Remove `_multiple_paths_exist_as_user` helper function (\#885);
    * Review type hints and default values of SLURM-related configuration variables (\#885).
* Dependencies:
    * Update `fastapi` to version `^0.103.0` (\#877);
    * Update `fastapi-users` to version `^12.1.0` (\#877).

# 1.3.9

* Make updated-metadata collection robust for metadiff files consisting of a single `null` value (\#879).
* Automate procedure for publishing package to PyPI (\#881).

# 1.3.8

* Backend runner:
    * Add aggregation logic for parallel-task updated metadata (\#852);
    * Make updated-metadata collection robust for missing files (\#852, \#863).
* Database interface:
* API:
    * Prevent user from bypassing workflow-name constraint via the PATCH endpoint (\#867).
    * Handle error upon task collection, when tasks exist in the database but not on-disk (\#874).
    * Add `_check_project_exists` helper function (\#872).
* Configuration variables:
    * Remove `DEPLOYMENT_TYPE` variable and update `alive` endpoint (\#875);
    * Introduce `Settings.check_db` method, and call it during inline/offline migrations (\#855);
    * Introduce `Settings.check_runner` method (\#875);
    * Fail if `FRACTAL_BACKEND_RUNNER` is `"local"` and `FRACTAL_LOCAL_CONFIG_FILE` is set but missing on-disk (\#875);
    * Clean up `Settings.check` method and improve its coverage (\#875);
* Package, repository, documentation:
    * Change `fractal_server.common` from being a git-submodule to being a regular folder (\#859).
    * Pin documentation dependencies (\#865).
    * Split `app/models/project.py` into two modules for dataset and project (\#871).
    * Revamp documentation on database interface and on the corresponding configuration variables (\#855).


# 1.3.7

* Oauth2-related updates (\#822):
    * Update configuration of OAuth2 clients, to support OIDC/GitHub/Google;
    * Merge `SQLModelBaseOAuthAccount` and `OAuthAccount` models;
    * Update `UserOAuth.oauth_accounts` relationship and fix `list_users` endpoint accordingly;
    * Introduce dummy `UserManager.on_after_login` method;
    * Rename `OAuthClient` into `OAuthClientConfig`;
    * Revamp users-related parts of documentation.

# 1.3.6

* Update `output_dataset.meta` also when workflow execution fails (\#843).
* Improve error message for unknown errors in job execution (\#843).
* Fix log message incorrectly marked as "error" (\#846).

# 1.3.5

* Review structure of dataset history (\#803):
    * Re-define structure for `history` property of `Dataset.meta`;
    * Introduce `"api/v1/project/{project_id}/dataset/{dataset_id}/status/"` endpoint;
    * Introduce `"api/v1/project/{project_id}/dataset/{dataset_id}/export_history/"` endpoint;
    * Move legacy history to `Dataset.meta["HISTORY_LEGACY"]`.
* Make `first_task_index` and `last_task_index` properties of `ApplyWorkflow` required (\#803).
* Add `docs_info` and `docs_link` to Task model (\#814)
* Accept `TaskUpdate.version=None` in task-patch endpoint (\#818).
* Store a copy of the `Workflow` into the optional column `ApplyWorkflow.workflow_dump` at the time of submission (\#804, \#834).
* Prevent execution of multiple jobs with the same output dataset (\#801).
* Transform non-absolute `FRACTAL_TASKS_DIR` into absolute paths, relative to the current working directory (\#825).
* Error handling:
    * Raise an appropriate error if a task command is not executable (\#800).
    * Improve handling of errors raised in `get_slurm_config` (\#800).
* Documentation:
    * Clarify documentation about `SlurmConfig` (\#798).
    * Update documentation configuration and GitHub actions (\#811).
* Tests:
    * Move `tests/test_common.py` into `fractal-common` repository (\#808).
    * Switch to `docker compose` v2 and unpin `pyyaml` version (\#816).

# 1.3.4

* Support execution of a workflow subset (\#784).
* Fix internal server error for invalid `task_id` in `create_workflowtask` endpoint (\#782).
* Improve logging in background task collection (\#776).
* Handle failures in `submit_workflow` without raising errors (\#787).
* Simplify internal function for execution of a list of task (\#780).
* Exclude `common/tests` and other git-related files from build (\#795).
* Remove development dependencies `Pillow` and `pytest-mock` (\#795).
* Remove obsolete folders from `tests/data` folder (\#795).

# 1.3.3

* Pin Pydantic to v1 (\#779).

# 1.3.2

* Add sqlalchemy naming convention for DB constraints, and add `render_as_batch=True` to `do_run_migrations` (\#757).
* Fix bug in job-stop endpoint, due to missing default for `FractalSlurmExecutor.wait_thread.shutdown_file` (\#768, \#769).
* Fix bug upon inserting a task with `meta=None` into a Workflow (\#772).

# 1.3.1

* Fix return value of stop-job endpoint (\#764).
* Expose new GET `WorkflowTask` endpoint (\#762).
* Clean up API modules (\#762):
    * Split workflow/workflowtask modules;
    * Split tasks/task-collection modules.

# 1.3.0

* Refactor user model:
    * Switch from UUID4 to int for IDs (\#660, \#684).
    * Fix many-to-many relationship between users and project (\#660).
    * Rename `Project.user_member_list` into `Project.user_list` (\#660).
    * Add `username` column (\#704).
* Update endpoints (see also [1.2->1.3 upgrade info](../internals/version_upgrades/upgrade_1_2_5_to_1_3_0/) in the documentation):
    * Review endpoint URLs (\#669).
    * Remove foreign keys from payloads (\#669).
* Update `Task` models, task collection and task-related endpoints:
    * Add `version` and `owner` columns to `Task` model (\#704).
    * Set `Task.version` during task collection (\#719).
    * Set `Task.owner` as part of create-task endpoint (\#704).
    * For custom tasks, prepend `owner` to user-provided `source` (\#725).
    * Remove `default_args` from `Tasks` model and from manifest tasks (\#707).
    * Add `args_schema` and `args_schema_version` to `Task` model (\#707).
    * Expose `args_schema` and `args_schema_version` in task POST/PATCH endpoints (\#749).
    * Make `Task.source` task-specific rather than package-specific (\#719).
    * Make `Task.source` unique (\#725).
    * Update `_TaskCollectPip` methods, attributes and properties (\#719).
    * Remove private/public options for task collection (\#704).
    * Improve error message for missing package manifest (\#704).
    * Improve behavior when task-collection folder already exists (\#704).
    * Expose `pinned_package_version` for tasks collection (\#744).
    * Restrict Task editing to superusers and task owners (\#733).
    * Implement `delete_task` endpoint (\#745).
* Update `Workflow` and `WorkflowTask` endpoints:
    * Always merge new `WorkflowTask.args` with defaults from `Task.args_schema`, in `update_workflowtask` endpoint (\#759).
    * Remove `WorkflowTask.overridden_meta` property and on-the-fly overriding of `meta` (\#752).
    * Add warning when exporting workflows which include custom tasks (\#728).
    * When importing a workflow, only use tasks' `source` values, instead of `(source,name)` pairs (\#719).
* Job execution:
    * Add `FractalSlurmExecutor.shutdown` and corresponding endpoint (\#631, \#691, \#696).
    * In `FractalSlurmExecutor`, make `working_dir*` attributes required (\#679).
    * Remove `ApplyWorkflow.overwrite_input` column (\#684, \#694).
    * Make `output_dataset_id` a required argument of apply-workflow endpoint (\#681).
    * Improve error message related to out-of-space disk (\#699).
    * Include timestamp in job working directory, to avoid name clashes (\#756).
* Other updates to endpoints and database:
    * Add `ApplyWorkflow.end_timestamp` column (\#687, \#684).
    * Prevent deletion of a `Workflow`/`Dataset` in relationship with existing `ApplyWorkflow` (\#703).
    * Add project-name uniqueness constraint in project-edit endpoint (\#689).
* Other updates to internal logic:
    * Drop `WorkflowTask.arguments` property and `WorkflowTask.assemble_args` method (\#742).
    * Add test for collection of tasks packages with tasks in a subpackage (\#743).
    * Expose `FRACTAL_CORS_ALLOW_ORIGIN` environment variable (\#688).
    * Expose `FRACTAL_DEFAULT_ADMIN_USERNAME` environment variable (\#751).
* Package and repository:
    * Remove `fastapi-users-db-sqlmodel` dependency (\#660).
    * Make coverage measure more accurate (\#676) and improve coverage (\#678).
    * Require pydantic version to be `>=1.10.8` (\#711, \#713).
    * Include multiple `fractal-common` updates (\#705, \#719).
    * Add test equivalent to `alembic check` (\#722).
    * Update `poetry.lock` to address security alerts (\#723).
    * Remove `sqlmodel` from `fractal-common`, and declare database models with multiple inheritance (\#710).
    * Make email generation more robust in `MockCurrentUser` (\#730).
    * Update `poetry.lock` to `cryptography=41`, to address security alert (\#739).
    * Add `greenlet` as a direct dependency (\#748).
    * Removed tests for `IntegrityError` (\#754).


# 1.2.5

* Fix bug in task collection when using sqlite (\#664, \#673).
* Fix bug in task collection from local package, where package extras were not considered (\#671).
* Improve error handling in workflow-apply endpoint (\#665).
* Fix a bug upon project removal in the presence of project-related jobs (\#666). Note: this removes the `ApplyWorkflow.Project` attribute.

# 1.2.4

* Review setup for database URLs, especially to allow using UNIX-socket connections for postgresql (\#657).

# 1.2.3

* Fix bug that was keeping multiple database conection open (\#649).

# 1.2.2

* Fix bug related to `user_local_exports` in SLURM-backend configuration (\#642).

# 1.2.1

* Fix bug upon creation of first user when using multiple workers (\#632).
* Allow both ports 5173 and 4173 as CORS origins (\#637).

# 1.2.0

* Drop `project.project_dir` and replace it with `user.cache_dir` (\#601).
* Update SLURM backend (\#582, \#612, \#614); this includes (1) combining several tasks in a single SLURM job, and (2) offering more granular sources for SLURM configuration options.
* Expose local user exports in SLURM configuration file (\#625).
* Make local backend rely on custom `FractalThreadPoolExecutor`, where `parallel_tasks_per_job` can affect parallelism (\#626).
* Review logging configuration (\#619, \#623).
* Update to fastapi `0.95` (\#587).
* Minor improvements in dataset-edit endpoint (\#593) and tests (\#589).
* Include test of non-python task (\#594).
* Move dummy tasks from package to tests (\#601).
* Remove deprecated parsl backend (\#607).
* Improve error handling in workflow-import endpoint (\#595).
* Also show logs for successful workflow execution (\#635).

# 1.1.1

* Include `reordered_workflowtask_ids` in workflow-edit endpoint payload, to reorder the task list of a workflow (\#585).

# 1.1.0

* Align with new tasks interface in `fractal-tasks-core>=0.8.0`, and remove `glob_pattern` column from `resource` database table (\#544).
* Drop python 3.8 support (\#527).
* Improve validation of API request payloads (\#545).
* Improve request validation in project-creation endpoint (\#537).
* Update the endpoint to patch a `Task` (\#526).
* Add new project-update endpoint, and relax constraints on `project_dir` in new-project endpoint (\#563).
* Update `DatasetUpdate` schema (\#558 and \#565).
* Fix redundant task-error logs in slurm backend (\#552).
* Improve handling of task-collection errors (\#559).
* If `FRACTAL_BACKEND_RUNNER=slurm`, include some configuration checks at server startup (\#529).
* Fail if `FRACTAL_SLURM_WORKER_PYTHON` has different versions of `fractal-server` or `cloudpickle` (\#533).

# 1.0.8

* Fix handling of parallel-tasks errors in `FractalSlurmExecutor` (\#497).
* Add test for custom tasks (\#500).
* Improve formatting of job logs (\#503).
* Improve error handling in workflow-execution server endpoint (\#515).
* Update `_TaskBase` schema from fractal-common (\#517).

# 1.0.7

* Update endpoints to import/export a workflow (\#495).

# 1.0.6

* Add new endpoints to import/export a workflow (\#490).

# 1.0.5

* Separate workflow-execution folder into two (server- and user-owned) folders, to avoid permission issues (\#475).
* Explicitly pin sqlalchemy to v1 (\#480).

# 1.0.4

* Add new POST endpoint to create new Task (\#486).

# 1.0.3

Missing due to releasing error.

# 1.0.2

* Add `FRACTAL_RUNNER_MAX_TASKS_PER_WORKFLOW` configuration variable (\#469).

# 1.0.1

* Fix bug with environment variable names (\#468).

# 1.0.0

* First release listed in CHANGELOG.<|MERGE_RESOLUTION|>--- conflicted
+++ resolved
@@ -2,13 +2,9 @@
 
 # 2.14.1 (unreleased)
 
-<<<<<<< HEAD
-* Schemas:
-    * Simplify structure of validators used multiple times (\#2504).
-=======
 * API:
     * Add `POST /project/{project_id}/dataset/{dataset_id}/images/non-processed/` endpoint (\#2524).
->>>>>>> d39c0435
+    * Simplify structure of schema validators (\#2504).
 * Runner:
     * Set `FRACTAL_SLURM_INTERVAL_BEFORE_RETRIEVAL=0` as a default (\#2525).
     * Increase `MAX_NUM_THREADS` from 4 to 12 (\#2520).
