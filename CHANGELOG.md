**Note**: Numbers like (\#123) point to closed Pull Requests on the fractal-server repository.

# 1.4.0 (unreleased)

* API:
    * New endpoints:
        * New monitoring endpoints restricted to superusers at `/monitoring` (\#947).
        * New `GET` endpoints `api/v1/project/job/` and `api/v1/project/{project_id}/workflow/{workflow_id}/job/` (\#969).
    * New behaviors or responses of existing endpoints:
        * Change response of `/api/v1/project/{project_id}/job/{job_id}/stop/` endpoint to 204 no-content (\#967).
        * Include `workflow_list` and `job_list` attributes for `ProjectRead`, which affects all `GET`-project endpoints (\#927).
<<<<<<< HEAD
        * Make it possible to delete a `Dataset`, `Workflow` or `Project`, even when it is in relationship to an `ApplyWorkflow` - provided that the `ApplyWorkflow` is not pending or running (\#927, \#973).
=======
        * Make it possible to delete a `Dataset`, `Workflow` or `Project`, even when it is in relationship to an `ApplyWorkflow` (\#927).
        * Align `ApplyWorkflowRead` with new `ApplyWorkflow`, which has optional foreign keys `project_id`, `workflow_id`, `input_dataset_id`, and `output_dataset_id` (\#984).
>>>>>>> 4f02897a
    * Internal changes:
        * Move all routes definitions into `fractal_server/app/routes` (\#976).
        * Fix construction of `ApplyWorkflow.workflow_dump`, within apply endpoint (\#968).
* Database:
    * Make foreign-keys of `ApplyWorkflow` (`project_id`, `workflow_id`, `input_dataset_id`, `output_dataset_id`) optional (\#927).
    * Add columns `input_dataset_dump`, `output_dataset_dump` and `user_email` to `ApplyWorkflow` (\#927).
    * Add relations `Dataset.list_jobs_input` and `Dataset.list_jobs_output` (\#927).
    * Make `ApplyWorkflow.start_timestamp` non-nullable (\#927).
    * Remove `"cascade": "all, delete-orphan"` from `Project.job_list` (\#927).
    * Add `Workflow.job_list` relation (\#927).
    * Do not use `Enum`s as column types (e.g. for `ApplyWorkflow.status`), but only for (de-)serialization (\#974).
* Runner:
    * Refresh DB objects within `submit_workflow` (\#927).
* Testing:
    * Improve `test_full_workflow.py` (\#971).

# 1.3.14 (do not use!)

> **WARNING**: This version introduces a change that is then reverted in 1.4.0,
> namely it sets the `ApplyWorkflow.status` type to `Enum`, when used with
> PostgreSQL. It is recommended to **not** use it, and upgrade to 1.4.0
> directly.

* Make `Dataset.resource_list` an `ordering_list`, ordered by `Resource.id` (\#951).
* Expose `redirect_url` for OAuth clients (\#953).
* Expose JSON Schema for the `ManifestV1` Pydantic model (\#942).
* Improve delete-resource endpoint (\#943).
* Dependencies:
    * Upgrade sqlmodel to 0.0.11 (\#949).
* Testing:
    * Fix bug in local tests with Docker/SLURM (\#948).

# 1.3.13

* Configure sqlite WAL to avoid "database is locked" errors (\#860).
* Dependencies:
    * Add `sqlalchemy[asyncio]` extra, and do not directly require `greenlet` (\#895).
    * Fix `cloudpickle`-version definition in `pyproject.toml` (\#937).
    * Remove obsolete `sqlalchemy_utils` dependency (\#939).
* Testing:
    * Use ubuntu-22 for GitHub CI (\#909).
    * Run GitHub CI both with SQLite and Postgres (\#915).
    * Disable `postgres` service in GitHub action when running tests with SQLite (\#931).
    * Make `test_commands.py` tests stateless, also when running with Postgres (\#917).
* Documentation:
    * Add information about minimal supported SQLite version (\#916).

# 1.3.12

* Project creation:
    * Do not automatically create a dataset upon project creation (\#897).
    * Remove `ProjectCreate.default_dataset_name` attribute (\#897).
* Dataset history:
    * Create a new (**non-nullable**) history column in `Dataset` table (\#898, \#901).
    * Deprecate history handling in `/project/{project_id}/job/{job_id}` endpoint (\#898).
    * Deprecate `HISTORY_LEGACY` (\#898).
* Testing:
    * Remove obsolete fixture `slurm_config` (\#903).

# 1.3.11

This is mainly a bugfix release for the `PermissionError` issue.

* Fix `PermissionError`s in parallel-task metadata aggregation for the SLURM backend (\#893).
* Documentation:
    * Bump `mkdocs-render-swagger-plugin` to 0.1.0 (\#889).
* Testing:
    * Fix `poetry install` command and `poetry` version in GitHub CI (\#889).

# 1.3.10

Warning: updating to this version requires changes to the configuration variable

* Updates to SLURM interface:
    * Remove `sudo`-requiring `ls` calls from `FractalFileWaitThread.check` (\#885);
    * Change default of `FRACTAL_SLURM_POLL_INTERVAL` to 5 seconds (\#885);
    * Rename `FRACTAL_SLURM_OUTPUT_FILE_GRACE_TIME` configuration variables into `FRACTAL_SLURM_ERROR_HANDLING_INTERVAL` (\#885);
    * Remove `FRACTAL_SLURM_KILLWAIT_INTERVAL` variable and corresponding logic (\#885);
    * Remove `_multiple_paths_exist_as_user` helper function (\#885);
    * Review type hints and default values of SLURM-related configuration variables (\#885).
* Dependencies:
    * Update `fastapi` to version `^0.103.0` (\#877);
    * Update `fastapi-users` to version `^12.1.0` (\#877).

# 1.3.9

* Make updated-metadata collection robust for metadiff files consisting of a single `null` value (\#879).
* Automate procedure for publishing package to PyPI (\#881).

# 1.3.8

* Backend runner:
    * Add aggregation logic for parallel-task updated metadata (\#852);
    * Make updated-metadata collection robust for missing files (\#852, \#863).
* Database interface:
* API:
    * Prevent user from bypassing workflow-name constraint via the PATCH endpoint (\#867).
    * Handle error upon task collection, when tasks exist in the database but not on-disk (\#874).
    * Add `_check_project_exists` helper function (\#872).
* Configuration variables:
    * Remove `DEPLOYMENT_TYPE` variable and update `alive` endpoint (\#875);
    * Introduce `Settings.check_db` method, and call it during inline/offline migrations (\#855);
    * Introduce `Settings.check_runner` method (\#875);
    * Fail if `FRACTAL_BACKEND_RUNNER` is `"local"` and `FRACTAL_LOCAL_CONFIG_FILE` is set but missing on-disk (\#875);
    * Clean up `Settings.check` method and improve its coverage (\#875);
* Package, repository, documentation:
    * Change `fractal_server.common` from being a git-submodule to being a regular folder (\#859).
    * Pin documentation dependencies (\#865).
    * Split `app/models/project.py` into two modules for dataset and project (\#871).
    * Revamp documentation on database interface and on the corresponding configuration variables (\#855).


# 1.3.7

* Oauth2-related updates (\#822):
    * Update configuration of OAuth2 clients, to support OIDC/GitHub/Google;
    * Merge `SQLModelBaseOAuthAccount` and `OAuthAccount` models;
    * Update `UserOAuth.oauth_accounts` relationship and fix `list_users` endpoint accordingly;
    * Introduce dummy `UserManager.on_after_login` method;
    * Rename `OAuthClient` into `OAuthClientConfig`;
    * Revamp users-related parts of documentation.

# 1.3.6

* Update `output_dataset.meta` also when workflow execution fails (\#843).
* Improve error message for unknown errors in job execution (\#843).
* Fix log message incorrectly marked as "error" (\#846).

# 1.3.5

* Review structure of dataset history (\#803):
    * Re-define structure for `history` property of `Dataset.meta`;
    * Introduce `"api/v1/project/{project_id}/dataset/{dataset_id}/status/"` endpoint;
    * Introduce `"api/v1/project/{project_id}/dataset/{dataset_id}/export_history/"` endpoint;
    * Move legacy history to `Dataset.meta["HISTORY_LEGACY"]`.
* Make `first_task_index` and `last_task_index` properties of `ApplyWorkflow` required (\#803).
* Add `docs_info` and `docs_link` to Task model (\#814)
* Accept `TaskUpdate.version=None` in task-patch endpoint (\#818).
* Store a copy of the `Workflow` into the optional column `ApplyWorkflow.workflow_dump` at the time of submission (\#804, \#834).
* Prevent execution of multiple jobs with the same output dataset (\#801).
* Transform non-absolute `FRACTAL_TASKS_DIR` into absolute paths, relative to the current working directory (\#825).
* Error handling:
    * Raise an appropriate error if a task command is not executable (\#800).
    * Improve handling of errors raised in `get_slurm_config` (\#800).
* Documentation:
    * Clarify documentation about `SlurmConfig` (\#798).
    * Update documentation configuration and GitHub actions (\#811).
* Tests:
    * Move `tests/test_common.py` into `fractal-common` repository (\#808).
    * Switch to `docker compose` v2 and unpin `pyyaml` version (\#816).

# 1.3.4

* Support execution of a workflow subset (\#784).
* Fix internal server error for invalid `task_id` in `create_workflowtask` endpoint (\#782).
* Improve logging in background task collection (\#776).
* Handle failures in `submit_workflow` without raising errors (\#787).
* Simplify internal function for execution of a list of task (\#780).
* Exclude `common/tests` and other git-related files from build (\#795).
* Remove development dependencies `Pillow` and `pytest-mock` (\#795).
* Remove obsolete folders from `tests/data` folder (\#795).

# 1.3.3

* Pin Pydantic to v1 (\#779).

# 1.3.2

* Add sqlalchemy naming convention for DB constraints, and add `render_as_batch=True` to `do_run_migrations` (\#757).
* Fix bug in job-stop endpoint, due to missing default for `FractalSlurmExecutor.wait_thread.shutdown_file` (\#768, \#769).
* Fix bug upon inserting a task with `meta=None` into a Workflow (\#772).

# 1.3.1

* Fix return value of stop-job endpoint (\#764).
* Expose new GET `WorkflowTask` endpoint (\#762).
* Clean up API modules (\#762):
    * Split workflow/workflowtask modules;
    * Split tasks/task-collection modules.

# 1.3.0

* Refactor user model:
    * Switch from UUID4 to int for IDs (\#660, \#684).
    * Fix many-to-many relationship between users and project (\#660).
    * Rename `Project.user_member_list` into `Project.user_list` (\#660).
    * Add `username` column (\#704).
* Update endpoints (see also [1.2->1.3 upgrade info](../internals/version_upgrades/upgrade_1_2_5_to_1_3_0/) in the documentation):
    * Review endpoint URLs (\#669).
    * Remove foreign keys from payloads (\#669).
* Update `Task` models, task collection and task-related endpoints:
    * Add `version` and `owner` columns to `Task` model (\#704).
    * Set `Task.version` during task collection (\#719).
    * Set `Task.owner` as part of create-task endpoint (\#704).
    * For custom tasks, prepend `owner` to user-provided `source` (\#725).
    * Remove `default_args` from `Tasks` model and from manifest tasks (\#707).
    * Add `args_schema` and `args_schema_version` to `Task` model (\#707).
    * Expose `args_schema` and `args_schema_version` in task POST/PATCH endpoints (\#749).
    * Make `Task.source` task-specific rather than package-specific (\#719).
    * Make `Task.source` unique (\#725).
    * Update `_TaskCollectPip` methods, attributes and properties (\#719).
    * Remove private/public options for task collection (\#704).
    * Improve error message for missing package manifest (\#704).
    * Improve behavior when task-collection folder already exists (\#704).
    * Expose `pinned_package_version` for tasks collection (\#744).
    * Restrict Task editing to superusers and task owners (\#733).
    * Implement `delete_task` endpoint (\#745).
* Update `Workflow` and `WorkflowTask` endpoints:
    * Always merge new `WorkflowTask.args` with defaults from `Task.args_schema`, in `update_workflowtask` endpoint (\#759).
    * Remove `WorkflowTask.overridden_meta` property and on-the-fly overriding of `meta` (\#752).
    * Add warning when exporting workflows which include custom tasks (\#728).
    * When importing a workflow, only use tasks' `source` values, instead of `(source,name)` pairs (\#719).
* Job execution:
    * Add `FractalSlurmExecutor.shutdown` and corresponding endpoint (\#631, \#691, \#696).
    * In `FractalSlurmExecutor`, make `working_dir*` attributes required (\#679).
    * Remove `ApplyWorkflow.overwrite_input` column (\#684, \#694).
    * Make `output_dataset_id` a required argument of apply-workflow endpoint (\#681).
    * Improve error message related to out-of-space disk (\#699).
    * Include timestamp in job working directory, to avoid name clashes (\#756).
* Other updates to endpoints and database:
    * Add `ApplyWorkflow.end_timestamp` column (\#687, \#684).
    * Prevent deletion of a `Workflow`/`Dataset` in relationship with existing `ApplyWorkflow` (\#703).
    * Add project-name uniqueness constraint in project-edit endpoint (\#689).
* Other updates to internal logic:
    * Drop `WorkflowTask.arguments` property and `WorkflowTask.assemble_args` method (\#742).
    * Add test for collection of tasks packages with tasks in a subpackage (\#743).
    * Expose `FRACTAL_CORS_ALLOW_ORIGIN` environment variable (\#688).
    * Expose `FRACTAL_DEFAULT_ADMIN_USERNAME` environment variable (\#751).
* Package and repository:
    * Remove `fastapi-users-db-sqlmodel` dependency (\#660).
    * Make coverage measure more accurate (\#676) and improve coverage (\#678).
    * Require pydantic version to be `>=1.10.8` (\#711, \#713).
    * Include multiple `fractal-common` updates (\#705, \#719).
    * Add test equivalent to `alembic check` (\#722).
    * Update `poetry.lock` to address security alerts (\#723).
    * Remove `sqlmodel` from `fractal-common`, and declare database models with multiple inheritance (\#710).
    * Make email generation more robust in `MockCurrentUser` (\#730).
    * Update `poetry.lock` to `cryptography=41`, to address security alert (\#739).
    * Add `greenlet` as a direct dependency (\#748).
    * Removed tests for `IntegrityError` (\#754).


# 1.2.5

* Fix bug in task collection when using sqlite (\#664, \#673).
* Fix bug in task collection from local package, where package extras were not considered (\#671).
* Improve error handling in workflow-apply endpoint (\#665).
* Fix a bug upon project removal in the presence of project-related jobs (\#666). Note: this removes the `ApplyWorkflow.Project` attribute.

# 1.2.4

* Review setup for database URLs, especially to allow using UNIX-socket connections for postgresl (\#657).

# 1.2.3

* Fix bug that was keeping multiple database conection open (\#649).

# 1.2.2

* Fix bug related to `user_local_exports` in SLURM-backend configuration (\#642).

# 1.2.1

* Fix bug upon creation of first user when using multiple workers (\#632).
* Allow both ports 5173 and 4173 as CORS origins (\#637).

# 1.2.0

* Drop `project.project_dir` and replace it with `user.cache_dir` (\#601).
* Update SLURM backend (\#582, \#612, \#614); this includes (1) combining several tasks in a single SLURM job, and (2) offering more granular sources for SLURM configuration options.
* Expose local user exports in SLURM configuration file (\#625).
* Make local backend rely on custom `FractalThreadPoolExecutor`, where `parallel_tasks_per_job` can affect parallelism (\#626).
* Review logging configuration (\#619, \#623).
* Update to fastapi `0.95` (\#587).
* Minor improvements in dataset-edit endpoint (\#593) and tests (\#589).
* Include test of non-python task (\#594).
* Move dummy tasks from package to tests (\#601).
* Remove deprecated parsl backend (\#607).
* Improve error handling in workflow-import endpoint (\#595).
* Also show logs for successful workflow execution (\#635).

# 1.1.1

* Include `reordered_workflowtask_ids` in workflow-edit endpoint payload, to reorder the task list of a workflow (\#585).

# 1.1.0

* Align with new tasks interface in `fractal-tasks-core>=0.8.0`, and remove `glob_pattern` column from `resource` database table (\#544).
* Drop python 3.8 support (\#527).
* Improve validation of API request payloads (\#545).
* Improve request validation in project-creation endpoint (\#537).
* Update the endpoint to patch a `Task` (\#526).
* Add new project-update endpoint, and relax constraints on `project_dir` in new-project endpoint (\#563).
* Update `DatasetUpdate` schema (\#558 and \#565).
* Fix redundant task-error logs in slurm backend (\#552).
* Improve handling of task-collection errors (\#559).
* If `FRACTAL_BACKEND_RUNNER=slurm`, include some configuration checks at server startup (\#529).
* Fail if `FRACTAL_SLURM_WORKER_PYTHON` has different versions of `fractal-server` or `cloudpickle` (\#533).

# 1.0.8

* Fix handling of parallel-tasks errors in `FractalSlurmExecutor` (\#497).
* Add test for custom tasks (\#500).
* Improve formatting of job logs (\#503).
* Improve error handling in workflow-execution server endpoint (\#515).
* Update `_TaskBase` schema from fractal-common (\#517).

# 1.0.7

* Update endpoints to import/export a workflow (\#495).

# 1.0.6

* Add new endpoints to import/export a workflow (\#490).

# 1.0.5

* Separate workflow-execution folder into two (server- and user-owned) folders, to avoid permission issues (\#475).
* Explicitly pin sqlalchemy to v1 (\#480).

# 1.0.4

* Add new POST endpoint to create new Task (\#486).

# 1.0.3

Missing due to releasing error.

# 1.0.2

* Add `FRACTAL_RUNNER_MAX_TASKS_PER_WORKFLOW` configuration variable (\#469).

# 1.0.1

* Fix bug with environment variable names (\#468).

# 1.0.0

* First release listed in CHANGELOG.<|MERGE_RESOLUTION|>--- conflicted
+++ resolved
@@ -9,12 +9,8 @@
     * New behaviors or responses of existing endpoints:
         * Change response of `/api/v1/project/{project_id}/job/{job_id}/stop/` endpoint to 204 no-content (\#967).
         * Include `workflow_list` and `job_list` attributes for `ProjectRead`, which affects all `GET`-project endpoints (\#927).
-<<<<<<< HEAD
         * Make it possible to delete a `Dataset`, `Workflow` or `Project`, even when it is in relationship to an `ApplyWorkflow` - provided that the `ApplyWorkflow` is not pending or running (\#927, \#973).
-=======
-        * Make it possible to delete a `Dataset`, `Workflow` or `Project`, even when it is in relationship to an `ApplyWorkflow` (\#927).
         * Align `ApplyWorkflowRead` with new `ApplyWorkflow`, which has optional foreign keys `project_id`, `workflow_id`, `input_dataset_id`, and `output_dataset_id` (\#984).
->>>>>>> 4f02897a
     * Internal changes:
         * Move all routes definitions into `fractal_server/app/routes` (\#976).
         * Fix construction of `ApplyWorkflow.workflow_dump`, within apply endpoint (\#968).
