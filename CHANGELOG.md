--- conflicted
+++ resolved
@@ -5,12 +5,9 @@
 * API:
     * Make it possible to delete a `Dataset`, `Workflow` or `Project`, even when it is in relationship to an `ApplyWorkflow` (\#927).
     * Include `workflow_list` and `job_list` in `ProjectRead` response (\#927).
-<<<<<<< HEAD
     * New monitoring endpoinds restricted to superusers at `/api/v1/monitoring` (\#947).
-=======
     * Change response of `/api/v1/project/{project_id}/job/{job_id}/stop/` endpoint to 204 no-content (\#967).
     * Fix construction of `ApplyWorkflow.workflow_dump`, within apply endpoint (\#968).
->>>>>>> 6bdc0c67
 * Database:
     * Make foreign-keys of `ApplyWorkflow` (`project_id`, `workflow_id`, `input_dataset_id`, `output_dataset_id`) optional (\#927).
     * Add columns `input_dataset_dump`, `output_dataset_dump` and `user_email` to `ApplyWorkflow` (\#927).
