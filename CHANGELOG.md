--- conflicted
+++ resolved
@@ -14,11 +14,7 @@
     * Block `DELETE /api/v2/task-group/{task_group_id}/` if a task-group activity is ongoing (\#2642).
     * Introduce `_verify_non_duplication_group_path` auxiliary function (\#2643).
 * Task lifecycle:
-<<<<<<< HEAD
-    * Introduce full support for pixi task-group lifecycle (\#2627, \#2651).
-=======
-    * Introduce full support for pixi task-group lifecycle (\#2627, \#2652).
->>>>>>> 846f62de
+    * Introduce full support for pixi task-group lifecycle (\#2627, \#2651, \#2652).
 * SSH:
     * Introduce `FractalSSH.read_remote_text_file` (\#2627).
 * App configuration:
