--- conflicted
+++ resolved
@@ -25,13 +25,10 @@
         * Always query PyPI to find correct package version (\#1902).
         * Use appropriate log-file path in collection-status endpoint (\#1902).
         * Drop `TaskUpdateV2.version` (\#1905).
-<<<<<<< HEAD
         * Fix non-duplication check in `PATCH /api/v2/task-group/{id}/` (\#1911).
-=======
         * Drop `TaskCreateV2.source` (\#1909).
     * Dataset:
         * Remove `TaskDumpV2.owner` attribute (\#1909).
->>>>>>> cd497888
     * Workflows and workflow tasks:
         * Drop `WorkflowTaskCreateV2.order` (\#1906).
     * Admin:
