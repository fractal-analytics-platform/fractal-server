**Note**: Numbers like (\#123) point to closed Pull Requests on the fractal-server repository.

# 1.4.1 (unreleased)

* API:
    * Add `GET /admin/job/{job_id}/stop/` and `GET /admin/job/{job_id}/download/` endpoints (\#1059).
    * Use `DatasetRead` and `WorkflowRead` models for "dump" attributes of `ApplyWorkflowRead` (\#1049).
<<<<<<< HEAD
    * Prevent providing a `package_version` for a Task collection from a `.whl` local package (\#1069).
    * Add `DatasetRead.project` and `WorkflowRead.project` attributes (\#1082).
=======
    * Add `slurm_accounts` to `User` schemas and add `slurm_account` to `ApplyWorkflow` schemas (\#1067).
    * Prevent providing a `package_version` for task collection from a `.whl` local package (\#1069).
>>>>>>> 0d4f85fd
* Database:
    * Make `ApplyWorkflow.workflow_dump` column non-nullable (\#1049).
    * Add `UserOAuth.slurm_accounts` and `ApplyWorkflow.slurm_account` columns (\#1067).
    * Add script for adding `ApplyWorkflow.user_email` (\#1058).
    * Add `Dataset.project` and `Workflow.project` relationships (\#1082).
* Testing:
    *  Only use ubuntu-22.04 in GitHub actions (\#1061).
* Dependencies:
    * Pin `bcrypt` to 4.0.1 to avoid warning in passlib (\#1060).
* Runner:
    *  Set SLURM-job working directory to `job.working_dir_user` through `--chdir` option (\#1064).

# 1.4.0

* API:
    * Major endpoint changes:
        * Add trailing slash to _all_ endpoints' paths (\#1003).
        * Add new admin-area endpoints restricted to superusers at `/admin` (\#947, \#1009, \#1032).
        * Add new `GET` endpoints `api/v1/job/` and `api/v1/project/{project_id}/workflow/{workflow_id}/job/` (\#969, \#1003).
        * Add new `GET` endpoints `api/v1/dataset/` and `api/v1/workflow/` (\#988, \#1003).
        * Add new `GET` endpoint `api/v1/project/{project_id}/dataset/` (\#993).
        * Add `PATCH /admin/job/{job_id}/` endpoint (\#1030, \#1053).
        * Move `GET /auth/whoami/` to `GET /auth/current-user/` (\#1013).
        * Move `PATCH /auth/users/me/` to `PATCH /auth/current-user/` (\#1013, \#1035).
        * Remove `DELETE /auth/users/{id}/` endpoint (\#994).
        * Remove `GET /auth/users/me/` (\#1013).
        * Remove `POST` `/auth/forgot-password/`, `/auth/reset-password/`, `/auth/request-verify-token/`, `/auth/verify/` (\#1033).
        * Move `GET /auth/userlist/` to `GET /auth/users/` (\#1033).
    * New behaviors or responses of existing endpoints:
        * Change response of `/api/v1/project/{project_id}/job/{job_id}/stop/` endpoint to 204 no-content (\#967).
        * Remove `dataset_list` attribute from `ProjectRead`, which affects all `GET` endpoints that return some project (\#993).
        * Make it possible to delete a `Dataset`, `Workflow` or `Project`, even when it is in relationship to an `ApplyWorkflow` - provided that the `ApplyWorkflow` is not pending or running (\#927, \#973).
        * Align `ApplyWorkflowRead` with new `ApplyWorkflow`, which has optional foreign keys `project_id`, `workflow_id`, `input_dataset_id`, and `output_dataset_id` (\#984).
        * Define types for `ApplyWorkflowRead` "dump" attributes (\#990). **WARNING**: reverted with \#999.
    * Internal changes:
        * Move all routes definitions into `fractal_server/app/routes` (\#976).
        * Fix construction of `ApplyWorkflow.workflow_dump`, within apply endpoint (\#968).
        * Fix construction of `ApplyWorkflow` attributes `input_dataset_dump` and `output_dataset_dump`, within apply endpoint (\#990).
        * Remove `asyncio.gather`, in view of SQLAlchemy2 update (\#1004).
* Database:
    * Make foreign-keys of `ApplyWorkflow` (`project_id`, `workflow_id`, `input_dataset_id`, `output_dataset_id`) optional (\#927).
    * Add columns `input_dataset_dump`, `output_dataset_dump` and `user_email` to `ApplyWorkflow` (\#927).
    * Add relations `Dataset.list_jobs_input` and `Dataset.list_jobs_output` (\#927).
    * Make `ApplyWorkflow.start_timestamp` non-nullable (\#927).
    * Remove `"cascade": "all, delete-orphan"` from `Project.job_list` (\#927).
    * Add `Workflow.job_list` relation (\#927).
    * Do not use `Enum`s as column types (e.g. for `ApplyWorkflow.status`), but only for (de-)serialization (\#974).
    * Set `pool_pre_ping` option to `True`, for asyncpg driver (\#1037).
    * Add script for updating DB from 1.4.0 to 1.4.1 (\#1010)
    * Fix missing try/except in sync session (\#1020).
* App:
    * Skip creation of first-superuser when one superuser already exists (\#1006).
* Dependencies:
    * Update sqlalchemy to version `>=2.0.23,<2.1` (\#1044).
    * Update sqlmodel to version 0.0.12 (\#1044).
    * Upgrade asyncpg to version 0.29.0 (\#1036).
* Runner:
    * Refresh DB objects within `submit_workflow` (\#927).
* Testing:
    * Add `await db_engine.dispose()` in `db_create_tables` fixture (\#1047).
    * Set `debug=False` in `event_loop` fixture (\#1044).
    * Improve `test_full_workflow.py` (\#971).
    * Update `pytest-asyncio` to v0.21 (\#1008).
    * Fix CI issue related to event loop and asyncpg (\#1012).
    * Add GitHub Action testing database migrations (\#1010).
    * Use greenlet v3 in `poetry.lock` (\#1044).
* Documentation:
    * Add OAuth2 example endpoints to Web API page (\#1034, \#1038).
* Development:
    * Use poetry 1.7.1 (\#1043).

# 1.3.14 (do not use!)

> **WARNING**: This version introduces a change that is then reverted in 1.4.0,
> namely it sets the `ApplyWorkflow.status` type to `Enum`, when used with
> PostgreSQL. It is recommended to **not** use it, and upgrade to 1.4.0
> directly.

* Make `Dataset.resource_list` an `ordering_list`, ordered by `Resource.id` (\#951).
* Expose `redirect_url` for OAuth clients (\#953).
* Expose JSON Schema for the `ManifestV1` Pydantic model (\#942).
* Improve delete-resource endpoint (\#943).
* Dependencies:
    * Upgrade sqlmodel to 0.0.11 (\#949).
* Testing:
    * Fix bug in local tests with Docker/SLURM (\#948).

# 1.3.13

* Configure sqlite WAL to avoid "database is locked" errors (\#860).
* Dependencies:
    * Add `sqlalchemy[asyncio]` extra, and do not directly require `greenlet` (\#895).
    * Fix `cloudpickle`-version definition in `pyproject.toml` (\#937).
    * Remove obsolete `sqlalchemy_utils` dependency (\#939).
* Testing:
    * Use ubuntu-22 for GitHub CI (\#909).
    * Run GitHub CI both with SQLite and Postgres (\#915).
    * Disable `postgres` service in GitHub action when running tests with SQLite (\#931).
    * Make `test_commands.py` tests stateless, also when running with Postgres (\#917).
* Documentation:
    * Add information about minimal supported SQLite version (\#916).

# 1.3.12

* Project creation:
    * Do not automatically create a dataset upon project creation (\#897).
    * Remove `ProjectCreate.default_dataset_name` attribute (\#897).
* Dataset history:
    * Create a new (**non-nullable**) history column in `Dataset` table (\#898, \#901).
    * Deprecate history handling in `/project/{project_id}/job/{job_id}` endpoint (\#898).
    * Deprecate `HISTORY_LEGACY` (\#898).
* Testing:
    * Remove obsolete fixture `slurm_config` (\#903).

# 1.3.11

This is mainly a bugfix release for the `PermissionError` issue.

* Fix `PermissionError`s in parallel-task metadata aggregation for the SLURM backend (\#893).
* Documentation:
    * Bump `mkdocs-render-swagger-plugin` to 0.1.0 (\#889).
* Testing:
    * Fix `poetry install` command and `poetry` version in GitHub CI (\#889).

# 1.3.10

Warning: updating to this version requires changes to the configuration variable

* Updates to SLURM interface:
    * Remove `sudo`-requiring `ls` calls from `FractalFileWaitThread.check` (\#885);
    * Change default of `FRACTAL_SLURM_POLL_INTERVAL` to 5 seconds (\#885);
    * Rename `FRACTAL_SLURM_OUTPUT_FILE_GRACE_TIME` configuration variables into `FRACTAL_SLURM_ERROR_HANDLING_INTERVAL` (\#885);
    * Remove `FRACTAL_SLURM_KILLWAIT_INTERVAL` variable and corresponding logic (\#885);
    * Remove `_multiple_paths_exist_as_user` helper function (\#885);
    * Review type hints and default values of SLURM-related configuration variables (\#885).
* Dependencies:
    * Update `fastapi` to version `^0.103.0` (\#877);
    * Update `fastapi-users` to version `^12.1.0` (\#877).

# 1.3.9

* Make updated-metadata collection robust for metadiff files consisting of a single `null` value (\#879).
* Automate procedure for publishing package to PyPI (\#881).

# 1.3.8

* Backend runner:
    * Add aggregation logic for parallel-task updated metadata (\#852);
    * Make updated-metadata collection robust for missing files (\#852, \#863).
* Database interface:
* API:
    * Prevent user from bypassing workflow-name constraint via the PATCH endpoint (\#867).
    * Handle error upon task collection, when tasks exist in the database but not on-disk (\#874).
    * Add `_check_project_exists` helper function (\#872).
* Configuration variables:
    * Remove `DEPLOYMENT_TYPE` variable and update `alive` endpoint (\#875);
    * Introduce `Settings.check_db` method, and call it during inline/offline migrations (\#855);
    * Introduce `Settings.check_runner` method (\#875);
    * Fail if `FRACTAL_BACKEND_RUNNER` is `"local"` and `FRACTAL_LOCAL_CONFIG_FILE` is set but missing on-disk (\#875);
    * Clean up `Settings.check` method and improve its coverage (\#875);
* Package, repository, documentation:
    * Change `fractal_server.common` from being a git-submodule to being a regular folder (\#859).
    * Pin documentation dependencies (\#865).
    * Split `app/models/project.py` into two modules for dataset and project (\#871).
    * Revamp documentation on database interface and on the corresponding configuration variables (\#855).


# 1.3.7

* Oauth2-related updates (\#822):
    * Update configuration of OAuth2 clients, to support OIDC/GitHub/Google;
    * Merge `SQLModelBaseOAuthAccount` and `OAuthAccount` models;
    * Update `UserOAuth.oauth_accounts` relationship and fix `list_users` endpoint accordingly;
    * Introduce dummy `UserManager.on_after_login` method;
    * Rename `OAuthClient` into `OAuthClientConfig`;
    * Revamp users-related parts of documentation.

# 1.3.6

* Update `output_dataset.meta` also when workflow execution fails (\#843).
* Improve error message for unknown errors in job execution (\#843).
* Fix log message incorrectly marked as "error" (\#846).

# 1.3.5

* Review structure of dataset history (\#803):
    * Re-define structure for `history` property of `Dataset.meta`;
    * Introduce `"api/v1/project/{project_id}/dataset/{dataset_id}/status/"` endpoint;
    * Introduce `"api/v1/project/{project_id}/dataset/{dataset_id}/export_history/"` endpoint;
    * Move legacy history to `Dataset.meta["HISTORY_LEGACY"]`.
* Make `first_task_index` and `last_task_index` properties of `ApplyWorkflow` required (\#803).
* Add `docs_info` and `docs_link` to Task model (\#814)
* Accept `TaskUpdate.version=None` in task-patch endpoint (\#818).
* Store a copy of the `Workflow` into the optional column `ApplyWorkflow.workflow_dump` at the time of submission (\#804, \#834).
* Prevent execution of multiple jobs with the same output dataset (\#801).
* Transform non-absolute `FRACTAL_TASKS_DIR` into absolute paths, relative to the current working directory (\#825).
* Error handling:
    * Raise an appropriate error if a task command is not executable (\#800).
    * Improve handling of errors raised in `get_slurm_config` (\#800).
* Documentation:
    * Clarify documentation about `SlurmConfig` (\#798).
    * Update documentation configuration and GitHub actions (\#811).
* Tests:
    * Move `tests/test_common.py` into `fractal-common` repository (\#808).
    * Switch to `docker compose` v2 and unpin `pyyaml` version (\#816).

# 1.3.4

* Support execution of a workflow subset (\#784).
* Fix internal server error for invalid `task_id` in `create_workflowtask` endpoint (\#782).
* Improve logging in background task collection (\#776).
* Handle failures in `submit_workflow` without raising errors (\#787).
* Simplify internal function for execution of a list of task (\#780).
* Exclude `common/tests` and other git-related files from build (\#795).
* Remove development dependencies `Pillow` and `pytest-mock` (\#795).
* Remove obsolete folders from `tests/data` folder (\#795).

# 1.3.3

* Pin Pydantic to v1 (\#779).

# 1.3.2

* Add sqlalchemy naming convention for DB constraints, and add `render_as_batch=True` to `do_run_migrations` (\#757).
* Fix bug in job-stop endpoint, due to missing default for `FractalSlurmExecutor.wait_thread.shutdown_file` (\#768, \#769).
* Fix bug upon inserting a task with `meta=None` into a Workflow (\#772).

# 1.3.1

* Fix return value of stop-job endpoint (\#764).
* Expose new GET `WorkflowTask` endpoint (\#762).
* Clean up API modules (\#762):
    * Split workflow/workflowtask modules;
    * Split tasks/task-collection modules.

# 1.3.0

* Refactor user model:
    * Switch from UUID4 to int for IDs (\#660, \#684).
    * Fix many-to-many relationship between users and project (\#660).
    * Rename `Project.user_member_list` into `Project.user_list` (\#660).
    * Add `username` column (\#704).
* Update endpoints (see also [1.2->1.3 upgrade info](../internals/version_upgrades/upgrade_1_2_5_to_1_3_0/) in the documentation):
    * Review endpoint URLs (\#669).
    * Remove foreign keys from payloads (\#669).
* Update `Task` models, task collection and task-related endpoints:
    * Add `version` and `owner` columns to `Task` model (\#704).
    * Set `Task.version` during task collection (\#719).
    * Set `Task.owner` as part of create-task endpoint (\#704).
    * For custom tasks, prepend `owner` to user-provided `source` (\#725).
    * Remove `default_args` from `Tasks` model and from manifest tasks (\#707).
    * Add `args_schema` and `args_schema_version` to `Task` model (\#707).
    * Expose `args_schema` and `args_schema_version` in task POST/PATCH endpoints (\#749).
    * Make `Task.source` task-specific rather than package-specific (\#719).
    * Make `Task.source` unique (\#725).
    * Update `_TaskCollectPip` methods, attributes and properties (\#719).
    * Remove private/public options for task collection (\#704).
    * Improve error message for missing package manifest (\#704).
    * Improve behavior when task-collection folder already exists (\#704).
    * Expose `pinned_package_version` for tasks collection (\#744).
    * Restrict Task editing to superusers and task owners (\#733).
    * Implement `delete_task` endpoint (\#745).
* Update `Workflow` and `WorkflowTask` endpoints:
    * Always merge new `WorkflowTask.args` with defaults from `Task.args_schema`, in `update_workflowtask` endpoint (\#759).
    * Remove `WorkflowTask.overridden_meta` property and on-the-fly overriding of `meta` (\#752).
    * Add warning when exporting workflows which include custom tasks (\#728).
    * When importing a workflow, only use tasks' `source` values, instead of `(source,name)` pairs (\#719).
* Job execution:
    * Add `FractalSlurmExecutor.shutdown` and corresponding endpoint (\#631, \#691, \#696).
    * In `FractalSlurmExecutor`, make `working_dir*` attributes required (\#679).
    * Remove `ApplyWorkflow.overwrite_input` column (\#684, \#694).
    * Make `output_dataset_id` a required argument of apply-workflow endpoint (\#681).
    * Improve error message related to out-of-space disk (\#699).
    * Include timestamp in job working directory, to avoid name clashes (\#756).
* Other updates to endpoints and database:
    * Add `ApplyWorkflow.end_timestamp` column (\#687, \#684).
    * Prevent deletion of a `Workflow`/`Dataset` in relationship with existing `ApplyWorkflow` (\#703).
    * Add project-name uniqueness constraint in project-edit endpoint (\#689).
* Other updates to internal logic:
    * Drop `WorkflowTask.arguments` property and `WorkflowTask.assemble_args` method (\#742).
    * Add test for collection of tasks packages with tasks in a subpackage (\#743).
    * Expose `FRACTAL_CORS_ALLOW_ORIGIN` environment variable (\#688).
    * Expose `FRACTAL_DEFAULT_ADMIN_USERNAME` environment variable (\#751).
* Package and repository:
    * Remove `fastapi-users-db-sqlmodel` dependency (\#660).
    * Make coverage measure more accurate (\#676) and improve coverage (\#678).
    * Require pydantic version to be `>=1.10.8` (\#711, \#713).
    * Include multiple `fractal-common` updates (\#705, \#719).
    * Add test equivalent to `alembic check` (\#722).
    * Update `poetry.lock` to address security alerts (\#723).
    * Remove `sqlmodel` from `fractal-common`, and declare database models with multiple inheritance (\#710).
    * Make email generation more robust in `MockCurrentUser` (\#730).
    * Update `poetry.lock` to `cryptography=41`, to address security alert (\#739).
    * Add `greenlet` as a direct dependency (\#748).
    * Removed tests for `IntegrityError` (\#754).


# 1.2.5

* Fix bug in task collection when using sqlite (\#664, \#673).
* Fix bug in task collection from local package, where package extras were not considered (\#671).
* Improve error handling in workflow-apply endpoint (\#665).
* Fix a bug upon project removal in the presence of project-related jobs (\#666). Note: this removes the `ApplyWorkflow.Project` attribute.

# 1.2.4

* Review setup for database URLs, especially to allow using UNIX-socket connections for postgresl (\#657).

# 1.2.3

* Fix bug that was keeping multiple database conection open (\#649).

# 1.2.2

* Fix bug related to `user_local_exports` in SLURM-backend configuration (\#642).

# 1.2.1

* Fix bug upon creation of first user when using multiple workers (\#632).
* Allow both ports 5173 and 4173 as CORS origins (\#637).

# 1.2.0

* Drop `project.project_dir` and replace it with `user.cache_dir` (\#601).
* Update SLURM backend (\#582, \#612, \#614); this includes (1) combining several tasks in a single SLURM job, and (2) offering more granular sources for SLURM configuration options.
* Expose local user exports in SLURM configuration file (\#625).
* Make local backend rely on custom `FractalThreadPoolExecutor`, where `parallel_tasks_per_job` can affect parallelism (\#626).
* Review logging configuration (\#619, \#623).
* Update to fastapi `0.95` (\#587).
* Minor improvements in dataset-edit endpoint (\#593) and tests (\#589).
* Include test of non-python task (\#594).
* Move dummy tasks from package to tests (\#601).
* Remove deprecated parsl backend (\#607).
* Improve error handling in workflow-import endpoint (\#595).
* Also show logs for successful workflow execution (\#635).

# 1.1.1

* Include `reordered_workflowtask_ids` in workflow-edit endpoint payload, to reorder the task list of a workflow (\#585).

# 1.1.0

* Align with new tasks interface in `fractal-tasks-core>=0.8.0`, and remove `glob_pattern` column from `resource` database table (\#544).
* Drop python 3.8 support (\#527).
* Improve validation of API request payloads (\#545).
* Improve request validation in project-creation endpoint (\#537).
* Update the endpoint to patch a `Task` (\#526).
* Add new project-update endpoint, and relax constraints on `project_dir` in new-project endpoint (\#563).
* Update `DatasetUpdate` schema (\#558 and \#565).
* Fix redundant task-error logs in slurm backend (\#552).
* Improve handling of task-collection errors (\#559).
* If `FRACTAL_BACKEND_RUNNER=slurm`, include some configuration checks at server startup (\#529).
* Fail if `FRACTAL_SLURM_WORKER_PYTHON` has different versions of `fractal-server` or `cloudpickle` (\#533).

# 1.0.8

* Fix handling of parallel-tasks errors in `FractalSlurmExecutor` (\#497).
* Add test for custom tasks (\#500).
* Improve formatting of job logs (\#503).
* Improve error handling in workflow-execution server endpoint (\#515).
* Update `_TaskBase` schema from fractal-common (\#517).

# 1.0.7

* Update endpoints to import/export a workflow (\#495).

# 1.0.6

* Add new endpoints to import/export a workflow (\#490).

# 1.0.5

* Separate workflow-execution folder into two (server- and user-owned) folders, to avoid permission issues (\#475).
* Explicitly pin sqlalchemy to v1 (\#480).

# 1.0.4

* Add new POST endpoint to create new Task (\#486).

# 1.0.3

Missing due to releasing error.

# 1.0.2

* Add `FRACTAL_RUNNER_MAX_TASKS_PER_WORKFLOW` configuration variable (\#469).

# 1.0.1

* Fix bug with environment variable names (\#468).

# 1.0.0

* First release listed in CHANGELOG.<|MERGE_RESOLUTION|>--- conflicted
+++ resolved
@@ -5,13 +5,10 @@
 * API:
     * Add `GET /admin/job/{job_id}/stop/` and `GET /admin/job/{job_id}/download/` endpoints (\#1059).
     * Use `DatasetRead` and `WorkflowRead` models for "dump" attributes of `ApplyWorkflowRead` (\#1049).
-<<<<<<< HEAD
+    * Add `slurm_accounts` to `User` schemas and add `slurm_account` to `ApplyWorkflow` schemas (\#1067).
+    * Prevent providing a `package_version` for task collection from a `.whl` local package (\#1069).
     * Prevent providing a `package_version` for a Task collection from a `.whl` local package (\#1069).
     * Add `DatasetRead.project` and `WorkflowRead.project` attributes (\#1082).
-=======
-    * Add `slurm_accounts` to `User` schemas and add `slurm_account` to `ApplyWorkflow` schemas (\#1067).
-    * Prevent providing a `package_version` for task collection from a `.whl` local package (\#1069).
->>>>>>> 0d4f85fd
 * Database:
     * Make `ApplyWorkflow.workflow_dump` column non-nullable (\#1049).
     * Add `UserOAuth.slurm_accounts` and `ApplyWorkflow.slurm_account` columns (\#1067).
