**Note**: Numbers like (\#123) point to closed Pull Requests on the fractal-server repository.

# 1.4.0 (unreleased)

* API:
    * Major endpoint changes:
        * Add trailing slash to _all_ endpoints' paths (\#1003).
        * Add new admin-area endpoints restricted to superusers at `/admin` (\#947, \#1009, \#1032).
        * Add new `GET` endpoints `api/v1/job/` and `api/v1/project/{project_id}/workflow/{workflow_id}/job/` (\#969, \#1003).
        * Add new `GET` endpoints `api/v1/dataset/` and `api/v1/workflow/` (\#988, \#1003).
        * Add new `GET` endpoint `api/v1/project/{project_id}/dataset/` (\#993).
        * Move `GET /auth/whoami/` to `GET /auth/current-user/` (\#1013).
        * Move `PATCH /auth/users/me/` to `PATCH /auth/current-user/` (\#1013).
        * Remove `DELETE /auth/users/{id}/` endpoint (\#994).
<<<<<<< HEAD
        * Add superuser-only `PATCH /api/v1/job/{job_id}/` endpoint (\#1030).
=======
        * Remove `GET /auth/users/me/` (\#1013).
>>>>>>> c0a99e20
    * New behaviors or responses of existing endpoints:
        * Change response of `/api/v1/project/{project_id}/job/{job_id}/stop/` endpoint to 204 no-content (\#967).
        * Remove `dataset_list` attribute from `ProjectRead`, which affects all `GET` endpoints that return some project (\#993).
        * Make it possible to delete a `Dataset`, `Workflow` or `Project`, even when it is in relationship to an `ApplyWorkflow` - provided that the `ApplyWorkflow` is not pending or running (\#927, \#973).
        * Align `ApplyWorkflowRead` with new `ApplyWorkflow`, which has optional foreign keys `project_id`, `workflow_id`, `input_dataset_id`, and `output_dataset_id` (\#984).
        * Define types for `ApplyWorkflowRead` "dump" attributes (\#990). **WARNING**: reverted with \#999.
    * Internal changes:
        * Move all routes definitions into `fractal_server/app/routes` (\#976).
        * Fix construction of `ApplyWorkflow.workflow_dump`, within apply endpoint (\#968).
        * Fix construction of `ApplyWorkflow` attributes `input_dataset_dump` and `output_dataset_dump`, within apply endpoint (\#990).
        * Remove `asyncio.gather`, in view of SQLAlchemy2 update (\#1004).
* Database:
    * Make foreign-keys of `ApplyWorkflow` (`project_id`, `workflow_id`, `input_dataset_id`, `output_dataset_id`) optional (\#927).
    * Add columns `input_dataset_dump`, `output_dataset_dump` and `user_email` to `ApplyWorkflow` (\#927).
    * Add relations `Dataset.list_jobs_input` and `Dataset.list_jobs_output` (\#927).
    * Make `ApplyWorkflow.start_timestamp` non-nullable (\#927).
    * Remove `"cascade": "all, delete-orphan"` from `Project.job_list` (\#927).
    * Add `Workflow.job_list` relation (\#927).
    * Do not use `Enum`s as column types (e.g. for `ApplyWorkflow.status`), but only for (de-)serialization (\#974).
    * Add script for updating DB from 1.4.0 to 1.4.1 (\#1010)
* App:
    * Fix missing try/except in sync session (\#1020).
    * Skip creation of first-superuser when one superuser already exists (\#1006).
* Runner:
    * Refresh DB objects within `submit_workflow` (\#927).
* Testing:
    * Improve `test_full_workflow.py` (\#971).
    * Update `pytest-asyncio` to v0.21 (\#1008).
    * Fix CI issue related to event loop and asyncpg (\#1012).
    * Add GitHub Action testing database migrations (\#1010).

# 1.3.14 (do not use!)

> **WARNING**: This version introduces a change that is then reverted in 1.4.0,
> namely it sets the `ApplyWorkflow.status` type to `Enum`, when used with
> PostgreSQL. It is recommended to **not** use it, and upgrade to 1.4.0
> directly.

* Make `Dataset.resource_list` an `ordering_list`, ordered by `Resource.id` (\#951).
* Expose `redirect_url` for OAuth clients (\#953).
* Expose JSON Schema for the `ManifestV1` Pydantic model (\#942).
* Improve delete-resource endpoint (\#943).
* Dependencies:
    * Upgrade sqlmodel to 0.0.11 (\#949).
* Testing:
    * Fix bug in local tests with Docker/SLURM (\#948).

# 1.3.13

* Configure sqlite WAL to avoid "database is locked" errors (\#860).
* Dependencies:
    * Add `sqlalchemy[asyncio]` extra, and do not directly require `greenlet` (\#895).
    * Fix `cloudpickle`-version definition in `pyproject.toml` (\#937).
    * Remove obsolete `sqlalchemy_utils` dependency (\#939).
* Testing:
    * Use ubuntu-22 for GitHub CI (\#909).
    * Run GitHub CI both with SQLite and Postgres (\#915).
    * Disable `postgres` service in GitHub action when running tests with SQLite (\#931).
    * Make `test_commands.py` tests stateless, also when running with Postgres (\#917).
* Documentation:
    * Add information about minimal supported SQLite version (\#916).

# 1.3.12

* Project creation:
    * Do not automatically create a dataset upon project creation (\#897).
    * Remove `ProjectCreate.default_dataset_name` attribute (\#897).
* Dataset history:
    * Create a new (**non-nullable**) history column in `Dataset` table (\#898, \#901).
    * Deprecate history handling in `/project/{project_id}/job/{job_id}` endpoint (\#898).
    * Deprecate `HISTORY_LEGACY` (\#898).
* Testing:
    * Remove obsolete fixture `slurm_config` (\#903).

# 1.3.11

This is mainly a bugfix release for the `PermissionError` issue.

* Fix `PermissionError`s in parallel-task metadata aggregation for the SLURM backend (\#893).
* Documentation:
    * Bump `mkdocs-render-swagger-plugin` to 0.1.0 (\#889).
* Testing:
    * Fix `poetry install` command and `poetry` version in GitHub CI (\#889).

# 1.3.10

Warning: updating to this version requires changes to the configuration variable

* Updates to SLURM interface:
    * Remove `sudo`-requiring `ls` calls from `FractalFileWaitThread.check` (\#885);
    * Change default of `FRACTAL_SLURM_POLL_INTERVAL` to 5 seconds (\#885);
    * Rename `FRACTAL_SLURM_OUTPUT_FILE_GRACE_TIME` configuration variables into `FRACTAL_SLURM_ERROR_HANDLING_INTERVAL` (\#885);
    * Remove `FRACTAL_SLURM_KILLWAIT_INTERVAL` variable and corresponding logic (\#885);
    * Remove `_multiple_paths_exist_as_user` helper function (\#885);
    * Review type hints and default values of SLURM-related configuration variables (\#885).
* Dependencies:
    * Update `fastapi` to version `^0.103.0` (\#877);
    * Update `fastapi-users` to version `^12.1.0` (\#877).

# 1.3.9

* Make updated-metadata collection robust for metadiff files consisting of a single `null` value (\#879).
* Automate procedure for publishing package to PyPI (\#881).

# 1.3.8

* Backend runner:
    * Add aggregation logic for parallel-task updated metadata (\#852);
    * Make updated-metadata collection robust for missing files (\#852, \#863).
* Database interface:
* API:
    * Prevent user from bypassing workflow-name constraint via the PATCH endpoint (\#867).
    * Handle error upon task collection, when tasks exist in the database but not on-disk (\#874).
    * Add `_check_project_exists` helper function (\#872).
* Configuration variables:
    * Remove `DEPLOYMENT_TYPE` variable and update `alive` endpoint (\#875);
    * Introduce `Settings.check_db` method, and call it during inline/offline migrations (\#855);
    * Introduce `Settings.check_runner` method (\#875);
    * Fail if `FRACTAL_BACKEND_RUNNER` is `"local"` and `FRACTAL_LOCAL_CONFIG_FILE` is set but missing on-disk (\#875);
    * Clean up `Settings.check` method and improve its coverage (\#875);
* Package, repository, documentation:
    * Change `fractal_server.common` from being a git-submodule to being a regular folder (\#859).
    * Pin documentation dependencies (\#865).
    * Split `app/models/project.py` into two modules for dataset and project (\#871).
    * Revamp documentation on database interface and on the corresponding configuration variables (\#855).


# 1.3.7

* Oauth2-related updates (\#822):
    * Update configuration of OAuth2 clients, to support OIDC/GitHub/Google;
    * Merge `SQLModelBaseOAuthAccount` and `OAuthAccount` models;
    * Update `UserOAuth.oauth_accounts` relationship and fix `list_users` endpoint accordingly;
    * Introduce dummy `UserManager.on_after_login` method;
    * Rename `OAuthClient` into `OAuthClientConfig`;
    * Revamp users-related parts of documentation.

# 1.3.6

* Update `output_dataset.meta` also when workflow execution fails (\#843).
* Improve error message for unknown errors in job execution (\#843).
* Fix log message incorrectly marked as "error" (\#846).

# 1.3.5

* Review structure of dataset history (\#803):
    * Re-define structure for `history` property of `Dataset.meta`;
    * Introduce `"api/v1/project/{project_id}/dataset/{dataset_id}/status/"` endpoint;
    * Introduce `"api/v1/project/{project_id}/dataset/{dataset_id}/export_history/"` endpoint;
    * Move legacy history to `Dataset.meta["HISTORY_LEGACY"]`.
* Make `first_task_index` and `last_task_index` properties of `ApplyWorkflow` required (\#803).
* Add `docs_info` and `docs_link` to Task model (\#814)
* Accept `TaskUpdate.version=None` in task-patch endpoint (\#818).
* Store a copy of the `Workflow` into the optional column `ApplyWorkflow.workflow_dump` at the time of submission (\#804, \#834).
* Prevent execution of multiple jobs with the same output dataset (\#801).
* Transform non-absolute `FRACTAL_TASKS_DIR` into absolute paths, relative to the current working directory (\#825).
* Error handling:
    * Raise an appropriate error if a task command is not executable (\#800).
    * Improve handling of errors raised in `get_slurm_config` (\#800).
* Documentation:
    * Clarify documentation about `SlurmConfig` (\#798).
    * Update documentation configuration and GitHub actions (\#811).
* Tests:
    * Move `tests/test_common.py` into `fractal-common` repository (\#808).
    * Switch to `docker compose` v2 and unpin `pyyaml` version (\#816).

# 1.3.4

* Support execution of a workflow subset (\#784).
* Fix internal server error for invalid `task_id` in `create_workflowtask` endpoint (\#782).
* Improve logging in background task collection (\#776).
* Handle failures in `submit_workflow` without raising errors (\#787).
* Simplify internal function for execution of a list of task (\#780).
* Exclude `common/tests` and other git-related files from build (\#795).
* Remove development dependencies `Pillow` and `pytest-mock` (\#795).
* Remove obsolete folders from `tests/data` folder (\#795).

# 1.3.3

* Pin Pydantic to v1 (\#779).

# 1.3.2

* Add sqlalchemy naming convention for DB constraints, and add `render_as_batch=True` to `do_run_migrations` (\#757).
* Fix bug in job-stop endpoint, due to missing default for `FractalSlurmExecutor.wait_thread.shutdown_file` (\#768, \#769).
* Fix bug upon inserting a task with `meta=None` into a Workflow (\#772).

# 1.3.1

* Fix return value of stop-job endpoint (\#764).
* Expose new GET `WorkflowTask` endpoint (\#762).
* Clean up API modules (\#762):
    * Split workflow/workflowtask modules;
    * Split tasks/task-collection modules.

# 1.3.0

* Refactor user model:
    * Switch from UUID4 to int for IDs (\#660, \#684).
    * Fix many-to-many relationship between users and project (\#660).
    * Rename `Project.user_member_list` into `Project.user_list` (\#660).
    * Add `username` column (\#704).
* Update endpoints (see also [1.2->1.3 upgrade info](../internals/version_upgrades/upgrade_1_2_5_to_1_3_0/) in the documentation):
    * Review endpoint URLs (\#669).
    * Remove foreign keys from payloads (\#669).
* Update `Task` models, task collection and task-related endpoints:
    * Add `version` and `owner` columns to `Task` model (\#704).
    * Set `Task.version` during task collection (\#719).
    * Set `Task.owner` as part of create-task endpoint (\#704).
    * For custom tasks, prepend `owner` to user-provided `source` (\#725).
    * Remove `default_args` from `Tasks` model and from manifest tasks (\#707).
    * Add `args_schema` and `args_schema_version` to `Task` model (\#707).
    * Expose `args_schema` and `args_schema_version` in task POST/PATCH endpoints (\#749).
    * Make `Task.source` task-specific rather than package-specific (\#719).
    * Make `Task.source` unique (\#725).
    * Update `_TaskCollectPip` methods, attributes and properties (\#719).
    * Remove private/public options for task collection (\#704).
    * Improve error message for missing package manifest (\#704).
    * Improve behavior when task-collection folder already exists (\#704).
    * Expose `pinned_package_version` for tasks collection (\#744).
    * Restrict Task editing to superusers and task owners (\#733).
    * Implement `delete_task` endpoint (\#745).
* Update `Workflow` and `WorkflowTask` endpoints:
    * Always merge new `WorkflowTask.args` with defaults from `Task.args_schema`, in `update_workflowtask` endpoint (\#759).
    * Remove `WorkflowTask.overridden_meta` property and on-the-fly overriding of `meta` (\#752).
    * Add warning when exporting workflows which include custom tasks (\#728).
    * When importing a workflow, only use tasks' `source` values, instead of `(source,name)` pairs (\#719).
* Job execution:
    * Add `FractalSlurmExecutor.shutdown` and corresponding endpoint (\#631, \#691, \#696).
    * In `FractalSlurmExecutor`, make `working_dir*` attributes required (\#679).
    * Remove `ApplyWorkflow.overwrite_input` column (\#684, \#694).
    * Make `output_dataset_id` a required argument of apply-workflow endpoint (\#681).
    * Improve error message related to out-of-space disk (\#699).
    * Include timestamp in job working directory, to avoid name clashes (\#756).
* Other updates to endpoints and database:
    * Add `ApplyWorkflow.end_timestamp` column (\#687, \#684).
    * Prevent deletion of a `Workflow`/`Dataset` in relationship with existing `ApplyWorkflow` (\#703).
    * Add project-name uniqueness constraint in project-edit endpoint (\#689).
* Other updates to internal logic:
    * Drop `WorkflowTask.arguments` property and `WorkflowTask.assemble_args` method (\#742).
    * Add test for collection of tasks packages with tasks in a subpackage (\#743).
    * Expose `FRACTAL_CORS_ALLOW_ORIGIN` environment variable (\#688).
    * Expose `FRACTAL_DEFAULT_ADMIN_USERNAME` environment variable (\#751).
* Package and repository:
    * Remove `fastapi-users-db-sqlmodel` dependency (\#660).
    * Make coverage measure more accurate (\#676) and improve coverage (\#678).
    * Require pydantic version to be `>=1.10.8` (\#711, \#713).
    * Include multiple `fractal-common` updates (\#705, \#719).
    * Add test equivalent to `alembic check` (\#722).
    * Update `poetry.lock` to address security alerts (\#723).
    * Remove `sqlmodel` from `fractal-common`, and declare database models with multiple inheritance (\#710).
    * Make email generation more robust in `MockCurrentUser` (\#730).
    * Update `poetry.lock` to `cryptography=41`, to address security alert (\#739).
    * Add `greenlet` as a direct dependency (\#748).
    * Removed tests for `IntegrityError` (\#754).


# 1.2.5

* Fix bug in task collection when using sqlite (\#664, \#673).
* Fix bug in task collection from local package, where package extras were not considered (\#671).
* Improve error handling in workflow-apply endpoint (\#665).
* Fix a bug upon project removal in the presence of project-related jobs (\#666). Note: this removes the `ApplyWorkflow.Project` attribute.

# 1.2.4

* Review setup for database URLs, especially to allow using UNIX-socket connections for postgresl (\#657).

# 1.2.3

* Fix bug that was keeping multiple database conection open (\#649).

# 1.2.2

* Fix bug related to `user_local_exports` in SLURM-backend configuration (\#642).

# 1.2.1

* Fix bug upon creation of first user when using multiple workers (\#632).
* Allow both ports 5173 and 4173 as CORS origins (\#637).

# 1.2.0

* Drop `project.project_dir` and replace it with `user.cache_dir` (\#601).
* Update SLURM backend (\#582, \#612, \#614); this includes (1) combining several tasks in a single SLURM job, and (2) offering more granular sources for SLURM configuration options.
* Expose local user exports in SLURM configuration file (\#625).
* Make local backend rely on custom `FractalThreadPoolExecutor`, where `parallel_tasks_per_job` can affect parallelism (\#626).
* Review logging configuration (\#619, \#623).
* Update to fastapi `0.95` (\#587).
* Minor improvements in dataset-edit endpoint (\#593) and tests (\#589).
* Include test of non-python task (\#594).
* Move dummy tasks from package to tests (\#601).
* Remove deprecated parsl backend (\#607).
* Improve error handling in workflow-import endpoint (\#595).
* Also show logs for successful workflow execution (\#635).

# 1.1.1

* Include `reordered_workflowtask_ids` in workflow-edit endpoint payload, to reorder the task list of a workflow (\#585).

# 1.1.0

* Align with new tasks interface in `fractal-tasks-core>=0.8.0`, and remove `glob_pattern` column from `resource` database table (\#544).
* Drop python 3.8 support (\#527).
* Improve validation of API request payloads (\#545).
* Improve request validation in project-creation endpoint (\#537).
* Update the endpoint to patch a `Task` (\#526).
* Add new project-update endpoint, and relax constraints on `project_dir` in new-project endpoint (\#563).
* Update `DatasetUpdate` schema (\#558 and \#565).
* Fix redundant task-error logs in slurm backend (\#552).
* Improve handling of task-collection errors (\#559).
* If `FRACTAL_BACKEND_RUNNER=slurm`, include some configuration checks at server startup (\#529).
* Fail if `FRACTAL_SLURM_WORKER_PYTHON` has different versions of `fractal-server` or `cloudpickle` (\#533).

# 1.0.8

* Fix handling of parallel-tasks errors in `FractalSlurmExecutor` (\#497).
* Add test for custom tasks (\#500).
* Improve formatting of job logs (\#503).
* Improve error handling in workflow-execution server endpoint (\#515).
* Update `_TaskBase` schema from fractal-common (\#517).

# 1.0.7

* Update endpoints to import/export a workflow (\#495).

# 1.0.6

* Add new endpoints to import/export a workflow (\#490).

# 1.0.5

* Separate workflow-execution folder into two (server- and user-owned) folders, to avoid permission issues (\#475).
* Explicitly pin sqlalchemy to v1 (\#480).

# 1.0.4

* Add new POST endpoint to create new Task (\#486).

# 1.0.3

Missing due to releasing error.

# 1.0.2

* Add `FRACTAL_RUNNER_MAX_TASKS_PER_WORKFLOW` configuration variable (\#469).

# 1.0.1

* Fix bug with environment variable names (\#468).

# 1.0.0

* First release listed in CHANGELOG.<|MERGE_RESOLUTION|>--- conflicted
+++ resolved
@@ -9,14 +9,11 @@
         * Add new `GET` endpoints `api/v1/job/` and `api/v1/project/{project_id}/workflow/{workflow_id}/job/` (\#969, \#1003).
         * Add new `GET` endpoints `api/v1/dataset/` and `api/v1/workflow/` (\#988, \#1003).
         * Add new `GET` endpoint `api/v1/project/{project_id}/dataset/` (\#993).
+        * Add superuser-only `PATCH /api/v1/job/{job_id}/` endpoint (\#1030).
         * Move `GET /auth/whoami/` to `GET /auth/current-user/` (\#1013).
         * Move `PATCH /auth/users/me/` to `PATCH /auth/current-user/` (\#1013).
         * Remove `DELETE /auth/users/{id}/` endpoint (\#994).
-<<<<<<< HEAD
-        * Add superuser-only `PATCH /api/v1/job/{job_id}/` endpoint (\#1030).
-=======
         * Remove `GET /auth/users/me/` (\#1013).
->>>>>>> c0a99e20
     * New behaviors or responses of existing endpoints:
         * Change response of `/api/v1/project/{project_id}/job/{job_id}/stop/` endpoint to 204 no-content (\#967).
         * Remove `dataset_list` attribute from `ProjectRead`, which affects all `GET` endpoints that return some project (\#993).
