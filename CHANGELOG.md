**Note**: Numbers like (\#1234) point to closed Pull Requests on the fractal-server repository.

<<<<<<< HEAD
# 2.12.1

* API:
    * Deprecate `use_dataset_filters` query parameter for `/project/{project_id}/dataset/{dataset_id}/images/query/` (\#2231).
=======

# 2.12.1

* App:
    * Add fractal-server version to logs (\#2228).
>>>>>>> 5d617392

# 2.12.0

> WARNING: The database schema update introduced via this version is non-reversible.

* API:
    * Drop V1 endpoints (\#2230).
* Database:
    * Drop V1 tables (\#2230).
* Runner:
    * Drop V1 runners (\#2230).
* Testing:
    * Drop V1 tests (\#2230).
    *  Update V2 tests to keep coverage stable (\#2230).

# 2.11.1

* Database
    * Drop columns `DatasetV2.filters` and `WorkflowTaskV2.input_filters` (\#2232).

# 2.11.0

This version revamps the filters data structure, and it introduces complex attribute filters.

> Note: This release requires running `fractalctl update-db-data`.
> Some legacy columns will be removed from the database, either as part of
> the `2.11.0` data-migration or as part of the `2.11.1` schema migration.
> Please make sure you have a database dump.

* API:
    * Align API with new database schemas for filters-related columns (\#2168, \#2196, \#2202).
    * Support importing workflows or datasets with legacy (pre-`2.11.0`) filters-related fields (\#2185, \#2227).
    * Avoid blocking operations from the download-job-logs endpoint, when the zip archive of a running job is requested (\#2225).
    * Update and simplify `/api/v2/project/{project_id}/status/`, dropping use of temporary job files (\#2169).
    * Add new (experimental) `/project/{project_id}/workflow/{workflow_id}/type-filters-flow/` endpoint (\#2208).
* Database:
    * Update table schemas for all filters-related columns:
        * Always handle attribute- and type-filters in different columns (\#2168).
        * Update attribute-filter-values type from scalar to list (\#2168, \#2196).
        * Deprecate attribute filters for `WorkflowTaskV2` (\#2168).
        * Add attribute filters to `JobV2` (\#2168).
    * `2.11.0` data-migration script (\#2168, \#2202, \#2208, \#2209).
* Runner:
    * Introduce database writes in runner component, to replace the use of temporary files (\#2169).
    * Use `TaskV2.input_types` for filtering, rather than validation (\#2191, \#2196).
    * Make job-execution background-task function sync, to make it transparent that it runs on a thread (\#2220).
    * Remove all filters from `TaskOutput` (\#2190).
* Task Collection:
    * Improve logs handling for failed task collections (\#2192)
* Testing:
    * Speed up CI by splitting it into more jobs (\#2210).

# 2.10.6

* Task lifecycle:
    * Use unique logger names for task-lifecycle operations (\#2204).

# 2.10.5

* App:
    * Add missing space in "To" field for email settings (\#2173).
* Testing:
    * Improve configuration for coverage GitHub Action step (\#2175).
    * Add `persist-credentials: false` to `actions/checkout@v4` GitHub Action steps (\#2176).
* Dependencies:
    * Require `bumpver>2024.0` (\#2179).


# 2.10.4

* Switch to poetry v2 (\#2165).
* Require Python <3.13 (\#2165).

# 2.10.3

Note: this version fixes a bug introduced in version 2.10.1.

* API:
    * Fix bug in `POST /api/v2/project/{p_id}/workflow/{w_id}/wftask/replace-task/` endpoint (\#2163).
    * Add validation for `.whl` filename (\#2147).
    * Trim whitespaces in `DatasetCreateV2.zarr_dir` (\#2138).
    * Support sending emails upon new OAuth signup (\#2150).
* App:
    * Introduce configuration for email settings (\#2150).
* Command-line interface:
    * Add `fractalctl email-settings` (\#2150).
* Dependencies:
    * Add direct dependency on `cryptography` (\#2150).
* Testing:
    * Introduce `mailpit`-based end-to-end test of email sending (\#2150).

# 2.10.2

* App:
    * Add `FRACTAL_PIP_CACHE_DIR` configuration variable (\#2141).
* Tasks life cycle:
    * Prevent deactivation of task groups with `"github.com"` in pip-freeze information (\#2144).
* Runner:
    * Handle early shutdown for sudo SLURM executor (\#2132).
    * Fix repeated setting of `timestamp_ended` in task-group reactivation (\#2140).

# 2.10.1

* API:
    * Add `POST /api/v2/project/{p_id}/workflow/{w_id}/wftask/replace-task/` endpoint (\#2129).
* Testing:
    * Use system postgresql in GitHub actions, rather than independent container (\#2199).

# 2.10.0

* API:
    * Major update of `POST /api/v2/task/collect/pip/`, to support wheel-file upload (\#2113).
* Testing:
    * Add test of private task collection (\#2126).

# 2.9.2

* API
    * Remove `cache_dir` and use `project_dir/.fractal_cache` (\#2121).
* Docs
    * Improve docstrings and reduce mkdocs warnings (\#2122).

# 2.9.1

* Task collection:
    * Fix bug in wheel-based SSH task-collection (\#2119).
* Testing:
    * Re-include a specific test previously skipped for Python 3.12 (\#2114).
    * Add metadata to `fractal-tasks-mock` package (\#2117).
* Docs:
    * Add info about working versions.

# 2.9.0

> WARNING 1: This version drops support for sqlite, and removes the
> configuration variables `DB_ENGINE` and `SQLITE_PATH`.

> WARNING 2: This version removes the `CollectionStateV2` database table.
> Make sure you have a database dump before running `fractalctl set-db`, since this operation cannot be undone.

* API
    * Remove `GET /api/v2/task/collect/{state_id}/` endpoint (\#2010).
    * Remove `active` property from `PATCH /api/v2/task-group/{task_group_id}/` (\#2033).
    * Add `GET /api/v2/task-group/activity/` endpoint (\#2005, \#2027).
    * Add `GET /api/v2/task-group/activity/{task_group_activity_id}/` endpoint (\#2005).
    * Add `GET /admin/v2/task-group/activity/` endpoint (\#2005, \#2027).
    * Add `POST /api/v2/task-group/{task_group_id}/{deactivate|reactivate}` endpoints (\#2033, \#2066, \#2078).
    * Add `POST /admin/v2/task-group/{task_group_id}/{deactivate|reactivate}` endpoints (\#2062, \#2078).
    * Remove `GET /auth/current-user/viewer-paths/` (\#2096).
    * Add `GET /auth/current-user/allowed-viewer-paths/`, with logic for `fractal-vizarr-viewer` authorization (\#2096).
    * Add `category`, `modality` and `author` query parameters to `GET /admin/v2/task/` (\#2102).
    * Add `POST /auth/group/{group_id}/add-user/{user_id}/` (\#2101).
    * Add `POST /auth/group/{group_id}/remove-user/{user_id}/` (\#2101, \#2111).
    * Add `POST /auth/users/{user_id}/set-groups/` (\#2106).
    * Remove `new_user_ids` property from `PATCH /auth/group/{group_id}/` (\#2101).
    * Remove `new_group_ids` property from `PATCH /auth/users/{user_id}/` (\#2106).
    * Internals:
      * Fix bug in `_get_collection_task_group_activity_status_message` (\#2047).
      * Remove `valutc` validator for timestamps from API schemas, since it does not match with `psycopg3` behavior (\#2064).
      * Add query parameters `timestamp_last_used_{min|max}` to `GET /admin/v2/task-group/` (\#2061).
      * Remove `_convert_to_db_timestamp` and add `_raise_if_naive_datetime`: now API only accepts timezone-aware datetimes as query parameters (\#2068).
      * Remove `_encode_as_utc`: now timestamps are serialized in JSONs with their own timezone (\#2081).
* Database
    * Drop support for sqlite, and remove the `DB_ENGINE` and `SQLITE_PATH` configuration variables (\#2052).
    * Add `TaskGroupActivityV2` table (\#2005).
    * Drop `CollectionStateV2` table (\#2010).
    * Add `TaskGroupV2.pip_freeze` nullable column (\#2017).
    * Add  `venv_size_in_kB` and `venv_file_number` to `TaskGroupV2` (\#2034).
    * Add `TaskGroupV2.timestamp_last_used` column, updated on job submission (\#2049, \#2061, \#2086).
* Task-lifecycle internals:
    * Refactor task collection and database-session management in background tasks (\#2030).
    * Update `TaskGroupActivityV2` objects (\#2005).
    * Update filename and path for task-collection scripts (\#2008).
    * Copy wheel file into `task_group.path` and update `task_group.wheel_path`, for local task collection (\#2020).
    * Set `TaskGroupActivityV2.timestamp_ended` when collections terminate (\#2026).
    * Refactor bash templates and add `install_from_freeze.sh` (\#2029).
    * Introduce background operations for _local_ reactivate/deactivate (\#2033).
    * Introduce background operations for _SSH_ reactivate/deactivate (\#2066).
    * Fix escaping of newlines within f-strings, in logs (\#2028).
    * Improve handling of task groups created before 2.9.0 (\#2050).
    * Add `TaskGroupCreateV2Strict` for task collections (\#2080).
    * Always create `script_dir_remote` in SSH lifecycle background tasks (\#2089).
    * Postpone setting `active=False` in task-group deactivation to after all preliminary checks (\#2100).
* Runner:
    * Improve error handling in `_zip_folder_to_file_and_remove` (\#2057).
    * Improve error handling in `FractalSlurmSSHExecutor` `handshake` method (\#2083).
    * Use the "spawn" start method for the multiprocessing context, for the `ProcessPoolExecutor`-based runner (\#2084).
    * Extract common functionalities from SLURM/sudo and SLURM/SSH executors (\#2107).
* SSH internals:
    * Add `FractalSSH.remote_exists` method (\#2008).
    * Drop `FractalSSH.{_get,_put}` wrappers of `SFTPClient` methods (\#2077).
    * Try re-opening the connection in `FractalSSH.check_connection` when an error occurs (\#2035).
    * Move `NoValidConnectionError` exception handling into `FractalSSH.log_and_raise` method (\#2070).
    * Improve closed-socket testing (\#2076).
* App:
   * Add `FRACTAL_VIEWER_AUTHORIZATION_SCHEME` and `FRACTAL_VIEWER_BASE_FOLDER` configuration variables (\#2096).
* Testing:
    * Drop `fetch-depth` from `checkout` in GitHub actions (\#2039).
* Scripts:
    * Introduce `scripts/export_v1_workflows.py` (\#2043).
* Dependencies:
    * Remove `passlib` dependency (\#2112).
    * Bump `fastapi-users` to v14, which includes switch to `pwdlib` (\#2112).

# 2.8.1

* API:
    * Validate all user-provided strings that end up in pip-install commands (\#2003).

# 2.8.0

* Task collection
    * Now both the local and SSH versions of the task collection use the bash templates (\#1980).
    * Update task-collections database logs incrementally (\#1980).
    * Add `TaskGroupV2.pinned_package_versions_string` property (\#1980).
    * Support pinned-package versions for SSH task collection (\#1980).
    * Now `pip install` uses `--no-cache` (\#1980).
* API
    * Deprecate the `verbose` query parameter in `GET /api/v2/task/collect/{state_id}/` (\#1980).
    * Add `project_dir` attribute to `UserSettings` (\#1990).
    * Set a default for `DatasetV2.zarr_dir` (\#1990).
    * Combine the `args_schema_parallel` and `args_schema_non_parallel` query parameters in `GET /api/v2/task/` into a single parameter `args_schema` (\#1998).

# 2.7.1

> WARNING: As of this version, all extras for `pip install` are deprecated and
> the corresponding dependencies become required.

* Database:
    * Drop `TaskV2.owner` column (\#1977).
    * Make `TaskV2.taskgroupv2_id` column required (\#1977).
* Dependencies:
    * Make `psycopg[binary]` dependency required, and drop `postgres-pyscopg-binary` extra (\#1970).
    * Make `gunicorn` dependency required, and drop `gunicorn` extra (\#1970).
* Testing:
    * Switch from SQLite to Postgres in the OAuth Github action (\#1981).

# 2.7.0

> WARNING: This release comes with several specific notes:
>
> 1. It requires running `fractalctl update-db-data` (after `fractalctl set-db`).
> 2. When running `fractalctl update-db-data`, the environment variable
>    `FRACTAL_V27_DEFAULT_USER_EMAIL` must be set, e.g. as in
>    `FRACTAL_V27_DEFAULT_USER_EMAIL=admin@fractal.yx fractalctl
>    update-db-data`. This user must exist, and they will own all
>    previously-common tasks/task-groups.
> 3. The pip extra `postgres` is deprecated, in favor of `postgres-psycopg-binary`.
> 4. The configuration variable `DB_ENGINE="postgres"` is deprecated, in favor of `DB_ENGINE="postgres-psycopg"`.
> 5. Python3.9 is deprecated.

* API:
    * Users and user groups:
        * Replace `UserRead.group_names` and `UserRead.group_ids` with `UserRead.group_ids_names` ordered list (\#1844, \#1850).
        * Deprecate `GET /auth/group-names/` (\#1844).
        * Add `DELETE /auth/group/{id}/` endpoint (\#1885).
        * Add `PATCH auth/group/{group_id}/user-settings/` bulk endpoint (\#1936).
    * Task groups:
        * Introduce `/api/v2/task-group/` routes (\#1817, \#1847, \#1852, \#1856, \#1943).
        * Respond with 422 error when any task-creating endpoint would break a non-duplication constraint (\#1861).
        * Enforce non-duplication constraints on `TaskGroupV2` (\#1865).
        * Fix non-duplication check in `PATCH /api/v2/task-group/{id}/` (\#1911).
        * Add cascade operations to `DELETE /api/v2/task-group/{task_group_id}/` and to `DELETE /admin/v2/task-group/{task_group_id}/` (\#1867).
        * Expand use and validators for `TaskGroupCreateV2` schema (\#1861).
        * Do not process task `source`s in task/task-group CRUD operations (\#1861).
        * Do not process task `owner`s in task/task-group CRUD operations (\#1861).
    * Tasks:
        * Drop `TaskCreateV2.source` (\#1909).
        * Drop `TaskUpdateV2.version` (\#1905).
        * Revamp access-control for `/api/v2/task/` endpoints, based on task-group attributes (\#1817).
        * Update `/api/v2/task/` endpoints and schemas with new task attributes (\#1856).
        * Forbid changing `TaskV2.name` (\#1925).
    * Task collection:
        * Improve preliminary checks in task-collection endpoints (\#1861).
        * Refactor split between task-collection endpoints and background tasks (\#1861).
        * Create `TaskGroupV2` object within task-collection endpoints (\#1861).
        * Fix response of task-collection endpoint (\#1902).
        * Automatically discover PyPI package version if missing or invalid (\#1858, \#1861, \#1902).
        * Use appropriate log-file path in collection-status endpoint (\#1902).
        * Add task `authors` to manifest schema (\#1856).
        * Do not use `source` for custom task collection (\#1893).
        * Rename custom-task-collection request-body field from `source` to `label` (\#1896).
        * Improve error messages from task collection (\#1913).
        * Forbid non-unique task names in `ManifestV2` (\#1925).
    * Workflows and workflow tasks:
        * Introduce additional checks in POST-workflowtask endpoint, concerning non-active or non-accessible tasks (\#1817).
        * Introduce additional intormation in GET-workflow endpoint, concerning non-active or non-accessible tasks (\#1817).
        * Introduce additional intormation in PATCH-workflow endpoint, concerning non-active or non-accessible tasks (\#1868, \#1869).
        * Stop logging warnings for non-common tasks in workflow export (\#1893).
        * Drop `WorkflowTaskCreateV2.order` (\#1906).
        * Update endpoints for workflow import/export  (\#1925, \#1939, \#1960).
    * Datasets:
        * Remove `TaskDumpV2.owner` attribute (\#1909).
    * Jobs:
        * Prevent job submission if includes non-active or non-accessible tasks (\#1817).
        * Remove rate limit for `POST /project/{project_id}/job/submit/` (\#1944).
    * Admin:
        * Remove `owner` from `GET admin/v2/task/` (\#1909).
        * Deprecate `kind` query parameter for `/admin/v2/task/` (\#1893).
        * Add `origin` and `pkg_name` query parameters to `GET /admin/v2/task-group/` (\#1979).
    * Schemas:
        * Forbid extras in `TaskCollectPipV2` (\#1891).
        * Forbid extras in all Create/Update/Import schemas (\#1895).
        * Deprecate internal `TaskCollectPip` schema in favor of `TaskGroupV2` (\#1861).
* Database:
    * Introduce `TaskGroupV2` table (\#1817, \#1856).
    * Add  `timestamp_created` column to `LinkUserGroup` table (\#1850).
    * Add `TaskV2` attributes `authors`, `tags`, `category` and `modality` (\#1856).
    * Add `update-db-data` script (\#1820, \#1888).
    * Add `taskgroupv2_id` foreign key to `CollectionStateV2` (\#1867).
    * Make `TaskV2.source` nullable and drop its uniqueness constraint (\#1861).
    * Add `TaskGroupV2` columns `wheel_path`, `pinned_package_versions` (\#1861).
    * Clean up `alembic` migration scripts (\#1894).
    * Verify task-group non-duplication constraint in `2.7.0` data-migration script (\#1927).
    * Normalize `pkg_name` in `2.7.0` data-migration script (\#1930).
    * Deprecate `DB_ENGINE="postgres"` configuration variable (\#1946).
* Runner:
    * Do not create local folders with 755 permissions unless `FRACTAL_BACKEND_RUNNER="slurm"` (\#1923).
    * Fix bug of SSH/SFTP commands not acquiring lock (\#1949).
    * Fix bug of unhandled exception in SSH/SLURM executor (\#1963).
    * Always remove task-subfolder compressed archive (\#1949).
* Task collection:
    * Create base directory (in SSH mode), if missing (\#1949).
    * Fix bug of SSH/SFTP commands not acquiring lock (\#1949).
* SSH:
    * Improve logging for SSH-connection-locking flow (\#1949).
    * Introduce `FractalSSH.fetch_file` and `FractalSSH.read_remote_json_file` (\#1949).
    * Use `paramiko.sftp_client.SFTPClient` methods directly rathen than `fabric` wrappers (\#1949).
    * Disable prefetching for `SFTPClient.get` (\#1949).
* Internal:
    * Update `_create_first_group` so that it only searches for `UserGroups` with a given name (\#1964).
* Dependencies:
    * Bump fastapi to `0.115` (\#1942).
    * Remove pip extra `postgres`, corresponding to `psycopg2+asyncpg` (\#1946).
    * Deprecate python3.9 (\#1946).
* Testing:
    * Benchmark `GET /api/v2/task-group/` (\#1922).
    * Use new `ubuntu22-slurm-multipy` image, with Python3.12 and with Python-version specific venvs (\#1946, #1969).
    * Get `DB_ENGINE` variable from `os.environ` rather than from installed packages (\#1968).

# 2.6.4

* Database
    * Fix use of naming convention for database schema-migration scripts (\#1819).
* Testing:
    * Test `alembic downgrade base` (\#1819).
    * Add `GET /api/v2/task/` to benchmarks (\#1825).

# 2.6.3

* API:
    * Introduce `GET /auth/current-user/viewer-paths/` endpoint (\#1816).
    * Add `viewer_paths` attribute to `UserGroup` endpoints (\#1816).
* Database:
    * Add  `viewer_paths` column to `UserGroup` table (\#1816).
* Runner:
    * Anticipate `wait_thread.shutdown_callback` assignment in `FractalSlurmExecutor`, to avoid an uncaught exception (\#1815).

# 2.6.2

* Allow setting `UserSettings` attributes to `None` in standard/strict PATCH endpoints (\#1814).

# 2.6.1

* App (internal):
    * Remove `FRACTAL_SLURM_SSH_HOST`, `FRACTAL_SLURM_SSH_USER`, `FRACTAL_SLURM_SSH_PRIVATE_KEY_PATH` and `FRACTAL_SLURM_SSH_WORKING_BASE_DIR` from `Settings`  (\#1804).
* Database:
    * Drop `slurm_user`, `slurm_accounts` and `cache_dir` columns from `UserOAuth` (\#1804)

# 2.6.0

> WARNING: This release requires running `fractalctl update-db-data` (after `fractalctl set-db`).

* API:
    * Introduce user-settings API, in `/auth/users/{user_id}/settings/` and `/auth/current-user/settings/` (\#1778, \#1807).
    * Add the creation of empty settings to `UserManager.on_after_register` hook (\#1778).
    * Remove deprecated user's attributes (`slurm_user`, `cache_dir`, `slurm_accounts`) from API, in favor of new `UserSetting` ones (\#1778).
    * Validate user settings in endpoints that rely on them (\#1778).
    * Propagate user settings to background tasks when needed (\#1778).
* Database:
    * Introduce new `user_settings` table, and link it to `user_oauth` (\#1778).
* Internal:
   * Remove redundant string validation in `FractalSSH.remove_folder` and `TaskCollectCustomV2` (\#1810).
   * Make `validate_cmd` more strict about non-string arguments (\#1810).


# 2.5.2

* App:
    * Replace `fractal_ssh` attribute with `fractal_ssh_list`, in `app.state` (\#1790).
    * Move creation of SSH connections from app startup to endpoints (\#1790).
* Internal
    * Introduce `FractalSSHList`, in view of support for multiple SSH/Slurm service users (\#1790).
    * Make `FractalSSH.close()` more aggressively close `Transport` attribute (\#1790).
    * Set `look_for_keys=False` for paramiko/fabric connection (\#1790).
* Testing:
    * Add fixture to always test that threads do not accumulate during tests (\#1790).

# 2.5.1

* API:
    * Make `WorkflowTaskDumpV2` attributes `task_id` and `task` optional (\#1784).
    * Add validation for user-provided strings that execute commands with subprocess or remote-shell (\#1767).
* Runner and task collection:
    * Validate commands before running them via `subprocess` or `fabric` (\#1767).

# 2.5.0

> WARNING: This release has a minor API bug when displaying a V2 dataset with a history that contains legacy tasks. It's recommended to update to 2.5.1.

This release removes support for including V1 tasks in V2 workflows. This comes
with changes to the database (data and metadata), to the API, and to the V2
runner.

* Runner:
    * Deprecate running v1 tasks within v2 workflows (\#1721).
* Database:
    * Remove `Task.is_v2_compatible` column (\#1721).
    * For table `WorkflowTaskV2`, drop `is_legacy_task` and `task_legacy_id` columns, remove `task_legacy` ORM attribute, make `task_id` required, make `task` required (\#1721).
* API:
    * Drop v1-v2-task-compatibility admin endpoint (\#1721).
    * Drop `/task-legacy/` endpoint (\#1721).
    * Remove legacy task code branches from `WorkflowTaskV2` CRUD endpoints (\#1721).
    * Add OAuth accounts info to `UserRead` at `.oauth_accounts` (\#1765).
* Testing:
    * Improve OAuth Github Action to test OAuth account flow (\#1765).

# 2.4.2

* App:
    * Improve logging in `fractalctl set-db` (\#1764).
* Runner:
    * Add `--set-home` to `sudo -u` impersonation command, to fix Ubuntu18 behavior (\#1762).
* Testing:
    * Start tests of migrations from valid v2.4.0 database (\#1764).

# 2.4.1

This is mainly a bugfix release, re-implementing a check that was removed in 2.4.0.

* API:
    * Re-introduce check for existing-user-email in `PATCH /auth/users/{id}/` (\#1760).

# 2.4.0

This release introduces support for user groups, but without linking it to any
access-control rules (which will be introduced later).

> NOTE: This release requires running the `fractalctl update-db-data` script.

* App:
    * Move creation of first user from application startup into `fractalctl set-db` command (\#1738, \#1748).
    * Add creation of default user group into `fractalctl set-db` command (\#1738).
    * Create `update-db-script` for current version, that adds all users to default group (\#1738).
* API:
    * Added `/auth/group/` and `/auth/group-names/` routers (\#1738, \#1752).
    * Implement `/auth/users/{id}/` POST/PATCH routes in `fractal-server` (\#1738, \#1747, \#1752).
    * Introduce `UserUpdateWithNewGroupIds` schema for `PATCH /auth/users/{id}/` (\#1747, \#1752).
    * Add `UserManager.on_after_register` hook to add new users to default user group (\#1738).
* Database:
    * Added new `usergroup` and `linkusergroup` tables (\#1738).
* Internal
    * Refactored `fractal_server.app.auth` and `fractal_server.app.security` (\#1738)/
    * Export all relevant modules in `app.models`, since it matters e.g. for `autogenerate`-ing migration scripts (\#1738).
* Testing
    * Add `UserGroup` validation to `scripts/validate_db_data_with_read_schemas.py` (\#1746).


# 2.3.11

* SSH runner:
    * Move remote-folder creation from `submit_workflow` to more specific `_process_workflow` (\#1728).
* Benchmarks:
    * Add `GET /auth/token/login/` to tested endpoints (\#1720).
* Testing:
    * Update GitHub actions `upload-artifact` and `download-artifact` to `v4` (\#1725).

# 2.3.10

* Fix minor bug in zipping-job logging (\#1716).

# 2.3.9

* Add logging for zipping-job-folder operations (\#1714).

# 2.3.8

> NOTE: `FRACTAL_API_V1_MODE="include_without_submission"` is now transformed
> into `FRACTAL_API_V1_MODE="include_read_only"`.

* API:
    * Support read-only mode for V1 (\#1701).
    * Improve handling of zipped job-folder in download-logs endpoints (\#1702).
* Runner:
    * Improve database-error handling in V2 job execution (\#1702).
    * Zip job folder after job execution (\#1702).
* App:
    * `UvicornWorker` is now imported from `uvicorn-worker` (\#1690).
* Testing:
    * Remove `HAS_LOCAL_SBATCH` variable and related if-branches (\#1699).
* Benchmarks:
    * Add `GET /auth/current-user/` to tested endpoints (\#1700).
* Dependencies:
    * Update `mkdocstrings` to `^0.25.2` (\#1707).
    * Update `fastapi` to `^0.112.0` (\#1705).

# 2.3.7

* SSH SLURM executor:
    * Handle early shutdown in SSH executor (\#1696).
* Task collection:
    * Introduce a new configuration variable `FRACTAL_MAX_PIP_VERSION` to pin task-collection pip (\#1675).

# 2.3.6

* API:
    * When creating a WorkflowTask, do not pre-populate its top-level arguments based on JSON Schema default values (\#1688).
* Dependencies:
    * Update `sqlmodel` to `^0.0.21` (\#1674).
    * Add `uvicorn-worker` (\#1690).

# 2.3.5

> WARNING: The `pre_submission_commands` SLURM configuration is included as an
> experimental feature, since it is still not useful for its main intended
> goal (calling `module load` before running `sbatch`).

* SLURM runners:
    * Expose `gpus` SLURM parameter (\#1678).
    * For SSH executor, add `pre_submission_commands` (\#1678).
    * Removed obsolete arguments from `get_slurm_config` function (\#1678).
* SSH features:
    * Add `FractalSSH.write_remote_file` method (\#1678).


# 2.3.4

* SSH SLURM runner:
    * Refactor `compress_folder` and `extract_archive` modules, and stop using `tarfile` library (\#1641).
* API:
    * Introduce `FRACTAL_API_V1_MODE=include_without_submission` to include V1 API but forbid job submission (\#1664).
* Testing:
    * Do not test V1 API with `DB_ENGINE="postgres-psycopg"` (\#1667).
    * Use new Fractal SLURM containers in CI (\#1663).
    * Adapt tests so that they always refer to the current Python version (the one running `pytest`), when needed; this means that we don't require the presence of any additional Python version in the development environment, apart from the current one (\#1633).
    * Include Python3.11 in some tests (\#1669).
    * Simplify CI SLURM Dockerfile after base-image updates (\#1670).
    * Cache `ubuntu22-slurm-multipy` Docker image in CI (\#1671).
    * Add `oauth.yaml` GitHub action to test OIDC authentication (\#1665).

# 2.3.3

This release fixes a SSH-task-collection bug introduced in version 2.3.1.

* API:
    * Expose new superuser-restricted endpoint `GET /api/settings/` (\#1662).
* SLURM runner:
    * Make `FRACTAL_SLURM_SBATCH_SLEEP` configuration variable `float` (\#1658).
* SSH features:
    * Fix wrong removal of task-package folder upon task-collection failure (\#1649).
    * Remove `FractalSSH.rename_folder` method (\#1654).
* Testing:
    * Refactor task-collection fixtures (\#1637).

# 2.3.2

> **WARNING**: The remove-remote-venv-folder in the SSH task collection is broken (see issue 1633). Do not deploy this version in an SSH-based `fractal-server` instance.

* API:
    * Fix incorrect zipping of structured job-log folders (\#1648).

# 2.3.1

This release includes a bugfix for task names with special characters.

> **WARNING**: The remove-remote-venv-folder in the SSH task collection is broken (see issue 1633). Do not deploy this version in an SSH-based `fractal-server` instance.

* Runner:
    * Improve sanitization of subfolder names (commits from 3d89d6ba104d1c6f11812bc9de5cbdff25f81aa2 to 426fa3522cf2eef90d8bd2da3b2b8a5b646b9bf4).
* API:
    * Improve error message when task-collection Python is not defined (\#1640).
    * Use a single endpoint for standard and SSH task collection (\#1640).
* SSH features:
    * Remove remote venv folder upon failed task collection in SSH mode (\#1634, \#1640).
    * Refactor `FractalSSH` (\#1635).
    * Set `fabric.Connection.forward_agent=False` (\#1639).
* Testing:
    * Improved testing of SSH task-collection API (\#1640).
    * Improved testing of `FractalSSH` methods (\#1635).
    * Stop testing SQLite database for V1 in CI (\#1630).

# 2.3.0

This release includes two important updates:
1. An Update update to task-collection configuration variables and logic.
2. The first released version of the **experimental** SSH features.

Re: task-collection configuration, we now support two main use cases:

1. When running a production instance (including on a SLURM cluster), you
   should set e.g. `FRACTAL_TASKS_PYTHON_DEFAULT_VERSION=3.10`, and make sure
   that `FRACTAL_TASKS_PYTHON_3_10=/some/python` is an absolute path. Optionally,
   you can define other variables like `FRACTAL_TASKS_PYTHON_3_9`,
   `FRACTAL_TASKS_PYTHON_3_11` or `FRACTAL_TASKS_PYTHON_3_12`.

2. If you leave `FRACTAL_TASKS_PYTHON_DEFAULT_VERSION` unset, then only the
   Python interpreter that is currently running `fractal-server` can be used
   for task collection.

> WARNING: If you don't set `FRACTAL_TASKS_PYTHON_DEFAULT_VERSION`, then you
> will only have a single Python interpreter available for tasks (namely the
> one running `fractal-server`).

* API:
    * Introduce `api/v2/task/collect/custom/` endpoint (\#1607, \#1613, \#1617, \#1629).
* Task collection:
    * Introduce task-collection Python-related configuration variables (\#1587).
    * Always set Python version for task collection, and only use `FRACTAL_TASKS_PYTHON_X_Y` variables (\#1587).
    * Refactor task-collection functions and schemas (\#1587, \#1617).
    * Remove `TaskCollectStatusV2` and `get_collection_data` internal schema/function (\#1598).
    * Introduce `CollectionStatusV2` enum for task-collection status (\#1598).
    * Reject task-collection request if it includes a wheel file and a version (\#1608).
SSH features:
    * Introduce `fractal_server/ssh` subpackage (\#1545, \#1599, \#1611).
    * Introduce SSH executor and runner (\#1545).
    * Introduce SSH task collection (\#1545, \#1599, \#1626).
    * Introduce SSH-related configuration variables (\#1545).
    * Modify app lifespan to handle SSH connection (\#1545).
    * Split `app/runner/executor/slurm` into `sudo` and `ssh` subfolders (\#1545).
    * Introduce FractalSSH object which is a wrapper class around fabric.Connection object.
It provides a `lock` to avoid loss of ssh instructions and a custom timeout (\#1618)
* Dependencies:
    * Update `sqlmodel` to `^0.0.19` (\#1584).
    * Update `pytest-asyncio` to `^0.23` (\#1558).
* Testing:
    * Test the way `FractalProcessPoolExecutor` spawns processes and threads (\#1579).
    * Remove `event_loop` fixture: every test will run on its own event loop (\#1558).
    * Test task collection with non-canonical package name (\#1602).

# 2.2.0

This release streamlines options for the Gunicorn startup command, and includes
two new experimental features.

> NOTE 1: you can now enable custom Gunicorn worker/logger by adding the following
> options to the `gunicorn` startup command:
> - `--worker-class fractal_server.gunicorn_fractal.FractalWorker`
> - `--logger-class fractal_server.gunicorn_fractal.FractalGunicornLogger`

> NOTE 2: A new experimental local runner is available, which uses processes
> instead of threads and support shutdown. You can try it out with the
> configuration variable `FRACTAL_BACKEND_RUNNER=local_experimental`

> NOTE 3: A new PostgreSQL database adapter is available, fully based on
> `psycopg3` (rather than `pyscopg2`+`asyncpg`). You can try it out with the
> configuration variable `DB_ENGINE=postgres-psycopg` (note that this requires
> the `pip install` extra `postgres-psycopg-binary`).


* API:
    * Add extensive logs to `DELETE /api/v2/project/{project_id}` (\#1532).
    * Remove catch of `IntegrityError` in `POST /api/v1/project` (\#1530).
* App and deployment:
    * Move `FractalGunicornLogger` and `FractalWorker` into `fractal_server/gunicorn_fractal.py` (\#1535).
    * Add custom gunicorn/uvicorn worker to handle SIGABRT signal (\#1526).
    * Store list of submitted jobs in app state (\#1538).
    * Add logic for graceful shutdown for job slurm executors (\#1547).
* Runner:
    * Change structure of job folders, introducing per-task subfolders (\#1523).
    * Rename internal `workflow_dir` and `workflow_dir_user` variables to local/remote (\#1534).
    * Improve handling of errors in `submit_workflow` background task (\#1556, \#1566).
    * Add new `local_experimental` runner, based on `ProcessPoolExecutor` (\#1544, \#1566).
* Database:
    * Add new Postgres adapter `psycopg` (\#1562).
* Dependencies
    * Add `fabric` to `dev` dependencies (\#1518).
    * Add new `postgres-psycopg-binary` extra (\#1562).
* Testing:
    * Extract `pytest-docker` fixtures into a dedicated module (\#1516).
    * Rename SLURM containers in CI (\#1516).
    * Install and run SSH daemon in CI containers (\#1518).
    * Add unit test of SSH connection via fabric/paramiko (\#1518).
    * Remove obsolete folders from `tests/data` (\#1517).

# 2.1.0

This release fixes a severe bug where SLURM-executor auxiliary threads are
not joined when a Fractal job ends.

* App:
    * Add missing join for `wait_thread` upon `FractalSlurmExecutor` exit (\#1511).
    * Replace `startup`/`shutdown` events with `lifespan` event (\#1501).
* API:
    * Remove `Path.resolve` from the submit-job endpoints and add validator for `Settings.FRACTAL_RUNNER_WORKING_BASE_DIR` (\#1497).
* Testing:
    * Improve dockerfiles for SLURM (\#1495, \#1496).
    * Set short timeout for `docker compose down` (\#1500).

# 2.0.6

> NOTE: This version changes log formats.
> For `uvicorn` logs, this change requires no action.
> For `gunicorn`, logs formats are only changed by adding the following
> command-line option:
> `gunicorn ... --logger-class fractal_server.logger.gunicorn_logger.FractalGunicornLogger`.

* API:
    * Add `FRACTAL_API_V1_MODE` environment variable to include/exclude V1 API (\#1480).
    * Change format of uvicorn loggers (\#1491).
    * Introduce `FractalGunicornLogger` class (\#1491).
* Runner:
    * Fix missing `.log` files in server folder for SLURM jobs (\#1479).
* Database:
    * Remove `UserOAuth.project_list` and `UserOAuth.project_list_v2` relationships (\#1482).
* Dev dependencies:
    * Bump `pytest` to `8.1.*` (#1486).
    * Bump `coverage` to `7.5.*` (#1486).
    * Bump `pytest-docker` to `3.1.*` (#1486).
    * Bump `pytest-subprocess` to `^1.5` (#1486).
* Benchmarks:
    * Move `populate_db` scripts into `benchmark` folder (\#1489).


# 2.0.5

* API:
    * Add `GET /admin/v2/task/` (\#1465).
    * Improve error message in DELETE-task endpoint (\#1471).
* Set `JobV2` folder attributes from within the submit-job endpoint (\#1464).
* Tests:
    * Make SLURM CI work on MacOS (\#1476).

# 2.0.4

* Add `FRACTAL_SLURM_SBATCH_SLEEP` configuration variable (\#1467).

# 2.0.3

> WARNING: This update requires running a fix-db script, via `fractalctl update-db-data`.

* Database:
    * Create fix-db script to remove `images` and `history` from dataset dumps in V1/V2 jobs (\#1456).
* Tests:
    * Split `test_full_workflow_v2.py` into local/slurm files (\#1454).


# 2.0.2

> WARNING: Running this version on a pre-existing database (where the `jobsv2`
> table has some entries) is broken. Running this version on a freshly-created
> database works as expected.

* API:
    * Fix bug in status endpoint (\#1449).
    * Improve handling of out-of-scope scenario in status endpoint (\#1449).
    * Do not include dataset `history` in `JobV2.dataset_dump` (\#1445).
    * Forbid extra arguments in `DumpV2` schemas (\#1445).
* API V1:
    * Do not include dataset `history` in `ApplyWorkflow.{input,output}_dataset_dump` (\#1453).
* Move settings logs to `check_settings` and use fractal-server `set_logger` (\#1452).
* Benchmarks:
    * Handle some more errors in benchmark flow (\#1445).
* Tests:
    * Update testing database to version 2.0.1 (\#1445).

# 2.0.1

* Database/API:
    * Do not include `dataset_dump.images` in `JobV2` table (\#1441).
* Internal functions:
    * Introduce more robust `reset_logger_handlers` function (\#1425).
* Benchmarks:
    * Add `POST /api/v2/project/project_id/dataset/dataset_id/images/query/` in bechmarks  to evaluate the impact of the number of images during the query (\#1441).
* Development:
    * Use `poetry` 1.8.2 in GitHub actions and documentation.

# 2.0.0

Major update.

# 1.4.10

> WARNING: Starting from this version, the dependencies for the `slurm` extra
> are required; commands like `pip install fractal-server[slurm,postgres]` must
> be replaced by `pip install fractal-server[postgres]`.

* Dependencies:
    * Make `clusterfutures` and `cloudpickle` required dependencies (\#1255).
    * Remove `slurm` extra from package (\#1255).
* API:
    * Handle invalid history file in `GET /project/{project_id}/dataset/{dataset_id}/status/` (\#1259).
* Runner:
    * Add custom `_jobs_finished` function to check the job status and to avoid squeue errors (\#1266)

# 1.4.9

This release is a follow-up of 1.4.7 and 1.4.8, to mitigate the risk of
job folders becoming very large.

* Runner:
    * Exclude `history` from `TaskParameters` object for parallel tasks, so that it does not end up in input pickle files (\#1247).

# 1.4.8

This release is a follow-up of 1.4.7, to mitigate the risk of job folders
becoming very large.

* Runner:
    * Exclude `metadata["image"]` from `TaskParameters` object for parallel tasks, so that it does not end up in input pickle files (\#1245).
    * Exclude components list from `workflow.log` logs (\#1245).
* Database:
    * Remove spurious logging of `fractal_server.app.db` string (\#1245).

# 1.4.7

This release provides a bugfix (PR 1239) and a workaround (PR 1238) for the
SLURM runner, which became relevant for the use case of processing a large
dataset (300 wells with 25 cycles each).

* Runner:
    * Do not include `metadata["image"]` in JSON file with task arguments (\#1238).
    * Add `FRACTAL_RUNNER_TASKS_INCLUDE_IMAGE` configuration variable, to define exceptions where tasks still require `metadata["image"]` (\#1238).
    * Fix bug in globbing patterns, when copying files from user-side to server-side job folder in SLURM executor (\#1239).
* API:
    * Fix error message for rate limits in apply-workflow endpoint (\#1231).
* Benchmarks:
    * Add more scenarios, as per issue \#1184 (\#1232).

# 1.4.6

* API:
    * Add `GET /admin/job/{job_id}` (\#1230).
    * Handle `FileNotFound` in `GET /project/{project_id}/job/{job_id}/` (\#1230).

# 1.4.5

* Remove CORS middleware (\#1228).
* Testing:
    *  Fix `migrations.yml` GitHub action (\#1225).

# 1.4.4

* API:
    * Add rate limiting to `POST /{project_id}/workflow/{workflow_id}/apply/` (\#1199).
    * Allow users to read the logs of ongoing jobs with `GET /project/{project_id}/job/{job_id}/`, using `show_tmp_logs` query parameter (\#1216).
    * Add `log` query parameter in `GET {/api/v1/job/,/api/v1/{project.id}/job/,/admin/job/}`, to trim response body (\#1218).
    * Add `args_schema` query parameter in `GET /api/v1/task/` to trim response body (\#1218).
    * Add `history` query parameter in `GET {/api/v1/dataset/,/api/v1/project/{project.id}/dataset/}` to trim response body (\#1219).
    * Remove `task_list` from `job.workflow_dump` creation in `/api/v1/{project_id}/workflow/{workflow_id}/apply/`(\#1219)
    * Remove `task_list` from `WorkflowDump` Pydantic schema (\#1219)
* Dependencies:
    * Update fastapi to `^0.109.0` (\#1222).
    * Update gunicorn to `^21.2.0` (\#1222).
    * Update aiosqlite to `^0.19.0` (\#1222).
    * Update uvicorn to `^0.27.0` (\#1222).

# 1.4.3

> **WARNING**:
>
> This update requires running a fix-db script, via `fractalctl update-db-data`.

* API:
    * Improve validation of `UserCreate.slurm_accounts` (\#1162).
    * Add `timestamp_created` to `WorkflowRead`, `WorkflowDump`, `DatasetRead` and `DatasetDump` (\#1152).
    * Make all dumps in `ApplyWorkflowRead` non optional (\#1175).
    * Ensure that timestamps in `Read` schemas are timezone-aware, regardless of `DB_ENGINE` (\#1186).
    * Add timezone-aware timestamp query parameters to all `/admin` endpoints (\#1186).
* API (internal):
    * Change the class method `Workflow.insert_task` into the auxiliary function `_workflow_insert_task` (\#1149).
* Database:
    * Make `WorkflowTask.workflow_id` and `WorfklowTask.task_id` not nullable (\#1137).
    * Add `Workflow.timestamp_created` and `Dataset.timestamp_created` columns (\#1152).
    * Start a new `current.py` fix-db script (\#1152, \#1195).
    * Add to `migrations.yml` a new script (`validate_db_data_with_read_schemas.py`) that validates test-DB data with Read schemas (\#1187).
    * Expose `fix-db` scripts via command-line option `fractalctl update-db-data` (\#1197).
* App (internal):
    * Check in `Settings` that `psycopg2`, `asyngpg` and `cfut`, if required, are installed (\#1167).
    * Split `DB.set_db` into sync/async methods (\#1165).
    * Rename `DB.get_db` into `DB.get_async_db` (\#1183).
    * Normalize names of task packages (\#1188).
* Testing:
    * Update `clean_db_fractal_1.4.1.sql` to `clean_db_fractal_1.4.2.sql`, and change `migrations.yml` target version (\#1152).
    * Reorganise the test directory into subdirectories, named according to the order in which we want the CI to execute them (\#1166).
    * Split the CI into two independent jobs, `Core` and `Runner`, to save time through parallelisation (\#1204).
* Dependencies:
    * Update `python-dotenv` to version 0.21.0 (\#1172).
* Runner:
    * Remove `JobStatusType.RUNNING`, incorporating it into `JobStatusType.SUBMITTED` (\#1179).
* Benchmarks:
    * Add `fractal_client.py` and `populate_script_v2.py` for creating different database status scenarios (\#1178).
    * Add a custom benchmark suite in `api_bench.py`.
    * Remove locust.
* Documentation:
    * Add the minimum set of environment variables required to set the database and start the server (\#1198).

# 1.4.2

> **WARNINGs**:
>
> 1. This update requires running a fix-db script, available at https://raw.githubusercontent.com/fractal-analytics-platform/fractal-server/1.4.2/scripts/fix_db/current.py.
> 2. Starting from this version, non-verified users have limited access to `/api/v1/` endpoints. Before the upgrade, all existing users must be manually set to verified.

* API:
    * Prevent access to `GET/PATCH` task endpoints for non-verified users (\#1114).
    * Prevent access to task-collection and workflow-apply endpoints for non-verified users (\#1099).
    * Make first-admin-user verified (\#1110).
    * Add the automatic setting of `ApplyWorkflow.end_timestamp` when patching `ApplyWorkflow.status` via `PATCH /admin/job/{job_id}` (\#1121).
    * Change `ProjectDump.timestamp_created` type from `datetime` to `str` (\#1120).
    * Change `_DatasetHistoryItem.workflowtask` type into `WorkflowTaskDump` (\#1139).
    * Change status code of stop-job endpoints to 202 (\#1151).
* API (internal):
    * Implement cascade operations explicitly, in `DELETE` endpoints for datasets, workflows and projects (\#1130).
    * Update `GET /project/{project_id}/workflow/{workflow_id}/job/` to avoid using `Workflow.job_list` (\#1130).
    * Remove obsolete sync-database dependency from apply-workflow endpoint (\#1144).
* Database:
    * Add `ApplyWorkflow.project_dump` column (\#1070).
    * Provide more meaningful names to fix-db scripts (\#1107).
    * Add `Project.timestamp_created` column, with timezone-aware default (\#1102, \#1131).
    * Remove `Dataset.list_jobs_input` and `Dataset.list_jobs_output` relationships (\#1130).
    * Remove `Workflow.job_list` (\#1130).
* Runner:
    * In SLURM backend, use `slurm_account` (as received from apply-workflow endpoint) with top priority (\#1145).
    * Forbid setting of SLURM account from `WorkflowTask.meta` or as part of `worker_init` variable (\#1145).
    * Include more info in error message upon `sbatch` failure (\#1142).
    * Replace `sbatch` `--chdir` option with `-D`, to support also slurm versions before 17.11 (\#1159).
* Testing:
    * Extended systematic testing of database models (\#1078).
    * Review `MockCurrentUser` fixture, to handle different kinds of users (\#1099).
    * Remove `persist` from `MockCurrentUser` (\#1098).
    * Update `migrations.yml` GitHub Action to use up-to-date database and also test fix-db script (\#1101).
    * Add more schema-based validation to fix-db current script (\#1107).
    * Update `.dict()` to `.model_dump()` for `SQLModel` objects, to fix some `DeprecationWarnings`(\##1133).
    * Small improvement in schema coverage (\#1125).
    * Add unit test for `security` module (\#1036).
* Dependencies:
    * Update `sqlmodel` to version 0.0.14 (\#1124).
* Benchmarks:
    * Add automatic benchmark system for API's performances (\#1123)
* App (internal):
    * Move `_create_first_user` from `main` to `security` module, and allow it to create multiple regular users (\#1036).

# 1.4.1

* API:
    * Add `GET /admin/job/{job_id}/stop/` and `GET /admin/job/{job_id}/download/` endpoints (\#1059).
    * Use `DatasetDump` and `WorkflowDump` models for "dump" attributes of `ApplyWorkflowRead` (\#1049, \#1082).
    * Add `slurm_accounts` to `User` schemas and add `slurm_account` to `ApplyWorkflow` schemas (\#1067).
    * Prevent providing a `package_version` for task collection from a `.whl` local package (\#1069).
    * Add `DatasetRead.project` and `WorkflowRead.project` attributes (\#1082).
* Database:
    * Make `ApplyWorkflow.workflow_dump` column non-nullable (\#1049).
    * Add `UserOAuth.slurm_accounts` and `ApplyWorkflow.slurm_account` columns (\#1067).
    * Add script for adding `ApplyWorkflow.user_email` (\#1058).
    * Add `Dataset.project` and `Workflow.project` relationships (\#1082).
    * Avoid using `Project` relationships `dataset_list` or `workflow_list` within some `GET` endpoints (\#1082).
    * Fully remove `Project` relationships `dataset_list`, `workflow_list` and `job_list` (\#1091).
* Testing:
    * Only use ubuntu-22.04 in GitHub actions (\#1061).
    * Improve unit testing of database models (\#1082).
* Dependencies:
    * Pin `bcrypt` to 4.0.1 to avoid warning in passlib (\#1060).
* Runner:
    *  Set SLURM-job working directory to `job.working_dir_user` through `--chdir` option (\#1064).

# 1.4.0

* API:
    * Major endpoint changes:
        * Add trailing slash to _all_ endpoints' paths (\#1003).
        * Add new admin-area endpoints restricted to superusers at `/admin` (\#947, \#1009, \#1032).
        * Add new `GET` endpoints `api/v1/job/` and `api/v1/project/{project_id}/workflow/{workflow_id}/job/` (\#969, \#1003).
        * Add new `GET` endpoints `api/v1/dataset/` and `api/v1/workflow/` (\#988, \#1003).
        * Add new `GET` endpoint `api/v1/project/{project_id}/dataset/` (\#993).
        * Add `PATCH /admin/job/{job_id}/` endpoint (\#1030, \#1053).
        * Move `GET /auth/whoami/` to `GET /auth/current-user/` (\#1013).
        * Move `PATCH /auth/users/me/` to `PATCH /auth/current-user/` (\#1013, \#1035).
        * Remove `DELETE /auth/users/{id}/` endpoint (\#994).
        * Remove `GET /auth/users/me/` (\#1013).
        * Remove `POST` `/auth/forgot-password/`, `/auth/reset-password/`, `/auth/request-verify-token/`, `/auth/verify/` (\#1033).
        * Move `GET /auth/userlist/` to `GET /auth/users/` (\#1033).
    * New behaviors or responses of existing endpoints:
        * Change response of `/api/v1/project/{project_id}/job/{job_id}/stop/` endpoint to 204 no-content (\#967).
        * Remove `dataset_list` attribute from `ProjectRead`, which affects all `GET` endpoints that return some project (\#993).
        * Make it possible to delete a `Dataset`, `Workflow` or `Project`, even when it is in relationship to an `ApplyWorkflow` - provided that the `ApplyWorkflow` is not pending or running (\#927, \#973).
        * Align `ApplyWorkflowRead` with new `ApplyWorkflow`, which has optional foreign keys `project_id`, `workflow_id`, `input_dataset_id`, and `output_dataset_id` (\#984).
        * Define types for `ApplyWorkflowRead` "dump" attributes (\#990). **WARNING**: reverted with \#999.
    * Internal changes:
        * Move all routes definitions into `fractal_server/app/routes` (\#976).
        * Fix construction of `ApplyWorkflow.workflow_dump`, within apply endpoint (\#968).
        * Fix construction of `ApplyWorkflow` attributes `input_dataset_dump` and `output_dataset_dump`, within apply endpoint (\#990).
        * Remove `asyncio.gather`, in view of SQLAlchemy2 update (\#1004).
* Database:
    * Make foreign-keys of `ApplyWorkflow` (`project_id`, `workflow_id`, `input_dataset_id`, `output_dataset_id`) optional (\#927).
    * Add columns `input_dataset_dump`, `output_dataset_dump` and `user_email` to `ApplyWorkflow` (\#927).
    * Add relations `Dataset.list_jobs_input` and `Dataset.list_jobs_output` (\#927).
    * Make `ApplyWorkflow.start_timestamp` non-nullable (\#927).
    * Remove `"cascade": "all, delete-orphan"` from `Project.job_list` (\#927).
    * Add `Workflow.job_list` relation (\#927).
    * Do not use `Enum`s as column types (e.g. for `ApplyWorkflow.status`), but only for (de-)serialization (\#974).
    * Set `pool_pre_ping` option to `True`, for asyncpg driver (\#1037).
    * Add script for updating DB from 1.4.0 to 1.4.1 (\#1010)
    * Fix missing try/except in sync session (\#1020).
* App:
    * Skip creation of first-superuser when one superuser already exists (\#1006).
* Dependencies:
    * Update sqlalchemy to version `>=2.0.23,<2.1` (\#1044).
    * Update sqlmodel to version 0.0.12 (\#1044).
    * Upgrade asyncpg to version 0.29.0 (\#1036).
* Runner:
    * Refresh DB objects within `submit_workflow` (\#927).
* Testing:
    * Add `await db_engine.dispose()` in `db_create_tables` fixture (\#1047).
    * Set `debug=False` in `event_loop` fixture (\#1044).
    * Improve `test_full_workflow.py` (\#971).
    * Update `pytest-asyncio` to v0.21 (\#1008).
    * Fix CI issue related to event loop and asyncpg (\#1012).
    * Add GitHub Action testing database migrations (\#1010).
    * Use greenlet v3 in `poetry.lock` (\#1044).
* Documentation:
    * Add OAuth2 example endpoints to Web API page (\#1034, \#1038).
* Development:
    * Use poetry 1.7.1 (\#1043).

# 1.3.14 (do not use!)

> **WARNING**: This version introduces a change that is then reverted in 1.4.0,
> namely it sets the `ApplyWorkflow.status` type to `Enum`, when used with
> PostgreSQL. It is recommended to **not** use it, and upgrade to 1.4.0
> directly.

* Make `Dataset.resource_list` an `ordering_list`, ordered by `Resource.id` (\#951).
* Expose `redirect_url` for OAuth clients (\#953).
* Expose JSON Schema for the `ManifestV1` Pydantic model (\#942).
* Improve delete-resource endpoint (\#943).
* Dependencies:
    * Upgrade sqlmodel to 0.0.11 (\#949).
* Testing:
    * Fix bug in local tests with Docker/SLURM (\#948).

# 1.3.13

* Configure sqlite WAL to avoid "database is locked" errors (\#860).
* Dependencies:
    * Add `sqlalchemy[asyncio]` extra, and do not directly require `greenlet` (\#895).
    * Fix `cloudpickle`-version definition in `pyproject.toml` (\#937).
    * Remove obsolete `sqlalchemy_utils` dependency (\#939).
* Testing:
    * Use ubuntu-22 for GitHub CI (\#909).
    * Run GitHub CI both with SQLite and Postgres (\#915).
    * Disable `postgres` service in GitHub action when running tests with SQLite (\#931).
    * Make `test_commands.py` tests stateless, also when running with Postgres (\#917).
* Documentation:
    * Add information about minimal supported SQLite version (\#916).

# 1.3.12

* Project creation:
    * Do not automatically create a dataset upon project creation (\#897).
    * Remove `ProjectCreate.default_dataset_name` attribute (\#897).
* Dataset history:
    * Create a new (**non-nullable**) history column in `Dataset` table (\#898, \#901).
    * Deprecate history handling in `/project/{project_id}/job/{job_id}` endpoint (\#898).
    * Deprecate `HISTORY_LEGACY` (\#898).
* Testing:
    * Remove obsolete fixture `slurm_config` (\#903).

# 1.3.11

This is mainly a bugfix release for the `PermissionError` issue.

* Fix `PermissionError`s in parallel-task metadata aggregation for the SLURM backend (\#893).
* Documentation:
    * Bump `mkdocs-render-swagger-plugin` to 0.1.0 (\#889).
* Testing:
    * Fix `poetry install` command and `poetry` version in GitHub CI (\#889).

# 1.3.10

Warning: updating to this version requires changes to the configuration variable

* Updates to SLURM interface:
    * Remove `sudo`-requiring `ls` calls from `FractalFileWaitThread.check` (\#885);
    * Change default of `FRACTAL_SLURM_POLL_INTERVAL` to 5 seconds (\#885);
    * Rename `FRACTAL_SLURM_OUTPUT_FILE_GRACE_TIME` configuration variables into `FRACTAL_SLURM_ERROR_HANDLING_INTERVAL` (\#885);
    * Remove `FRACTAL_SLURM_KILLWAIT_INTERVAL` variable and corresponding logic (\#885);
    * Remove `_multiple_paths_exist_as_user` helper function (\#885);
    * Review type hints and default values of SLURM-related configuration variables (\#885).
* Dependencies:
    * Update `fastapi` to version `^0.103.0` (\#877);
    * Update `fastapi-users` to version `^12.1.0` (\#877).

# 1.3.9

* Make updated-metadata collection robust for metadiff files consisting of a single `null` value (\#879).
* Automate procedure for publishing package to PyPI (\#881).

# 1.3.8

* Backend runner:
    * Add aggregation logic for parallel-task updated metadata (\#852);
    * Make updated-metadata collection robust for missing files (\#852, \#863).
* Database interface:
* API:
    * Prevent user from bypassing workflow-name constraint via the PATCH endpoint (\#867).
    * Handle error upon task collection, when tasks exist in the database but not on-disk (\#874).
    * Add `_check_project_exists` helper function (\#872).
* Configuration variables:
    * Remove `DEPLOYMENT_TYPE` variable and update `alive` endpoint (\#875);
    * Introduce `Settings.check_db` method, and call it during inline/offline migrations (\#855);
    * Introduce `Settings.check_runner` method (\#875);
    * Fail if `FRACTAL_BACKEND_RUNNER` is `"local"` and `FRACTAL_LOCAL_CONFIG_FILE` is set but missing on-disk (\#875);
    * Clean up `Settings.check` method and improve its coverage (\#875);
* Package, repository, documentation:
    * Change `fractal_server.common` from being a git-submodule to being a regular folder (\#859).
    * Pin documentation dependencies (\#865).
    * Split `app/models/project.py` into two modules for dataset and project (\#871).
    * Revamp documentation on database interface and on the corresponding configuration variables (\#855).


# 1.3.7

* Oauth2-related updates (\#822):
    * Update configuration of OAuth2 clients, to support OIDC/GitHub/Google;
    * Merge `SQLModelBaseOAuthAccount` and `OAuthAccount` models;
    * Update `UserOAuth.oauth_accounts` relationship and fix `list_users` endpoint accordingly;
    * Introduce dummy `UserManager.on_after_login` method;
    * Rename `OAuthClient` into `OAuthClientConfig`;
    * Revamp users-related parts of documentation.

# 1.3.6

* Update `output_dataset.meta` also when workflow execution fails (\#843).
* Improve error message for unknown errors in job execution (\#843).
* Fix log message incorrectly marked as "error" (\#846).

# 1.3.5

* Review structure of dataset history (\#803):
    * Re-define structure for `history` property of `Dataset.meta`;
    * Introduce `"api/v1/project/{project_id}/dataset/{dataset_id}/status/"` endpoint;
    * Introduce `"api/v1/project/{project_id}/dataset/{dataset_id}/export_history/"` endpoint;
    * Move legacy history to `Dataset.meta["HISTORY_LEGACY"]`.
* Make `first_task_index` and `last_task_index` properties of `ApplyWorkflow` required (\#803).
* Add `docs_info` and `docs_link` to Task model (\#814)
* Accept `TaskUpdate.version=None` in task-patch endpoint (\#818).
* Store a copy of the `Workflow` into the optional column `ApplyWorkflow.workflow_dump` at the time of submission (\#804, \#834).
* Prevent execution of multiple jobs with the same output dataset (\#801).
* Transform non-absolute `FRACTAL_TASKS_DIR` into absolute paths, relative to the current working directory (\#825).
* Error handling:
    * Raise an appropriate error if a task command is not executable (\#800).
    * Improve handling of errors raised in `get_slurm_config` (\#800).
* Documentation:
    * Clarify documentation about `SlurmConfig` (\#798).
    * Update documentation configuration and GitHub actions (\#811).
* Tests:
    * Move `tests/test_common.py` into `fractal-common` repository (\#808).
    * Switch to `docker compose` v2 and unpin `pyyaml` version (\#816).

# 1.3.4

* Support execution of a workflow subset (\#784).
* Fix internal server error for invalid `task_id` in `create_workflowtask` endpoint (\#782).
* Improve logging in background task collection (\#776).
* Handle failures in `submit_workflow` without raising errors (\#787).
* Simplify internal function for execution of a list of task (\#780).
* Exclude `common/tests` and other git-related files from build (\#795).
* Remove development dependencies `Pillow` and `pytest-mock` (\#795).
* Remove obsolete folders from `tests/data` folder (\#795).

# 1.3.3

* Pin Pydantic to v1 (\#779).

# 1.3.2

* Add sqlalchemy naming convention for DB constraints, and add `render_as_batch=True` to `do_run_migrations` (\#757).
* Fix bug in job-stop endpoint, due to missing default for `FractalSlurmExecutor.wait_thread.shutdown_file` (\#768, \#769).
* Fix bug upon inserting a task with `meta=None` into a Workflow (\#772).

# 1.3.1

* Fix return value of stop-job endpoint (\#764).
* Expose new GET `WorkflowTask` endpoint (\#762).
* Clean up API modules (\#762):
    * Split workflow/workflowtask modules;
    * Split tasks/task-collection modules.

# 1.3.0

* Refactor user model:
    * Switch from UUID4 to int for IDs (\#660, \#684).
    * Fix many-to-many relationship between users and project (\#660).
    * Rename `Project.user_member_list` into `Project.user_list` (\#660).
    * Add `username` column (\#704).
* Update endpoints (see also [1.2->1.3 upgrade info](../internals/version_upgrades/upgrade_1_2_5_to_1_3_0/) in the documentation):
    * Review endpoint URLs (\#669).
    * Remove foreign keys from payloads (\#669).
* Update `Task` models, task collection and task-related endpoints:
    * Add `version` and `owner` columns to `Task` model (\#704).
    * Set `Task.version` during task collection (\#719).
    * Set `Task.owner` as part of create-task endpoint (\#704).
    * For custom tasks, prepend `owner` to user-provided `source` (\#725).
    * Remove `default_args` from `Tasks` model and from manifest tasks (\#707).
    * Add `args_schema` and `args_schema_version` to `Task` model (\#707).
    * Expose `args_schema` and `args_schema_version` in task POST/PATCH endpoints (\#749).
    * Make `Task.source` task-specific rather than package-specific (\#719).
    * Make `Task.source` unique (\#725).
    * Update `_TaskCollectPip` methods, attributes and properties (\#719).
    * Remove private/public options for task collection (\#704).
    * Improve error message for missing package manifest (\#704).
    * Improve behavior when task-collection folder already exists (\#704).
    * Expose `pinned_package_version` for tasks collection (\#744).
    * Restrict Task editing to superusers and task owners (\#733).
    * Implement `delete_task` endpoint (\#745).
* Update `Workflow` and `WorkflowTask` endpoints:
    * Always merge new `WorkflowTask.args` with defaults from `Task.args_schema`, in `update_workflowtask` endpoint (\#759).
    * Remove `WorkflowTask.overridden_meta` property and on-the-fly overriding of `meta` (\#752).
    * Add warning when exporting workflows which include custom tasks (\#728).
    * When importing a workflow, only use tasks' `source` values, instead of `(source,name)` pairs (\#719).
* Job execution:
    * Add `FractalSlurmExecutor.shutdown` and corresponding endpoint (\#631, \#691, \#696).
    * In `FractalSlurmExecutor`, make `working_dir*` attributes required (\#679).
    * Remove `ApplyWorkflow.overwrite_input` column (\#684, \#694).
    * Make `output_dataset_id` a required argument of apply-workflow endpoint (\#681).
    * Improve error message related to out-of-space disk (\#699).
    * Include timestamp in job working directory, to avoid name clashes (\#756).
* Other updates to endpoints and database:
    * Add `ApplyWorkflow.end_timestamp` column (\#687, \#684).
    * Prevent deletion of a `Workflow`/`Dataset` in relationship with existing `ApplyWorkflow` (\#703).
    * Add project-name uniqueness constraint in project-edit endpoint (\#689).
* Other updates to internal logic:
    * Drop `WorkflowTask.arguments` property and `WorkflowTask.assemble_args` method (\#742).
    * Add test for collection of tasks packages with tasks in a subpackage (\#743).
    * Expose `FRACTAL_CORS_ALLOW_ORIGIN` environment variable (\#688).
    * Expose `FRACTAL_DEFAULT_ADMIN_USERNAME` environment variable (\#751).
* Package and repository:
    * Remove `fastapi-users-db-sqlmodel` dependency (\#660).
    * Make coverage measure more accurate (\#676) and improve coverage (\#678).
    * Require pydantic version to be `>=1.10.8` (\#711, \#713).
    * Include multiple `fractal-common` updates (\#705, \#719).
    * Add test equivalent to `alembic check` (\#722).
    * Update `poetry.lock` to address security alerts (\#723).
    * Remove `sqlmodel` from `fractal-common`, and declare database models with multiple inheritance (\#710).
    * Make email generation more robust in `MockCurrentUser` (\#730).
    * Update `poetry.lock` to `cryptography=41`, to address security alert (\#739).
    * Add `greenlet` as a direct dependency (\#748).
    * Removed tests for `IntegrityError` (\#754).


# 1.2.5

* Fix bug in task collection when using sqlite (\#664, \#673).
* Fix bug in task collection from local package, where package extras were not considered (\#671).
* Improve error handling in workflow-apply endpoint (\#665).
* Fix a bug upon project removal in the presence of project-related jobs (\#666). Note: this removes the `ApplyWorkflow.Project` attribute.

# 1.2.4

* Review setup for database URLs, especially to allow using UNIX-socket connections for postgresql (\#657).

# 1.2.3

* Fix bug that was keeping multiple database conection open (\#649).

# 1.2.2

* Fix bug related to `user_local_exports` in SLURM-backend configuration (\#642).

# 1.2.1

* Fix bug upon creation of first user when using multiple workers (\#632).
* Allow both ports 5173 and 4173 as CORS origins (\#637).

# 1.2.0

* Drop `project.project_dir` and replace it with `user.cache_dir` (\#601).
* Update SLURM backend (\#582, \#612, \#614); this includes (1) combining several tasks in a single SLURM job, and (2) offering more granular sources for SLURM configuration options.
* Expose local user exports in SLURM configuration file (\#625).
* Make local backend rely on custom `FractalThreadPoolExecutor`, where `parallel_tasks_per_job` can affect parallelism (\#626).
* Review logging configuration (\#619, \#623).
* Update to fastapi `0.95` (\#587).
* Minor improvements in dataset-edit endpoint (\#593) and tests (\#589).
* Include test of non-python task (\#594).
* Move dummy tasks from package to tests (\#601).
* Remove deprecated parsl backend (\#607).
* Improve error handling in workflow-import endpoint (\#595).
* Also show logs for successful workflow execution (\#635).

# 1.1.1

* Include `reordered_workflowtask_ids` in workflow-edit endpoint payload, to reorder the task list of a workflow (\#585).

# 1.1.0

* Align with new tasks interface in `fractal-tasks-core>=0.8.0`, and remove `glob_pattern` column from `resource` database table (\#544).
* Drop python 3.8 support (\#527).
* Improve validation of API request payloads (\#545).
* Improve request validation in project-creation endpoint (\#537).
* Update the endpoint to patch a `Task` (\#526).
* Add new project-update endpoint, and relax constraints on `project_dir` in new-project endpoint (\#563).
* Update `DatasetUpdate` schema (\#558 and \#565).
* Fix redundant task-error logs in slurm backend (\#552).
* Improve handling of task-collection errors (\#559).
* If `FRACTAL_BACKEND_RUNNER=slurm`, include some configuration checks at server startup (\#529).
* Fail if `FRACTAL_SLURM_WORKER_PYTHON` has different versions of `fractal-server` or `cloudpickle` (\#533).

# 1.0.8

* Fix handling of parallel-tasks errors in `FractalSlurmExecutor` (\#497).
* Add test for custom tasks (\#500).
* Improve formatting of job logs (\#503).
* Improve error handling in workflow-execution server endpoint (\#515).
* Update `_TaskBase` schema from fractal-common (\#517).

# 1.0.7

* Update endpoints to import/export a workflow (\#495).

# 1.0.6

* Add new endpoints to import/export a workflow (\#490).

# 1.0.5

* Separate workflow-execution folder into two (server- and user-owned) folders, to avoid permission issues (\#475).
* Explicitly pin sqlalchemy to v1 (\#480).

# 1.0.4

* Add new POST endpoint to create new Task (\#486).

# 1.0.3

Missing due to releasing error.

# 1.0.2

* Add `FRACTAL_RUNNER_MAX_TASKS_PER_WORKFLOW` configuration variable (\#469).

# 1.0.1

* Fix bug with environment variable names (\#468).

# 1.0.0

* First release listed in CHANGELOG.<|MERGE_RESOLUTION|>--- conflicted
+++ resolved
@@ -1,17 +1,12 @@
 **Note**: Numbers like (\#1234) point to closed Pull Requests on the fractal-server repository.
 
-<<<<<<< HEAD
 # 2.12.1
 
 * API:
     * Deprecate `use_dataset_filters` query parameter for `/project/{project_id}/dataset/{dataset_id}/images/query/` (\#2231).
-=======
-
-# 2.12.1
-
 * App:
     * Add fractal-server version to logs (\#2228).
->>>>>>> 5d617392
+
 
 # 2.12.0
 
